/*
 * This file is part of StyleBI.
 * Copyright (C) 2024  InetSoft Technology
 *
 * This program is free software: you can redistribute it and/or modify
 * it under the terms of the GNU Affero General Public License as published by
 * the Free Software Foundation, either version 3 of the License, or
 * (at your option) any later version.
 *
 * This program is distributed in the hope that it will be useful,
 * but WITHOUT ANY WARRANTY; without even the implied warranty of
 * MERCHANTABILITY or FITNESS FOR A PARTICULAR PURPOSE.  See the
 * GNU Affero General Public License for more details.
 *
 * You should have received a copy of the GNU Affero General Public License
 * along with this program.  If not, see <https://www.gnu.org/licenses/>.
 */
package inetsoft.test;

import inetsoft.analytic.composition.ViewsheetEngine;
import inetsoft.analytic.composition.ViewsheetService;
import inetsoft.report.composition.WorksheetEngine;
import inetsoft.report.composition.WorksheetService;
import inetsoft.sree.internal.SUtil;
import inetsoft.sree.security.SecurityEngine;
import inetsoft.uql.asset.AssetRepository;
import inetsoft.web.binding.drm.*;
import inetsoft.web.binding.model.*;
import inetsoft.web.binding.service.DataRefModelFactory;
import inetsoft.web.binding.service.DataRefModelFactoryService;
import inetsoft.web.composer.vs.VSObjectTreeService;
import inetsoft.web.composer.vs.controller.VSLayoutService;
import inetsoft.web.service.LicenseService;
import inetsoft.web.viewsheet.controller.*;
import inetsoft.web.viewsheet.controller.table.BaseTableLoadDataController;
import inetsoft.web.viewsheet.controller.table.BaseTableLoadDataServiceProxy;
import inetsoft.web.viewsheet.model.*;
import inetsoft.web.viewsheet.model.annotation.VSAnnotationModel;
import inetsoft.web.viewsheet.model.calendar.VSCalendarModel;
import inetsoft.web.viewsheet.model.chart.VSChartModel;
import inetsoft.web.viewsheet.model.table.*;
import inetsoft.web.viewsheet.service.*;
import org.junit.jupiter.api.extension.ExtensionContext;

import java.util.Arrays;
import java.util.List;

public class ControllersExtension extends MockMessageExtension {
   @Override
   public void beforeEach(ExtensionContext context) {
      mockMessage(this::createControllers);
   }

   @Override
   public void afterEach(ExtensionContext context) {
      viewsheetService = null;
      vsLifecycleService = null;
      runtimeViewsheetManager = null;
      objectModelFactoryService = null;
      coreLifecycleService = null;
      viewsheetController = null;
      objectTreeService = null;
      securityEngine = null;
      objectService = null;
      bookmarkService = null;
      dataRefModelFactoryService = null;
      assetRepository = null;
      openViewsheetController = null;
      selectionService = null;
   }

   private void createControllers() {
      viewsheetService = ViewsheetEngine.getViewsheetEngine();
      worksheetService = WorksheetEngine.getWorksheetService();

      runtimeViewsheetRef = new RuntimeViewsheetRef(new RuntimeViewsheetRefServiceProxy()) {
         @Override
         public String getRuntimeId() {
            return ControllersExtension.this.runtimeId;
         }

         @Override
         public void setRuntimeId(String runtimeId) {
            ControllersExtension.this.runtimeId = runtimeId;
         }
      };

      runtimeViewsheetManager = new RuntimeViewsheetManager(viewsheetService, worksheetService);
      List<VSObjectModelFactory<?, ?>> modelFactories = Arrays.asList(
         new VSCalcTableModel.VSCalcTableModelFactory(),
         new VSCheckBoxModel.VSCheckBoxModelFactory(),
         new VSComboBoxModel.VSComboBoxModelFactory(),
         new VSCylinderModel.VSCylinderModelFactory(),
         new VSEmbeddedTableModel.VSEmbeddedTableModelFactory(),
         new VSGaugeModel.VSGaugeModelFactory(),
         new VSImageModel.VSImageModelFactory(),
         new VSLineModel.VSLineModelFactory(),
         new VSOvalModel.VSOvalModelFactory(),
         new VSRadioButtonModel.VSRadioButtonModelFactory(),
         new VSRangeSliderModel.VSRangeSliderModelFactory(),
         new VSRectangleModel.VSRectangleModelFactory(),
         new VSSelectionContainerModel.VSSelectionContainerModelFactory(),
         new VSSelectionListModel.VSSelectionListModelFactory(),
         new VSSelectionTreeModel.VSSelectionTreeModelFactory(),
         new VSSliderModel.VSSliderModelFactory(),
         new VSSlidingScaleModel.VSThermometerModelFactory(),
         new VSSpinnerModel.VSSpinnerModelFactory(),
         new VSSubmitModel.VSSubmitModelFactory(),
         new VSTableModel.VSTableModelFactory(),
         new VSTableModel.VSTableModelFactory(),
         new VSTextInputModel.VSTextInputModelFactory(),
         new VSTextModel.VSTextModelFactory(),
         new VSThermometerModel.VSThermometerModelFactory(),
         new VSViewsheetModel.VSViewsheetModelFactory(),
         new VSAnnotationModel.VSAnnotationModelFactory(),
         new VSCalendarModel.VSCalendarModelFactory(),
         new VSChartModel.VSChartModelFactory()
      );
      objectModelFactoryService = new VSObjectModelFactoryService(modelFactories);
      VSLayoutService vsLayoutService = new VSLayoutService(objectModelFactoryService);
      ParameterService parameterService = new ParameterService(viewsheetService);
      vsCompositionService = new VSCompositionService();
      coreLifecycleService =
         new CoreLifecycleService(objectModelFactoryService, viewsheetService,
<<<<<<< HEAD
                                  vsLayoutService, parameterService, new CoreLifecycleControllerServiceProxy());
      BaseTableLoadDataServiceProxy tableLoadDataServiceProxy = new BaseTableLoadDataServiceProxy();
=======
                                  vsLayoutService, parameterService, vsCompositionService);
>>>>>>> 0213d05d
      assetRepository = (AssetRepository) SUtil.getRepletRepository();
      objectTreeService = new VSObjectTreeService(objectModelFactoryService);
      securityEngine = SecurityEngine.getSecurity();
      sharedFilterService = new SharedFilterService(getMessagingTemplate(), viewsheetService);

      objectService = new VSObjectService(coreLifecycleService, viewsheetService, securityEngine,
                                          sharedFilterService);
      bookmarkService = new VSBookmarkService(objectService, viewsheetService, securityEngine, coreLifecycleService);
      List<DataRefModelFactory<?, ?>> dataRefModelFactories = Arrays.asList(
         new AggregateRefModel.AggregateRefModelFactory(),
         new AliasDataRefModel.AliasDataRefModelFactory(),
         new AttributeRefModel.AttributeRefModelFactory(),
         new BaseFieldModel.BaseFieldModelFactory(),
         new CalculateRefModel.CalculateRefModelFactory(),
         new ColumnRefModel.ColumnRefModelFactory(),
         new FormRefModel.FormRefModelFactory(),
         new FormulaFieldModel.FormulaFieldModelFactory(),
         new BAggregateRefModel.VSAggregateRefModelFactory(),
         new BDimensionRefModel.VSDimensionRefModelFactory(),
         new DateRangeRefModel.DateRangeRefModelFactory(),
         new ExpressionRefModel.ExpressionRefModelFactory(),
         new GroupRefModel.GroupRefModelFactory(),
         new NumericRangeRefModel.NumericRangeRefModelFactory()
      );
      dataRefModelFactoryService = new DataRefModelFactoryService(dataRefModelFactories);
      vsLifecycleService = new VSLifecycleService(
         viewsheetService, assetRepository, coreLifecycleService, bookmarkService,
         dataRefModelFactoryService, vsCompositionService, parameterService, new VSLifecycleControllerServiceProxy());
      viewsheetController = new ViewsheetController(runtimeViewsheetRef, new ViewsheetControllerServiceProxy());
      licenseService = new LicenseService();
      openViewsheetController = new OpenViewsheetController(
         runtimeViewsheetRef, runtimeViewsheetManager, vsLifecycleService, licenseService,
         new OpenViewsheetServiceProxy(), viewsheetService);
      baseTableLoadDataController =
         new BaseTableLoadDataController(runtimeViewsheetRef, tableLoadDataServiceProxy);
      selectionService = new VSSelectionService(coreLifecycleService, viewsheetService,
                                                maxModeAssemblyService, sharedFilterService);
      selectionServiceProxy = new VSSelectionServiceProxy();
      maxModeAssemblyService = new MaxModeAssemblyService(viewsheetService, coreLifecycleService);
   }

   @Override
   public String getRuntimeId() {
      return runtimeId;
   }

   public RuntimeViewsheetRef getRuntimeViewsheetRef() {
      return runtimeViewsheetRef;
   }

   public ViewsheetService getViewsheetService() {
      return viewsheetService;
   }

   public RuntimeViewsheetManager getRuntimeViewsheetManager() {
      return runtimeViewsheetManager;
   }

   public VSObjectModelFactoryService getObjectModelFactoryService() {
      return objectModelFactoryService;
   }

   public CoreLifecycleService getCoreLifecycleService() {
      return coreLifecycleService;
   }

   public ViewsheetController getViewsheetController() {
      return viewsheetController;
   }

   public VSObjectTreeService getObjectTreeService() {
      return objectTreeService;
   }

   public SecurityEngine getSecurityEngine() {
      return securityEngine;
   }

   public VSObjectService getObjectService() {
      return objectService;
   }

   public VSBookmarkService getBookmarkService() {
      return bookmarkService;
   }

   public DataRefModelFactoryService getDataRefModelFactoryService() {
      return dataRefModelFactoryService;
   }

   public AssetRepository getAssetRepository() {
      return assetRepository;
   }

   public OpenViewsheetController getOpenViewsheetController() {
      return openViewsheetController;
   }

   public BaseTableLoadDataController getBaseTableLoadDataController() {
      return baseTableLoadDataController;
   }

   public VSSelectionService getVSSelectionService() {
      return selectionService;
   }

   public VSSelectionServiceProxy getVSSelectionServiceProxy() {
      return selectionServiceProxy;
   }

   public SharedFilterService getSharedFilterService() {
      return sharedFilterService;
   }

   public VSCompositionService getVsCompositionService() {
      return vsCompositionService;
   }

   public ParameterService getParameterService() {
      return parameterService;
   }

   private String runtimeId;
   private RuntimeViewsheetRef runtimeViewsheetRef;
   private ViewsheetService viewsheetService;
   private WorksheetService worksheetService;
   private VSLifecycleService vsLifecycleService;
   private RuntimeViewsheetManager runtimeViewsheetManager;
   private VSObjectModelFactoryService objectModelFactoryService;
   private CoreLifecycleService coreLifecycleService;
   private BaseTableLoadDataServiceProxy tableLoadDataServiceProxy;
   private ViewsheetController viewsheetController;
   private VSObjectTreeService objectTreeService;
   private SecurityEngine securityEngine;
   private VSObjectService objectService;
   private VSBookmarkService bookmarkService;
   private DataRefModelFactoryService dataRefModelFactoryService;
   private AssetRepository assetRepository;
   private OpenViewsheetController openViewsheetController;
   private BaseTableLoadDataController baseTableLoadDataController;
   private LicenseService licenseService;
   private VSSelectionService selectionService;
   private VSSelectionServiceProxy selectionServiceProxy;
   private MaxModeAssemblyService maxModeAssemblyService;
   private SharedFilterService sharedFilterService;
   private VSCompositionService vsCompositionService;
   private ParameterService parameterService;
}<|MERGE_RESOLUTION|>--- conflicted
+++ resolved
@@ -122,12 +122,9 @@
       vsCompositionService = new VSCompositionService();
       coreLifecycleService =
          new CoreLifecycleService(objectModelFactoryService, viewsheetService,
-<<<<<<< HEAD
-                                  vsLayoutService, parameterService, new CoreLifecycleControllerServiceProxy());
+                                  vsLayoutService, parameterService, new CoreLifecycleControllerServiceProxy(),
+                                  vsCompositionService);
       BaseTableLoadDataServiceProxy tableLoadDataServiceProxy = new BaseTableLoadDataServiceProxy();
-=======
-                                  vsLayoutService, parameterService, vsCompositionService);
->>>>>>> 0213d05d
       assetRepository = (AssetRepository) SUtil.getRepletRepository();
       objectTreeService = new VSObjectTreeService(objectModelFactoryService);
       securityEngine = SecurityEngine.getSecurity();

/*
 * This file is part of StyleBI.
 * Copyright (C) 2024  InetSoft Technology
 *
 * This program is free software: you can redistribute it and/or modify
 * it under the terms of the GNU Affero General Public License as published by
 * the Free Software Foundation, either version 3 of the License, or
 * (at your option) any later version.
 *
 * This program is distributed in the hope that it will be useful,
 * but WITHOUT ANY WARRANTY; without even the implied warranty of
 * MERCHANTABILITY or FITNESS FOR A PARTICULAR PURPOSE.  See the
 * GNU Affero General Public License for more details.
 *
 * You should have received a copy of the GNU Affero General Public License
 * along with this program.  If not, see <https://www.gnu.org/licenses/>.
 */

package inetsoft.test;

import inetsoft.sree.internal.cluster.*;
import inetsoft.util.Tool;
<<<<<<< HEAD
import org.apache.ignite.IgniteCache;
import org.apache.ignite.IgniteException;
import org.apache.ignite.cache.*;
import org.apache.ignite.cache.query.*;
import org.apache.ignite.cluster.ClusterGroup;
import org.apache.ignite.lang.*;
import org.apache.ignite.transactions.TransactionException;
=======
import org.apache.ignite.services.Service;
>>>>>>> 5d06221e
import org.jetbrains.annotations.NotNull;
import org.jetbrains.annotations.Nullable;

import javax.cache.*;
import javax.cache.CacheManager;
import javax.cache.configuration.CacheEntryListenerConfiguration;
import javax.cache.configuration.Configuration;
import javax.cache.expiry.ExpiryPolicy;
import javax.cache.integration.CompletionListener;
import javax.cache.processor.*;
import java.io.File;
import java.io.Serializable;
import java.time.Duration;
import java.util.*;
import java.util.concurrent.*;
import java.util.concurrent.atomic.AtomicLong;
import java.util.concurrent.atomic.AtomicReference;
import java.util.concurrent.locks.Lock;
import java.util.concurrent.locks.ReentrantLock;
import java.util.function.*;
import java.util.stream.Collectors;

@SuppressWarnings("unused")
public class TestCluster implements Cluster {
   @Override
   public String getId() {
      return clusterId;
   }

   @Override
   public String getLocalMember() {
      return Tool.getIP() + ":5701";
   }

   @Override
   public Set<String> getClusterNodes(boolean includeClients) {
      return Set.of(getLocalMember());
   }

   @Override
   public Set<String> getServerClusterNodes() {
      return Set.of(getLocalMember());
   }

   @Override
   public void debug() {
      // no-op
   }

   @Override
   public String getClusterNodeHost(String server) {
      int index = server.lastIndexOf(':');
      return index < 0 ? server : server.substring(0, index);
   }

   @Override
   public String getByName(String server) {
      if(Tool.getIP().equals(server)) {
         return server;
      }

      return null;
   }

   @SuppressWarnings("unchecked")
   @Override
   public <T> T getClusterNodeProperty(String server, String name) {
      return (T) clusterNodeProperties.computeIfAbsent(
         server, k -> new ConcurrentHashMap<>()).get(name);
   }

   @Override
   public <T> T getLocalNodeProperty(String name) {
      return getClusterNodeProperty(getLocalMember(), name);
   }

   @Override
   public void setLocalNodeProperty(String name, Object value) {
      clusterNodeProperties.computeIfAbsent(
         getLocalMember(), k -> new ConcurrentHashMap<>()).put(name, value);
   }

   @Override
   public boolean isMaster() {
      return true;
   }

   @Override
   public String getKeyOwner(String key) {
      return null;
   }

   @Override
   public Lock getLock(String name) {
      return locks.computeIfAbsent(name, k -> new ReentrantLock());
   }

   @Override
   public void destroyLock(String name) {
      Lock lock = locks.get(name);

      if(lock != null) {
         lock.unlock();
      }
   }

   @SuppressWarnings("ResultOfMethodCallIgnored")
   @Override
   public void lockKey(String name) {
      try {
         Lock lock = getLock(name);
         lock.tryLock(10, TimeUnit.MINUTES);
      }
      catch(InterruptedException e) {
         throw new RuntimeException(e);
      }
   }

   @Override
   public void unlockKey(String name) {
      Lock lock = locks.get(name);

      if(lock != null) {
         lock.unlock();
      }
   }

   @Override
   public void lockRead(String name) {
      String writeKeyName = "write." + name;
      String readKeyName = "read." + name;

      // lock on write
      Lock lock = getLock(writeKeyName);
      lock.lock();

      Integer count = rwLocks.computeIfAbsent(readKeyName, k -> 0) + 1;
      rwLocks.put(readKeyName, count);
      lock.unlock();
   }

   @Override
   public void unlockRead(String name) {
      String writeKeyName = "write." + name;
      String readKeyName = "read." + name;

      // lock on write
      Lock lock = getLock(writeKeyName);
      lock.lock();

      Integer count = rwLocks.get(readKeyName);

      if(count != null) {
         if(count <= 1) {
            rwLocks.remove(readKeyName);
         }
         else {
            rwLocks.put(readKeyName, --count);
         }
      }

      lock.unlock();
   }

   @SuppressWarnings("BusyWait")
   @Override
   public void lockWrite(String name) {
      String writeKeyName = "write." + name;
      String readKeyName = "read." + name;

      // lock on write
      Lock lock = getLock(writeKeyName);
      lock.lock();

      while(rwLocks.containsKey(readKeyName)) {
         lock.unlock();

         try {
            Thread.sleep(100);
         }
         catch(Exception ignore) {
         }

         lock.lock();
      }
   }

   @Override
   public void unlockWrite(String name) {
      Lock lock = locks.get("write." + name);

      if(lock != null) {
         lock.unlock();
      }
   }

   @SuppressWarnings("unchecked")
   @Override
   public <K, V> DistributedMap<K, V> getMap(String name) {
      return (DistributedMap<K, V>) maps.computeIfAbsent(name, k -> new LocalDistributedMap<>(name));
   }

   @SuppressWarnings("unchecked")
   @Override
   public <K, V> MultiMap<K, V> getMultiMap(String name) {
      return (MultiMap<K, V>) multiMaps.computeIfAbsent(name, k -> {
         LocalDistributedMap<K, List<V>> map =
            (LocalDistributedMap<K, List<V>>) maps.computeIfAbsent(k, LocalDistributedMap::new);
         return new LocalMultiMap<>(map);
      });
   }

   @Override
   public void destroyMap(String name) {
      maps.remove(name);
      multiMaps.remove(name);
   }

   @Override
   public void addMapListener(String name, MapChangeListener<?, ?> l) {
      mapListeners.computeIfAbsent(name, k -> new ArrayList<>()).add(l);
   }

   @Override
   public void removeMapListener(String name, MapChangeListener<?, ?> l) {
      List<MapChangeListener<?, ?>> listeners = mapListeners.get(name);

      if(listeners != null) {
         listeners.remove(l);
      }
   }

   @Override
   public <K, V> void addMultiMapListener(String name, MapChangeListener<K, Collection<V>> l) {
      addMapListener(name, l);
   }

   @Override
   public void removeMultiMapListener(String name, MapChangeListener<?, ?> l) {
      removeMapListener(name, l);
   }

   @Override
   public <K, V> DistributedMap<K, V> getReplicatedMap(String name) {
      return getMap(name);
   }

   @Override
   public void destroyReplicatedMap(String name) {
      maps.remove(name);
   }

   @Override
   public <K, V> void addReplicatedMapListener(String name, MapChangeListener<K, V> l) {
      addMapListener(name, l);
   }

   @Override
   public void removeReplicatedMapListener(String name, MapChangeListener<?, ?> l) {
      removeMapListener(name, l);
   }

   @SuppressWarnings("unchecked")
   @Override
   public <E> BlockingQueue<E> getQueue(String name) {
      return (BlockingQueue<E>) queues.computeIfAbsent(name, k -> new LinkedBlockingQueue<E>());
   }

   @Override
   public void destroyQueue(String name) {
      queues.remove(name);
   }

   @SuppressWarnings("unchecked")
   @Override
   public <E> Set<E> getSet(String name) {
      return (Set<E>) sets.computeIfAbsent(name, k -> new HashSet<>());
   }

   @Override
   public void destroySet(String name) {
      sets.remove(name);
   }

   @Override
   public <E> Set<E> getReplicatedSet(String name, boolean transactional) {
      return getSet(name);
   }

   @Override
   public void destroyReplicatedSet(String name) {
      destroySet(name);
   }

   @Override
   public DistributedLong getLong(String name) {
      return longs.computeIfAbsent(name, k -> new LocalDistributedLong());
   }

   @Override
   public void destroyLong(String name) {
      longs.remove(name);
   }

   @SuppressWarnings("unchecked")
   @Override
   public <V> DistributedReference<V> getReference(String name) {
      return (DistributedReference<V>)
         references.computeIfAbsent(name, k -> new LocalDistributedReference<>());
   }

   @Override
   public void destroyReference(String name) {
      references.remove(name);
   }

   @Override
   public <T> Future<T> submit(Callable<T> task, boolean scheduler) {
      return executor.submit(task);
   }

   @Override
   public <T> Future<Collection<T>> submitAll(Callable<T> task) {
      Callable<Collection<T>> wrapper = () -> List.of(task.call());
      return executor.submit(wrapper);
   }

   @Override
   public DistributedScheduledExecutorService getScheduledExecutor() {
      return scheduledExecutor;
   }

   @Override
   public void destroyScheduledExecutor() {
      // no-op
   }

   @Override
   public String getServiceOwner(String serviceId) {
      return getLocalMember();
   }

   @Override
   public <T extends Serializable> Future<T> submit(String serviceId, SingletonCallableTask<T> task) {
      return getSingletonExecutor(serviceId).submit(task);
   }

   @Override
   public Future<?> submit(String serviceId, SingletonRunnableTask task) {
      return getSingletonExecutor(serviceId).submit(task);
   }

   @Override
   public boolean isSchedulerRunning() {
      return false;
   }

   @Override
   public void addMembershipListener(MembershipListener l) {
      // no-op
   }

   @Override
   public void removeMembershipListener(MembershipListener l) {
      // no-op
   }

   @Override
   public void addMessageListener(MessageListener l) {
      messageListeners.add(l);
   }

   @Override
   public void removeMessageListener(MessageListener l) {
      messageListeners.remove(l);
   }

   @Override
   public void sendMessage(Serializable message) {
      MessageEvent event = null;

      for(MessageListener listener : messageListeners) {
         if(event == null) {
            event = new MessageEvent(this, getLocalMember(), true, message);
         }

         listener.messageReceived(event);
      }
   }

   @Override
   public void sendMessage(String server, Serializable message) {
      if(Objects.equals(server, getLocalMember())) {
         sendMessage(message);
      }
   }

   @Override
   public <T extends Serializable> T exchangeMessages(String address, Serializable outgoingMessage,
                                                      Function<MessageEvent, T> matcher)
      throws Exception
   {
      if(Objects.equals(address, getLocalMember())) {
         CountDownLatch latch = new CountDownLatch(1);
         AtomicReference<T> result = new AtomicReference<>(null);

         MessageListener listener = e -> {
            if(address.equals(e.getSender())) {
               T value = matcher.apply(e);

               if(value != null) {
                  result.set(value);
                  latch.countDown();
               }
            }
         };

         addMessageListener(listener);

         try {
            sendMessage(address, outgoingMessage);

            if(!latch.await(30, TimeUnit.SECONDS)) {
               throw new InterruptedException("Timed out waiting for response from " + address);
            }
         }
         finally {
            removeMessageListener(listener);
         }

         return result.get();
      }
      else {
         // simulate time out to non-existent node
         Thread.sleep(Duration.ofSeconds(30L));
         throw new InterruptedException("Timed out waiting for response from " + address);
      }
   }

   @Override
   public <T extends Serializable> T exchangeMessages(String address, Serializable outgoingMessage,
                                                      Class<T> responseType) throws Exception
   {
      return exchangeMessages(address, outgoingMessage, e ->
         e.getMessage() != null && responseType.isAssignableFrom(e.getMessage().getClass()) ?
            responseType.cast(e.getMessage()) : null);
   }

   @Override
   public void refreshConfig(boolean start) {
      // no-op
   }

   @Override
   public boolean isMasterScheduler() {
      return false;
   }

   @Override
   public void addClusterLifecycleListener(ClusterLifecycleListener l) {
      // no-op
   }

   @Override
   public void removeClusterLifecycleListener(ClusterLifecycleListener l) {
      // no-op
   }

   @Override
   public String addTransferFile(File file) {
      String link = getLocalMember() + "/" + UUID.randomUUID();
      transferFiles.put(link, file);
      return link;
   }

   @Override
   public File getTransferFile(String link) {
      return transferFiles.remove(link);
   }

   @Override
   public List<String> getClusterAddresses() {
      return List.of(getLocalMember());
   }

   @Override
   public void close() throws Exception {
      executor.shutdown();

      for(ExecutorService service : singletonExecutors.values()) {
         service.shutdown();
      }

      singletonExecutors.clear();
      scheduledExecutor.shutdown();
   }

<<<<<<< HEAD
   @Override
   public <K, V> Cache<K, V> getCache(String name, boolean replicated, ExpiryPolicy expiryPolicy) {
      return new LocalCache<>(name, getMap(name));
   }

   @Override
   public <K, V> Collection<K> getLocalCacheKeys(Cache<K, V> cache, Collection<K> keys) {
      return Collections.unmodifiableCollection(keys);
   }

   @Override
   public <K> boolean isLocalCacheKey(String cache, K key) {
      return true;
   }

   @Override
   public <T> T affinityCall(String cache, String key, AffinityCallable<T> job) {
      try {
         return job.call();
      }
      catch(Exception e) {
         throw new IgniteException("Failed to execute affinity call", e);
      }
   }

   @Override
   public <T> List<T> affinityCallAll(String cache, AffinityCallable<T> job) {
      try {
         return List.of(job.call());
      }
      catch(Exception e) {
         throw new IgniteException("Failed to execute affinity call", e);
      }
   }

   @Override
   public void addCacheRebalanceListener(String cacheName, CacheRebalanceListener listener) {
      // no-op
   }

   @Override
   public void removeCacheRebalanceListener(String cacheName, CacheRebalanceListener listener) {
      // no-op
=======
   private ExecutorService getSingletonExecutor(String serviceId) {
      synchronized(singletonExecutors) {
         return singletonExecutors.computeIfAbsent(serviceId, k -> Executors.newSingleThreadScheduledExecutor());
      }
   }

   @Override
   public DistributedTransaction startTx() {
      return new TestTransaction();
   }

   @Override
   public <T extends Service> T getSingletonService(String serviceName, Class<T> type, Supplier<T> init) {
      return type.cast(singletonServices.computeIfAbsent(serviceName, k -> {
         T service = init.get();

         try {
            service.init();
            service.execute();
         }
         catch(Exception e) {
            throw new RuntimeException("Failed to initialize service", e);
         }

         return service;
      }));
   }

   @Override
   public void undeploySingletonService(String serviceName) {
      Service service = (Service) singletonServices.remove(serviceName);

      if(service != null) {
         service.cancel();
      }
>>>>>>> 5d06221e
   }

   private final ConcurrentMap<String, Map<String, Object>> clusterNodeProperties =
      new ConcurrentHashMap<>();
   private final ConcurrentMap<String, Lock> locks = new ConcurrentHashMap<>();
   private final ConcurrentMap<String, Integer> rwLocks = new ConcurrentHashMap<>();
   private final ConcurrentMap<String, LocalDistributedMap<?, ?>> maps = new ConcurrentHashMap<>();
   private final ConcurrentMap<String, LocalMultiMap<?, ?>> multiMaps = new ConcurrentHashMap<>();
   private final ConcurrentMap<String, List<MapChangeListener<?, ?>>> mapListeners =
      new ConcurrentHashMap<>();
   private final ConcurrentMap<String, BlockingQueue<?>> queues = new ConcurrentHashMap<>();
   private final ConcurrentMap<String, Set<?>> sets = new ConcurrentHashMap<>();
   private final ConcurrentMap<String, DistributedLong> longs = new ConcurrentHashMap<>();
   private final ConcurrentMap<String, DistributedReference<?>> references =
      new ConcurrentHashMap<>();
   private final Map<String, ExecutorService> singletonExecutors = new HashMap<>();
   private final ExecutorService executor = Executors.newSingleThreadScheduledExecutor();
   private final DistributedScheduledExecutorService scheduledExecutor =
      new LocalDistributedScheduledExecutorService();
   private final List<MessageListener> messageListeners = new CopyOnWriteArrayList<>();
   private final ConcurrentMap<String, File> transferFiles = new ConcurrentHashMap<>();
   private final String clusterId = UUID.randomUUID().toString();
   private final Map<String, Object> singletonServices = new ConcurrentHashMap<>();

   private final class LocalDistributedMap<K, V> implements DistributedMap<K, V> {
      private LocalDistributedMap(String name) {
         this.name = name;
      }

      @Override
      public V getOrDefault(Object key, V defaultValue) {
         return delegate.getOrDefault(key, defaultValue);
      }

      @Override
      public void forEach(BiConsumer<? super K, ? super V> action) {
         delegate.forEach(action);
      }

      @Nullable
      @Override
      public V putIfAbsent(@NotNull K key, V value) {
         V previous = delegate.putIfAbsent(key, value);

         if(previous == null) {
            fireEntryAdded(() -> new EntryEvent<>(name, key, null, value));
         }

         return previous;
      }

      @SuppressWarnings("unchecked")
      @Override
      public boolean remove(@NotNull Object key, Object value) {
         boolean removed = delegate.remove(key, value);

         if(removed) {
            fireEntryRemoved(() -> new EntryEvent<>(name, (K) key, (V) value, null));
         }

         return removed;
      }

      @Override
      public boolean replace(@NotNull K key, @NotNull V oldValue, @NotNull V newValue) {
         boolean replaced = delegate.replace(key, oldValue, newValue);

         if(replaced) {
            fireEntryUpdated(() -> new EntryEvent<>(name, key, oldValue, newValue));
         }

         return replaced;
      }

      @Nullable
      @Override
      public V replace(@NotNull K key, @NotNull V value) {
         V previous = delegate.replace(key, value);

         if(previous != null) {
            fireEntryUpdated(() -> new EntryEvent<>(name, key, previous, value));
         }

         return previous;
      }

      @Override
      public void replaceAll(BiFunction<? super K, ? super V, ? extends V> function) {
         List<EntryEvent<K, V>> events = new ArrayList<>();

         for(Map.Entry<K, V> entry : delegate.entrySet()) {
            K key = entry.getKey();
            V previous = entry.getValue();
            V value = function.apply(key, previous);
            entry.setValue(value);
            events.add(new EntryEvent<>(name, key, previous, value));
         }

         events.forEach(e -> fireEntryUpdated(() -> e));
      }

      @Override
      public V computeIfAbsent(K key, Function<? super K, ? extends V> mappingFunction) {
         V value;
         V previous = delegate.get(key);

         if(previous == null) {
            value = mappingFunction.apply(key);
            delegate.put(key, value);
            fireEntryAdded(() -> new EntryEvent<>(name, key, null, value));
         }
         else {
            value = previous;
         }

         return value;
      }

      @Override
      public V computeIfPresent(K key, BiFunction<? super K, ? super V, ? extends V> remappingFunction) {
         V value;
         V previous = delegate.get(key);

         if(previous != null) {
            value = remappingFunction.apply(key, previous);
            delegate.put(key, value);
            fireEntryUpdated(() -> new EntryEvent<>(name, key, previous, value));
         }
         else {
            value = null;
         }

         return value;
      }

      @Override
      public V compute(K key, BiFunction<? super K, ? super V, ? extends V> remappingFunction) {
         V oldValue = delegate.get(key);
         V newValue = remappingFunction.apply(key, oldValue);

         if(newValue != null) {
            delegate.put(key, newValue);

            if(oldValue == null) {
               fireEntryAdded(() -> new EntryEvent<>(name, key, null, newValue));
            }
            else {
               fireEntryUpdated(() -> new EntryEvent<>(name, key, oldValue, newValue));
            }
         }
         else if(oldValue != null || delegate.containsKey(key)) {
            delegate.remove(key);
            fireEntryRemoved(() -> new EntryEvent<>(name, key, oldValue, null));
         }

         return newValue;
      }

      @Override
      public V merge(K key, V value, BiFunction<? super V, ? super V, ? extends V> remappingFunction) {
         V oldValue = delegate.get(key);
         V newValue = oldValue == null ? value : remappingFunction.apply(oldValue, value);

         if(newValue == null) {
            delegate.remove(key);
            fireEntryRemoved(() -> new EntryEvent<>(name, key, oldValue, null));
         }
         else {
            delegate.put(key, newValue);

            if(oldValue == null) {
               fireEntryAdded(() -> new EntryEvent<>(name, key, null, newValue));
            }
            else {
               fireEntryUpdated(() -> new EntryEvent<>(name, key, oldValue, newValue));
            }
         }

         return newValue;
      }

      @Override
      public int size() {
         return delegate.size();
      }

      @Override
      public boolean isEmpty() {
         return delegate.isEmpty();
      }

      @Override
      public boolean containsKey(Object key) {
         return delegate.containsKey(key);
      }

      @Override
      public boolean containsValue(Object value) {
         return delegate.containsValue(value);
      }

      @Override
      public V get(Object key) {
         return delegate.get(key);
      }

      @Nullable
      @Override
      public V put(K key, V value) {
         V oldValue = delegate.put(key, value);

         if(oldValue == null) {
            // don't fire event when initing visual security providers, else will cause dead lock
            // like: sree init -> log -> init security engine(locked) -> init&save visual security -> PutBlobTask
            // -> LocalKeyValueStorage.entryAdded(new thread) -> log -> init security engine(blocked)
            if("virtual_security.xml".equals(key)) {
               return value;
            }

            fireEntryAdded(() -> new EntryEvent<>(name, key, null, value));
         }
         else {
            fireEntryUpdated(() -> new EntryEvent<>(name, key, oldValue, value));
         }

         return oldValue;
      }

      @SuppressWarnings("unchecked")
      @Override
      public V remove(Object key) {
         V oldValue = delegate.remove(key);

         if(oldValue != null) {
            fireEntryRemoved(() -> new EntryEvent<>(name, (K) key, oldValue, null));
         }

         return oldValue;
      }

      @Override
      public void removeAll(Set<? extends K> keys) {
         delegate.keySet().removeAll(keys);
      }

      @Override
      public void removeAll() {
         delegate.clear();
      }

      @Override
      public void putAll(@NotNull Map<? extends K, ? extends V> m) {
         for(Map.Entry<? extends K, ? extends V> e : m.entrySet()) {
            put(e.getKey(), e.getValue());
         }
      }

      @Override
      public void clear() {
         List<EntryEvent<K, V>> events = delegate.entrySet().stream()
               .map(e -> new EntryEvent<>(name, e.getKey(), e.getValue(), null))
               .toList();
         delegate.clear();
         events.forEach(e -> fireEntryRemoved(() -> e));
      }

      @NotNull
      @Override
      public Set<K> keySet() {
         return delegate.keySet();
      }

      @NotNull
      @Override
      public Collection<V> values() {
         return delegate.values();
      }

      @NotNull
      @Override
      public Set<Entry<K, V>> entrySet() {
         return delegate.entrySet();
      }

      @Override
      public boolean equals(Object o) {
         if(this == o) {
            return true;
         }

         if(!(o instanceof LocalDistributedMap<?, ?> that)) {
            return false;
         }

         return Objects.equals(name, that.name) && Objects.equals(delegate, that.delegate);
      }

      @Override
      public int hashCode() {
         return Objects.hash(name, delegate);
      }

      @Override
      public void lock(K key) {
         getLock(key).lock();
      }

      @SuppressWarnings("ResultOfMethodCallIgnored")
      @Override
      public void lock(K key, long leaseTime, TimeUnit timeUnit) {
         try {
            getLock(key).tryLock(leaseTime, timeUnit);
         }
         catch(InterruptedException ignore) {
         }
      }

      private boolean tryLock(K key, long leaseTime, TimeUnit timeUnit) throws InterruptedException {
         return getLock(key).tryLock(leaseTime, timeUnit);
      }

      @Override
      public void unlock(K key) {
         getLock(key).unlock();
      }

      @Override
      public void set(K key, V value) {
         put(key, value);
      }

      private Lock getLock(K key) {
         return lockMap.computeIfAbsent(key, k -> new ReentrantLock());
      }

      @SuppressWarnings({ "rawtypes", "unchecked" })
      private void fireEntryAdded(Supplier<EntryEvent> supplier) {
         fireEntryEvent(supplier, MapChangeListener::entryAdded);
      }

      @SuppressWarnings({ "rawtypes", "unchecked" })
      private void fireEntryUpdated(Supplier<EntryEvent> supplier) {
         fireEntryEvent(supplier, MapChangeListener::entryUpdated);
      }

      @SuppressWarnings({ "rawtypes", "unchecked" })
      private void fireEntryRemoved(Supplier<EntryEvent> supplier) {
         fireEntryEvent(supplier, MapChangeListener::entryRemoved);
      }

      @SuppressWarnings("rawtypes")
      private void fireEntryEvent(Supplier<EntryEvent> supplier,
                                  BiConsumer<MapChangeListener, EntryEvent> fire)
      {
         EntryEvent<?, ?> event = null;

         for(MapChangeListener<?, ?> listener :
            mapListeners.computeIfAbsent(name, k -> new ArrayList<>()))
         {
            if(event == null) {
               event = supplier.get();
            }

            fire.accept(listener, event);
         }
      }

      private final String name;
      private final ConcurrentMap<K, V> delegate = new ConcurrentHashMap<>();
      private final ConcurrentMap<K, Lock> lockMap = new ConcurrentHashMap<>();
   }

   @SuppressWarnings("ClassCanBeRecord")
   private static final class LocalMultiMap<K, V> implements MultiMap<K, V> {
      LocalMultiMap(LocalDistributedMap<K, List<V>> delegate) {
         this.delegate = delegate;
      }

      @Override
      public void put(K key, V value) {
         List<V> list = delegate.get(key);

         if(list == null) {
            list = new ArrayList<>();
         }

         list.add(value);
         delegate.put(key, list);
      }

      @Override
      public Collection<V> get(K key) {
         return delegate.get(key);
      }

      @Override
      public void remove(K key, V value) {
         List<V> list = delegate.get(key);

         if(list != null) {
            if(list.removeIf(v -> Objects.equals(v, value))) {
               if(list.isEmpty()) {
                  delegate.remove(key);
               }
               else {
                  delegate.put(key, list);
               }
            }
         }
      }

      @Override
      public Collection<V> remove(K key) {
         return delegate.remove(key);
      }

      @Override
      public void delete(K key) {
         delegate.remove(key);
      }

      @Override
      public Set<K> keySet() {
         return delegate.keySet();
      }

      @Override
      public Collection<V> values() {
         return delegate.values().stream().flatMap(List::stream).collect(Collectors.toList());
      }

      @Override
      public Set<Map.Entry<K, V>> entrySet() {
         return delegate.entrySet().stream()
            .flatMap(e -> e.getValue().stream().map(v -> new Map.Entry<K, V>() {
               @Override
               public K getKey() {
                  return e.getKey();
               }

               @Override
               public V getValue() {
                  return v;
               }

               @Override
               public V setValue(Object value) {
                  throw new UnsupportedOperationException();
               }
            }))
            .collect(Collectors.toSet());
      }

      @Override
      public boolean containsKey(K key) {
         return delegate.containsKey(key);
      }

      @Override
      public boolean containsValue(V value) {
         return values().stream()
            .anyMatch(v -> Objects.equals(v, value));
      }

      @Override
      public boolean containsEntry(K key, V value) {
         List<V> list = delegate.get(key);
         return list != null && list.contains(value);
      }

      @Override
      public int size() {
         return entrySet().size();
      }

      @Override
      public void clear() {
         delegate.clear();
      }

      @Override
      public int valueCount(K key) {
         List<V> list = delegate.get(key);
         return list == null ? 0 : list.size();
      }

      @Override
      public void lock(K key) {
         delegate.lock(key);
      }

      @Override
      public void lock(K key, long leaseTime, TimeUnit timeUnit) {
         delegate.lock(key, leaseTime, timeUnit);
      }

      @Override
      public boolean tryLock(K key) {
         return false;
      }

      @Override
      public boolean tryLock(K key, long time, TimeUnit timeUnit) throws InterruptedException {
         return delegate.tryLock(key, time, timeUnit);
      }

      @Override
      public void unlock(K key) {
         delegate.unlock(key);
      }

      private final LocalDistributedMap<K, List<V>> delegate;
   }

   private static final class LocalDistributedLong extends DistributedLong {
      @Override
      public long get() {
         return delegate.get();
      }

      @Override
      public void set(long newValue) {
         delegate.set(newValue);
      }

      @Override
      public void lazySet(long newValue) {
         delegate.lazySet(newValue);
      }

      @Override
      public long getAndSet(long newValue) {
         return delegate.getAndSet(newValue);
      }

      @Override
      public boolean compareAndSet(long expect, long update) {
         return delegate.compareAndSet(expect, update);
      }

      @Override
      public long getAndIncrement() {
         return delegate.getAndIncrement();
      }

      @Override
      public long getAndDecrement() {
         return delegate.getAndDecrement();
      }

      @Override
      public long getAndAdd(long delta) {
         return delegate.getAndAdd(delta);
      }

      @Override
      public long incrementAndGet() {
         return delegate.incrementAndGet();
      }

      @Override
      public long decrementAndGet() {
         return delegate.decrementAndGet();
      }

      @Override
      public long addAndGet(long delta) {
         return delegate.addAndGet(delta);
      }

      @Override
      public int intValue() {
         return delegate.intValue();
      }

      @Override
      public long longValue() {
         return delegate.longValue();
      }

      @Override
      public float floatValue() {
         return delegate.floatValue();
      }

      @Override
      public double doubleValue() {
         return delegate.doubleValue();
      }

      private final AtomicLong delegate = new AtomicLong();
   }

   private static final class LocalDistributedReference<T> implements DistributedReference<T> {
      @Override
      public T get() {
         return delegate.get();
      }

      @Override
      public void set(T newValue) {
         delegate.set(newValue);
      }

      @Override
      public boolean compareAndSet(T expect, T update) {
         return delegate.compareAndSet(expect, update);
      }

      @Override
      public T getAndSet(T newValue) {
         return delegate.getAndSet(newValue);
      }

      private final AtomicReference<T> delegate = new AtomicReference<>();
   }

   private static final class LocalDistributedScheduledExecutorService
      implements DistributedScheduledExecutorService
   {
      @Override
      public ScheduledFuture<?> schedule(Runnable command, long delay, TimeUnit unit) {
         return delegate.schedule(command, delay, unit);
      }

      @Override
      public <V> ScheduledFuture<V> schedule(Callable<V> command, long delay, TimeUnit unit) {
         return delegate.schedule(command, delay, unit);
      }

      @Override
      public void scheduleAtFixedRate(Runnable command, long initialDelay, long period, TimeUnit unit) {
         delegate.scheduleAtFixedRate(command, initialDelay, period, unit);
      }

      @Override
      public void shutdown() {
         delegate.shutdown();
      }

      private final ScheduledExecutorService delegate = Executors.newSingleThreadScheduledExecutor();
   }

<<<<<<< HEAD
   private static final class LocalCache<K, V> implements IgniteCache<K, V> {
      public LocalCache(String name, DistributedMap<K, V> map) {
         this.name = name;
         this.map = map;
      }

      @Override
      public V get(K key) {
         return map.get(key);
      }

      @Override
      public IgniteFuture<V> getAsync(K key) {
         return null;
      }

      @Override
      public CacheEntry<K, V> getEntry(K key) throws TransactionException {
         return null;
      }

      @Override
      public IgniteFuture<CacheEntry<K, V>> getEntryAsync(K key) throws TransactionException {
         return null;
      }

      @Override
      public Map<K, V> getAll(Set<? extends K> keys) {
         Map<K, V> results = new HashMap<>();

         for(K key : keys) {
            if(map.containsKey(key)) {
               results.put(key, map.get(key));
            }
         }

         return results;
      }

      @Override
      public IgniteFuture<Map<K, V>> getAllAsync(Set<? extends K> keys) throws TransactionException {
         return null;
      }

      @Override
      public Collection<CacheEntry<K, V>> getEntries(Set<? extends K> keys) throws TransactionException {
         return List.of();
      }

      @Override
      public IgniteFuture<Collection<CacheEntry<K, V>>> getEntriesAsync(Set<? extends K> keys) throws TransactionException {
         return null;
      }

      @Override
      public Map<K, V> getAllOutTx(Set<? extends K> keys) {
         return Map.of();
      }

      @Override
      public IgniteFuture<Map<K, V>> getAllOutTxAsync(Set<? extends K> keys) {
         return null;
      }

      @Override
      public boolean containsKey(K key) {
         return map.containsKey(key);
      }

      @Override
      public IgniteFuture<Boolean> containsKeyAsync(K key) throws TransactionException {
         return null;
      }

      @Override
      public boolean containsKeys(Set<? extends K> keys) throws TransactionException {
         return false;
      }

      @Override
      public IgniteFuture<Boolean> containsKeysAsync(Set<? extends K> keys) throws TransactionException {
         return null;
      }

      @Override
      public void loadAll(Set<? extends K> keys, boolean replaceExistingValues,
                          CompletionListener completionListener)
      {
      }

      @Override
      public void put(K key, V value) {
         map.put(key, value);
      }

      @Override
      public IgniteFuture<Void> putAsync(K key, V val) throws TransactionException {
         put(key, val);
         return null;
      }

      @Override
      public V getAndPut(K key, V value) {
         return map.put(key, value);
      }

      @Override
      public IgniteFuture<V> getAndPutAsync(K key, V val) throws TransactionException {
         return null;
      }

      @Override
      public void putAll(Map<? extends K, ? extends V> map) {
         for(Map.Entry<? extends K, ? extends V> entry : map.entrySet()) {
            put(entry.getKey(), entry.getValue());
         }
      }

      @Override
      public IgniteFuture<Void> putAllAsync(Map<? extends K, ? extends V> map) throws TransactionException {
         putAll(map);
         return null;
      }

      @Override
      public boolean putIfAbsent(K key, V value) {
         return map.putIfAbsent(key, value) != null;
      }

      @Override
      public IgniteFuture<Boolean> putIfAbsentAsync(K key, V val) {
         return null;
      }

      @Override
      public boolean remove(K key) {
         return map.remove(key) != null;
      }

      @Override
      public IgniteFuture<Boolean> removeAsync(K key) throws TransactionException {
         remove(key);
         return null;
      }

      @Override
      public boolean remove(K key, V oldValue) {
         return map.remove(key, oldValue);
      }

      @Override
      public IgniteFuture<Boolean> removeAsync(K key, V oldVal) throws TransactionException {
         remove(key, oldVal);
         return null;
      }

      @Override
      public V getAndRemove(K key) {
         return map.remove(key);
      }

      @Override
      public IgniteFuture<V> getAndRemoveAsync(K key) throws TransactionException {
         return null;
      }

      @Override
      public boolean replace(K key, V oldValue, V newValue) {
         V currentValue = map.get(key);

         if(Objects.equals(currentValue, oldValue)) {
            map.put(key, newValue);
            return true;
         }

         return false;
      }

      @Override
      public IgniteFuture<Boolean> replaceAsync(K key, V oldVal, V newVal) throws TransactionException {
         replace(key, oldVal, newVal);
         return null;
      }

      @Override
      public boolean replace(K key, V value) {
         if(map.containsKey(key)) {
            map.put(key, value);
            return true;
         }

         return false;
      }

      @Override
      public IgniteFuture<Boolean> replaceAsync(K key, V val) throws TransactionException {
         replace(key, val);
         return null;
      }

      @Override
      public V getAndReplace(K key, V value) {
         if(map.containsKey(key)) {
            return map.put(key, value);
         }

         return null;
      }

      @Override
      public IgniteFuture<V> getAndReplaceAsync(K key, V val) {
         getAndReplace(key, val);
         return null;
      }

      @Override
      public void removeAll(Set<? extends K> keys) {
         for(K key : keys) {
            map.remove(key);
         }
      }

      @Override
      public IgniteFuture<Void> removeAllAsync(Set<? extends K> keys) throws TransactionException {
         removeAll(keys);
         return null;
      }

      @Override
      public void removeAll() {
         map.clear();
      }

      @Override
      public IgniteFuture<Void> removeAllAsync() {
         removeAll();
         return null;
      }

      @Override
      public void clear() {
         map.clear();
      }

      @Override
      public IgniteFuture<Void> clearAsync() {
         clear();
         return null;
      }

      @Override
      public void clear(K key) {
         map.remove(key);
      }

      @Override
      public IgniteFuture<Void> clearAsync(K key) {
         clear(key);
         return null;
      }

      @Override
      public void clearAll(Set<? extends K> keys) {
         map.removeAll(keys);
      }

      @Override
      public IgniteFuture<Void> clearAllAsync(Set<? extends K> keys) {
         clearAll(keys);
         return null;
      }

      @Override
      public void localClear(K key) {
      }

      @Override
      public void localClearAll(Set<? extends K> keys) {

      }

      @Override
      public IgniteCache<K, V> withAsync() {
         return null;
      }

      @Override
      public boolean isAsync() {
         return false;
      }

      @Override
      public <R> IgniteFuture<R> future() {
         return null;
      }

      @Override
      public <C extends Configuration<K, V>> C getConfiguration(Class<C> clazz) {
         return null;
      }

      @Override
      public IgniteCache<K, V> withExpiryPolicy(ExpiryPolicy plc) {
         return null;
      }

      @Override
      public IgniteCache<K, V> withSkipStore() {
         return null;
      }

      @Override
      public IgniteCache<K, V> withNoRetries() {
         return null;
      }

      @Override
      public IgniteCache<K, V> withPartitionRecover() {
         return null;
      }

      @Override
      public IgniteCache<K, V> withReadRepair(ReadRepairStrategy strategy) {
         return null;
      }

      @Override
      public <K1, V1> IgniteCache<K1, V1> withKeepBinary() {
         return null;
      }

      @Override
      public void loadCache(@Nullable IgniteBiPredicate<K, V> p, @Nullable Object... args) throws CacheException {

      }

      @Override
      public IgniteFuture<Void> loadCacheAsync(@Nullable IgniteBiPredicate<K, V> p, @Nullable Object... args) throws CacheException {
         return null;
      }

      @Override
      public void localLoadCache(@Nullable IgniteBiPredicate<K, V> p, @Nullable Object... args) throws CacheException {

      }

      @Override
      public IgniteFuture<Void> localLoadCacheAsync(@Nullable IgniteBiPredicate<K, V> p, @Nullable Object... args) throws CacheException {
         return null;
      }

      @Override
      public V getAndPutIfAbsent(K key, V val) throws CacheException, TransactionException {
         return null;
      }

      @Override
      public IgniteFuture<V> getAndPutIfAbsentAsync(K key, V val) throws CacheException, TransactionException {
         return null;
      }

      @Override
      public Lock lock(K key) {
         return null;
      }

      @Override
      public Lock lockAll(Collection<? extends K> keys) {
         return null;
      }

      @Override
      public boolean isLocalLocked(K key, boolean byCurrThread) {
         return false;
      }

      @Override
      public <R> QueryCursor<R> query(Query<R> qry) {
         return null;
      }

      @Override
      public FieldsQueryCursor<List<?>> query(SqlFieldsQuery qry) {
         return null;
      }

      @Override
      public <T, R> QueryCursor<R> query(Query<T> qry, IgniteClosure<T, R> transformer) {
         return null;
      }

      @Override
      public Iterable<Entry<K, V>> localEntries(CachePeekMode... peekModes) throws CacheException {
         return null;
      }

      @Override
      public QueryMetrics queryMetrics() {
         return null;
      }

      @Override
      public void resetQueryMetrics() {

      }

      @Override
      public Collection<? extends QueryDetailMetrics> queryDetailMetrics() {
         return List.of();
      }

      @Override
      public void resetQueryDetailMetrics() {

      }

      @Override
      public void localEvict(Collection<? extends K> keys) {

      }

      @Override
      public V localPeek(K key, CachePeekMode... peekModes) {
         return null;
      }

      @Override
      public int size(CachePeekMode... peekModes) throws CacheException {
         return 0;
      }

      @Override
      public IgniteFuture<Integer> sizeAsync(CachePeekMode... peekModes) throws CacheException {
         return null;
      }

      @Override
      public long sizeLong(CachePeekMode... peekModes) throws CacheException {
         return 0;
      }

      @Override
      public IgniteFuture<Long> sizeLongAsync(CachePeekMode... peekModes) throws CacheException {
         return null;
      }

      @Override
      public long sizeLong(int partition, CachePeekMode... peekModes) throws CacheException {
         return 0;
      }

      @Override
      public IgniteFuture<Long> sizeLongAsync(int partition, CachePeekMode... peekModes) throws CacheException {
         return null;
      }

      @Override
      public int localSize(CachePeekMode... peekModes) {
         return 0;
      }

      @Override
      public long localSizeLong(CachePeekMode... peekModes) {
         return 0;
      }

      @Override
      public long localSizeLong(int partition, CachePeekMode... peekModes) {
         return 0;
      }

      @Override
      public <T> Map<K, EntryProcessorResult<T>> invokeAll(Map<? extends K, ? extends EntryProcessor<K, V, T>> map, Object... args) throws TransactionException {
         return Map.of();
      }

      @Override
      public <T> IgniteFuture<Map<K, EntryProcessorResult<T>>> invokeAllAsync(Map<? extends K, ? extends EntryProcessor<K, V, T>> map, Object... args) throws TransactionException {
         return null;
      }

      @Override
      public <T> T invoke(K key, EntryProcessor<K, V, T> entryProcessor, Object... arguments)
         throws EntryProcessorException
      {
         try {
            return entryProcessor.process(new LocalMutableCacheEntry<>(key, map), arguments);
         }
         catch(Exception e) {
            throw new EntryProcessorException(e);
         }
      }

      @Override
      public <T> IgniteFuture<T> invokeAsync(K key, EntryProcessor<K, V, T> entryProcessor, Object... arguments) throws TransactionException {
         return null;
      }

      @Override
      public <T> T invoke(K key, CacheEntryProcessor<K, V, T> entryProcessor, Object... arguments) throws TransactionException {
         return null;
      }

      @Override
      public <T> IgniteFuture<T> invokeAsync(K key, CacheEntryProcessor<K, V, T> entryProcessor, Object... arguments) throws TransactionException {
         return null;
      }

      @Override
      public <T> Map<K, EntryProcessorResult<T>> invokeAll(Set<? extends K> keys, EntryProcessor<K, V, T> entryProcessor, Object... arguments) {
         Map<K, EntryProcessorResult<T>> results = new HashMap<>();

         for(K key : keys) {
            results.put(key, new EntryProcessorResult<T>() {
               @Override
               public T get() throws EntryProcessorException {
                  return invoke(key, entryProcessor, arguments);
               }
            });
         }

         return results;
      }

      @Override
      public <T> IgniteFuture<Map<K, EntryProcessorResult<T>>> invokeAllAsync(Set<? extends K> keys, EntryProcessor<K, V, T> entryProcessor, Object... args) throws TransactionException {
         return null;
      }

      @Override
      public <T> Map<K, EntryProcessorResult<T>> invokeAll(Set<? extends K> keys, CacheEntryProcessor<K, V, T> entryProcessor, Object... args) throws TransactionException {
         return Map.of();
      }

      @Override
      public <T> IgniteFuture<Map<K, EntryProcessorResult<T>>> invokeAllAsync(Set<? extends K> keys, CacheEntryProcessor<K, V, T> entryProcessor, Object... args) throws TransactionException {
         return null;
      }

      @Override
      public String getName() {
         return name;
      }

      @Override
      public CacheManager getCacheManager() {
         return null;
=======
   private static final class TestTransaction implements DistributedTransaction {
      @Override
      public long startTime() {
         return startTime;
      }

      @Override
      public long timeout() {
         return timeout;
      }

      @Override
      public long timeout(long timeout) {
         return this.timeout = timeout;
      }

      @Override
      public boolean setRollbackOnly() {
         return rollbackOnly = true;
      }

      @Override
      public boolean isRollbackOnly() {
         return rollbackOnly;
      }

      @Override
      public void commit() {
>>>>>>> 5d06221e
      }

      @Override
      public void close() {
<<<<<<< HEAD
         closed = true;
      }

      @Override
      public void destroy() {

      }

      @Override
      public IgniteFuture<Boolean> rebalance() {
         return null;
      }

      @Override
      public IgniteFuture<?> indexReadyFuture() {
         return null;
      }

      @Override
      public CacheMetrics metrics() {
         return null;
      }

      @Override
      public CacheMetrics metrics(ClusterGroup grp) {
         return null;
      }

      @Override
      public CacheMetrics localMetrics() {
         return null;
      }

      @Override
      public Collection<Integer> lostPartitions() {
         return List.of();
      }

      @Override
      public void enableStatistics(boolean enabled) {

      }

      @Override
      public void clearStatistics() {

      }

      @Override
      public void preloadPartition(int partition) {

      }

      @Override
      public IgniteFuture<Void> preloadPartitionAsync(int partition) {
         return null;
      }

      @Override
      public boolean localPreloadPartition(int partition) {
         return false;
      }

      @Override
      public boolean isClosed() {
         return closed;
      }

      @Override
      public <T> T unwrap(Class<T> clazz) {
         if(clazz.isInstance(this)) {
            return clazz.cast(this);
         }

         return null;
      }

      @Override
      public void registerCacheEntryListener(CacheEntryListenerConfiguration<K, V> cacheEntryListenerConfiguration) {

      }

      @Override
      public void deregisterCacheEntryListener(CacheEntryListenerConfiguration<K, V> cacheEntryListenerConfiguration) {

      }

      @Override
      public Iterator<Entry<K, V>> iterator() {
         return map.entrySet().stream()
            .map(e -> (Cache.Entry<K, V>) new LocalCacheEntry<>(e))
            .iterator();
      }

      private final String name;
      private final DistributedMap<K, V> map;
      private boolean closed = false;
   }

   private static final class LocalCacheEntry<K, V> implements Cache.Entry<K, V> {
      public LocalCacheEntry(Map.Entry<K, V> entry) {
         this.entry = entry;
      }

      @Override
      public K getKey() {
         return entry.getKey();
      }

      @Override
      public V getValue() {
         return entry.getValue();
      }

      @Override
      public <T> T unwrap(Class<T> clazz) {
         if(clazz.isInstance(this)) {
            return clazz.cast(this);
         }

         return null;
      }

      private final Map.Entry<K, V> entry;
   }

   private static final class LocalMutableCacheEntry<K, V> implements MutableEntry<K, V> {
      private final K key;
      private final DistributedMap<K, V> map;

      public LocalMutableCacheEntry(K key, DistributedMap<K, V> map) {
         this.key = key;
         this.map = map;
      }

      @Override
      public boolean exists() {
         return map.containsKey(key);
      }

      @Override
      public void remove() {
         map.remove(key);
      }

      @Override
      public void setValue(V value) {
         map.put(key, value);
      }

      @Override
      public K getKey() {
         return key;
      }

      @Override
      public V getValue() {
         return map.get(key);
      }

      @Override
      public <U> U unwrap(Class<U> clazz) {
         if(clazz.isInstance(this)) {
            return clazz.cast(this);
         }

         return null;
      }
=======
      }

      @Override
      public void rollback() {
      }

      @Override
      public void resume() {
      }

      @Override
      public void suspend() {
      }

      @Override
      public String label() {
         return null;
      }

      private final long startTime = System.currentTimeMillis();
      private long timeout = 0L;
      private boolean rollbackOnly = false;
>>>>>>> 5d06221e
   }
}<|MERGE_RESOLUTION|>--- conflicted
+++ resolved
@@ -20,17 +20,14 @@
 
 import inetsoft.sree.internal.cluster.*;
 import inetsoft.util.Tool;
-<<<<<<< HEAD
 import org.apache.ignite.IgniteCache;
 import org.apache.ignite.IgniteException;
 import org.apache.ignite.cache.*;
 import org.apache.ignite.cache.query.*;
 import org.apache.ignite.cluster.ClusterGroup;
 import org.apache.ignite.lang.*;
+import org.apache.ignite.services.Service;
 import org.apache.ignite.transactions.TransactionException;
-=======
-import org.apache.ignite.services.Service;
->>>>>>> 5d06221e
 import org.jetbrains.annotations.NotNull;
 import org.jetbrains.annotations.Nullable;
 
@@ -528,7 +525,6 @@
       scheduledExecutor.shutdown();
    }
 
-<<<<<<< HEAD
    @Override
    public <K, V> Cache<K, V> getCache(String name, boolean replicated, ExpiryPolicy expiryPolicy) {
       return new LocalCache<>(name, getMap(name));
@@ -572,7 +568,8 @@
    @Override
    public void removeCacheRebalanceListener(String cacheName, CacheRebalanceListener listener) {
       // no-op
-=======
+   }
+
    private ExecutorService getSingletonExecutor(String serviceId) {
       synchronized(singletonExecutors) {
          return singletonExecutors.computeIfAbsent(serviceId, k -> Executors.newSingleThreadScheduledExecutor());
@@ -608,7 +605,6 @@
       if(service != null) {
          service.cancel();
       }
->>>>>>> 5d06221e
    }
 
    private final ConcurrentMap<String, Map<String, Object>> clusterNodeProperties =
@@ -1252,7 +1248,6 @@
       private final ScheduledExecutorService delegate = Executors.newSingleThreadScheduledExecutor();
    }
 
-<<<<<<< HEAD
    private static final class LocalCache<K, V> implements IgniteCache<K, V> {
       public LocalCache(String name, DistributedMap<K, V> map) {
          this.name = name;
@@ -1800,41 +1795,10 @@
       @Override
       public CacheManager getCacheManager() {
          return null;
-=======
-   private static final class TestTransaction implements DistributedTransaction {
-      @Override
-      public long startTime() {
-         return startTime;
-      }
-
-      @Override
-      public long timeout() {
-         return timeout;
-      }
-
-      @Override
-      public long timeout(long timeout) {
-         return this.timeout = timeout;
-      }
-
-      @Override
-      public boolean setRollbackOnly() {
-         return rollbackOnly = true;
-      }
-
-      @Override
-      public boolean isRollbackOnly() {
-         return rollbackOnly;
-      }
-
-      @Override
-      public void commit() {
->>>>>>> 5d06221e
       }
 
       @Override
       public void close() {
-<<<<<<< HEAD
          closed = true;
       }
 
@@ -2003,7 +1967,40 @@
 
          return null;
       }
-=======
+   }
+
+   private static final class TestTransaction implements DistributedTransaction {
+      @Override
+      public long startTime() {
+         return startTime;
+      }
+
+      @Override
+      public long timeout() {
+         return timeout;
+      }
+
+      @Override
+      public long timeout(long timeout) {
+         return this.timeout = timeout;
+      }
+
+      @Override
+      public boolean setRollbackOnly() {
+         return rollbackOnly = true;
+      }
+
+      @Override
+      public boolean isRollbackOnly() {
+         return rollbackOnly;
+      }
+
+      @Override
+      public void commit() {
+      }
+
+      @Override
+      public void close() {
       }
 
       @Override
@@ -2026,6 +2023,5 @@
       private final long startTime = System.currentTimeMillis();
       private long timeout = 0L;
       private boolean rollbackOnly = false;
->>>>>>> 5d06221e
    }
 }
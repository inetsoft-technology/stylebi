--- conflicted
+++ resolved
@@ -73,12 +73,8 @@
 
       trapService = new VSTrapService();
       coreLifecycleService = new CoreLifecycleService(objectModelService, viewsheetEngine,
-<<<<<<< HEAD
-                                                  vsLayoutService, parameterService, new CoreLifecycleControllerServiceProxy());
-=======
-                                                      vsLayoutService, parameterService,
+                                                  vsLayoutService, parameterService, new CoreLifecycleControllerServiceProxy(),
                                                       vsCompositionService);
->>>>>>> 0213d05d
       temporaryInfoService = new VSWizardTemporaryInfoService(viewsheetService);
       vsObjectPropertyService = spy(new VSObjectPropertyService(coreLifecycleService,
                                                                 vsColumnHandler,

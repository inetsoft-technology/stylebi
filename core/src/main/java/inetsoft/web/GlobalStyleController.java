--- conflicted
+++ resolved
@@ -117,12 +117,7 @@
          }
       }
 
-<<<<<<< HEAD
-      if(Tool.isEmptyString(themeId)) {
-
-=======
       if(Tool.isEmptyString(themeId) || !hasTheme) {
->>>>>>> e74e1878
          themeId = CustomThemesManager.getManager().getSelectedTheme(user);
       }
 

--- conflicted
+++ resolved
@@ -17,13 +17,11 @@
  */
 package inetsoft.web.portal.controller;
 
-import inetsoft.report.internal.Util;
 import inetsoft.sree.RepletRegistry;
 import inetsoft.sree.internal.SUtil;
 import inetsoft.sree.security.IdentityID;
 import inetsoft.sree.security.OrganizationManager;
 import inetsoft.uql.asset.*;
-import inetsoft.util.Tool;
 import jakarta.annotation.PostConstruct;
 import jakarta.annotation.PreDestroy;
 import org.slf4j.Logger;
@@ -43,6 +41,7 @@
 import java.beans.PropertyChangeListener;
 import java.security.Principal;
 import java.util.Map;
+import java.util.Objects;
 import java.util.concurrent.ConcurrentHashMap;
 
 /**
@@ -140,29 +139,42 @@
          !RepletRegistry.CHANGE_EVENT.equals(event.getPropertyName()))
       {
          for(Principal principal : subscriptions.values()) {
-            messagingTemplate
-               .convertAndSendToUser(SUtil.getUserDestination(principal), COMMANDS_TOPIC, "");
-         }
-      }
+            if(Objects.equals(getOrgId(event), OrganizationManager.getInstance().getCurrentOrgID(principal))) {
+               messagingTemplate
+                  .convertAndSendToUser(SUtil.getUserDestination(principal), COMMANDS_TOPIC, "");
+            }
+         }
+      }
+   }
+
+   private String getOrgId(PropertyChangeEvent event) {
+      if(event instanceof inetsoft.report.PropertyChangeEvent e) {
+         return e.getOrgID();
+      }
+
+      return null;
+   }
+
+   private String getOrgId(AssetChangeEvent event) {
+      if(event.getAssetEntry() != null) {
+         return event.getAssetEntry().getOrgID();
+      }
+
+      return null;
    }
 
    private static final String COMMANDS_TOPIC = "/repository-changed";
 
    private final AssetRepository assetRepository;
    private final SimpMessagingTemplate messagingTemplate;
-<<<<<<< HEAD
    private final PropertyChangeListener reportListener = this::handleReportChanged;
    private final Map<String, Principal> subscriptions = new ConcurrentHashMap<>();
    private final Map<Principal, PropertyChangeListener> reportListeners = new ConcurrentHashMap<>();
 
    private static final Logger LOG = LoggerFactory.getLogger(RepositoryTreeChangeController.class);
-=======
-   private Principal principal;
->>>>>>> 5d06221e
 
    private final AssetChangeListener viewsheetListener = new AssetChangeListener() {
       @Override
-<<<<<<< HEAD
       public void assetChanged(AssetChangeEvent event) {
          if(event.getChangeType() != AssetChangeEvent.ASSET_TO_BE_DELETED) {
             for(Principal principal : subscriptions.values()) {
@@ -181,41 +193,13 @@
       @Override
       public void propertyChange(PropertyChangeEvent event) {
          if(!RepletRegistry.EDIT_CYCLE_EVENT.equals(event.getPropertyName()) &&
-            !RepletRegistry.CHANGE_EVENT.equals(event.getPropertyName()))
-         {
-=======
-      public void propertyChange(PropertyChangeEvent event) {
-         String orgEventSourceID = event instanceof inetsoft.report.PropertyChangeEvent eventWrapper ?
-            eventWrapper.getOrgID() : Util.getOrgIdFromEventSource(event.getSource());
-         String currentOrgID = OrganizationManager.getInstance().getCurrentOrgID(principal);
-
-         if(!RepletRegistry.EDIT_CYCLE_EVENT.equals(event.getPropertyName()) &&
             !RepletRegistry.CHANGE_EVENT.equals(event.getPropertyName()) &&
-            (orgEventSourceID == null || Tool.equals(orgEventSourceID, currentOrgID)))
+            Objects.equals(getOrgId(event), OrganizationManager.getInstance().getCurrentOrgID(principal)))
          {
             messagingTemplate
                .convertAndSendToUser(SUtil.getUserDestination(principal), COMMANDS_TOPIC, "");
          }
       }
-   };
-
-   private final AssetChangeListener viewsheetListener = new AssetChangeListener() {
-      @Override
-      public void assetChanged(AssetChangeEvent event) {
-         if(event.getChangeType() != AssetChangeEvent.ASSET_TO_BE_DELETED && principal != null) {
-            String currentOrgID = OrganizationManager.getInstance().getCurrentOrgID(principal);
-
-            if(event.getAssetEntry() != null &&
-               !Tool.equals(currentOrgID, event.getAssetEntry().getOrgID()))
-            {
-               return;
-            }
-
->>>>>>> 5d06221e
-            messagingTemplate
-               .convertAndSendToUser(SUtil.getUserDestination(principal), COMMANDS_TOPIC, "");
-         }
-      }
 
       private final Principal principal;
    }

--- conflicted
+++ resolved
@@ -81,14 +81,12 @@
          return;
       }
 
-      String currOrgID = getSubscriberOrgID();
-
       if(event.getMessage() instanceof ViewsheetBookmarkChangedEvent bkChangedEvent) {
          AssetEntry asset = bkChangedEvent.getAssetEntry();
          String id = bkChangedEvent.rvsID;
          viewsheetService.updateBookmarks(asset);
 
-         if(Tool.equals(currOrgID, bkChangedEvent.orgID) && bkChangedEvent.deleted) {
+         if(bkChangedEvent.deleted) {
             String bookmark = ((ViewsheetBookmarkChangedEvent) event.getMessage()).bookmark;
             handleMessageForBookmarks(asset, id, bookmark, true);
          }
@@ -99,14 +97,7 @@
             handleRenameBookmark(asset, id, oname, nname, owner);
          }
       }
-<<<<<<< HEAD
       else if(event.getMessage() instanceof RenameTransformFinishedEvent renameEvent) {
-=======
-      else if(event.getMessage() instanceof RenameTransformFinishedEvent finshedEvent &&
-         Tool.equals(currOrgID, finshedEvent.getOrgID()))
-      {
-         RenameTransformFinishedEvent renameEvent = (RenameTransformFinishedEvent) event.getMessage();
->>>>>>> 5d06221e
          AssetObject asset = renameEvent.getEntry();
          RenameDependencyInfo dependencyInfo = renameEvent.getDependencyInfo();
          List<RenameInfo> infos = dependencyInfo.getRenameInfo(asset);
@@ -122,10 +113,8 @@
             handleSheetChangeMessageForWs((AssetEntry) asset, renameEvent.getRenameInfo());
          }
       }
-      else if(event.getMessage() instanceof TransformAssetFinishedEvent finishedEvent &&
-         Tool.equals(currOrgID, finishedEvent.getOrgID()))
-      {
-         handleAssetTransformFinished((TransformAssetFinishedEvent) event.getMessage());
+      else if(event.getMessage() instanceof TransformAssetFinishedEvent finishedEvent) {
+         handleAssetTransformFinished(finishedEvent);
       }
    }
 
@@ -147,16 +136,22 @@
 
       for(RuntimeSheet rs : sheets) {
          if(Tool.equals(rs.getEntry(), event.getEntry())) {
-            sendTransformFinsihedMessage(rs.getID());
-         }
-      }
-   }
-
-   private void sendTransformFinsihedMessage(String id) {
+            sendTransformFinsihedMessage(rs.getID(), event.getOrgID());
+         }
+      }
+   }
+
+   private boolean isSameOrgId(String orgId, Principal principal) {
+      return Objects.equals(orgId, OrganizationManager.getInstance().getCurrentOrgID(principal));
+   }
+
+   private void sendTransformFinsihedMessage(String id, String orgId) {
       for(Principal subscription : subscriptions.values()) {
-         messagingTemplate.convertAndSendToUser(
-            SUtil.getUserDestination(subscription), "/transform-finished",
-            new TransformFinishedEventModel(id));
+         if(isSameOrgId(orgId, subscription)) {
+            messagingTemplate.convertAndSendToUser(
+               SUtil.getUserDestination(subscription), "/transform-finished",
+               new TransformFinishedEventModel(id));
+         }
       }
    }
 
@@ -306,7 +301,7 @@
    }
 
    private void sendMessage(String id, AssetEntry entry, boolean reload) {
-      if(entry == null || !Tool.equals(getSubscriberOrgID(), entry.getOrgID())) {
+      if(entry == null) {
          return;
       }
 
@@ -317,13 +312,14 @@
          .build();
 
       for(Principal subscription : subscriptions.values()) {
-         messagingTemplate.convertAndSendToUser(
-            SUtil.getUserDestination(subscription), "/dependency-changed", model);
+         if(isSameOrgId(entry.getOrgID(), subscription)) {
+            messagingTemplate.convertAndSendToUser(
+               SUtil.getUserDestination(subscription), "/dependency-changed", model);
+         }
       }
    }
 
    @SubscribeMapping("/dependency-changed")
-<<<<<<< HEAD
    public void subscribeToDependency(StompHeaderAccessor header, Principal principal) {
       final MessageHeaders messageHeaders = header.getMessageHeaders();
       final String subscriptionId =
@@ -357,22 +353,4 @@
    private final SimpMessagingTemplate messagingTemplate;
    private final RuntimeSheetTransformServiceProxy runtimeSheetTransformService;
    private final Map<String, Principal> subscriptions = new ConcurrentHashMap<>();
-=======
-   public void subscribeToDependency(Principal principal) {
-      this.principal = principal;
-      destination = SUtil.getUserDestination(principal);
-      clusterInstance.addMessageListener(this);
-   }
-
-   private String getSubscriberOrgID() {
-      return OrganizationManager.getInstance().getCurrentOrgID(principal);
-   }
-
-   private String destination;
-   private Principal principal;
-   private Cluster clusterInstance;
-   private AnalyticRepository repository;
-   private ViewsheetService viewsheetService;
-   private SimpMessagingTemplate messagingTemplate;
->>>>>>> 5d06221e
 }
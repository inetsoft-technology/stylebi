/*
 * This file is part of StyleBI.
 * Copyright (C) 2024  InetSoft Technology
 *
 * This program is free software: you can redistribute it and/or modify
 * it under the terms of the GNU Affero General Public License as published by
 * the Free Software Foundation, either version 3 of the License, or
 * (at your option) any later version.
 *
 * This program is distributed in the hope that it will be useful,
 * but WITHOUT ANY WARRANTY; without even the implied warranty of
 * MERCHANTABILITY or FITNESS FOR A PARTICULAR PURPOSE.  See the
 * GNU Affero General Public License for more details.
 *
 * You should have received a copy of the GNU Affero General Public License
 * along with this program.  If not, see <https://www.gnu.org/licenses/>.
 */
package inetsoft.web.composer.ws.dialog;

<<<<<<< HEAD
=======
import inetsoft.report.composition.RuntimeWorksheet;
import inetsoft.report.composition.event.AssetEventUtil;
import inetsoft.report.composition.execution.AssetQuery;
import inetsoft.report.composition.execution.AssetQuerySandbox;
import inetsoft.report.internal.Util;
import inetsoft.sree.security.*;
import inetsoft.sree.security.SecurityException;
import inetsoft.uql.ColumnSelection;
import inetsoft.uql.XTable;
import inetsoft.uql.asset.*;
import inetsoft.uql.asset.internal.AssetUtil;
import inetsoft.uql.erm.ExpressionRef;
import inetsoft.uql.schema.XSchema;
import inetsoft.uql.viewsheet.internal.VSUtil;
import inetsoft.util.Catalog;
>>>>>>> cf09e36b
import inetsoft.util.Tool;
import inetsoft.web.composer.model.ws.ExpressionDialogModel;
import inetsoft.web.composer.model.ws.ExpressionDialogModelValidator;
import inetsoft.web.composer.ws.WorksheetController;
import inetsoft.web.viewsheet.*;
import inetsoft.web.viewsheet.service.CommandDispatcher;
import org.springframework.messaging.handler.annotation.MessageMapping;
import org.springframework.messaging.handler.annotation.Payload;
import org.springframework.stereotype.Controller;
import org.springframework.web.bind.annotation.*;
import java.security.Principal;

@Controller
public class ExpressionDialogController extends WorksheetController {

   public ExpressionDialogController(ExpressionDialogServiceProxy expressionDialogServiceProxy)
   {
      this.expressionDialogServiceProxy = expressionDialogServiceProxy;
   }

   @RequestMapping(
      value = "/api/composer/ws/expression-dialog-model/{runtimeId}",
      method = RequestMethod.GET)
   @ResponseBody
   public ExpressionDialogModel getExpressionModel(
      @PathVariable("runtimeId") String runtimeId,
      @RequestParam("tableName") String tableName,
      @RequestParam(value = "columnIndex", required = false) String columnIndexAsParam,
      @RequestParam(value = "showOriginalName", required = false) boolean showOriginalName,
      Principal principal) throws Exception
   {
      if(!SecurityEngine.getSecurity().checkPermission(
         principal, ResourceType.WORKSHEET_EXPRESSION_COLUMN, "*", ResourceAction.ACCESS))
      {
         throw new SecurityException("You do not have permission to modify expression columns.");
      }

      runtimeId = Tool.byteDecode(runtimeId);
      tableName = Tool.byteDecode(tableName);

      return expressionDialogServiceProxy.getExpressionModel(runtimeId, tableName, columnIndexAsParam,
                                                             showOriginalName, principal);
   }

   @RequestMapping(
      value = "/api/composer/ws/expression-dialog-model/{runtimeId}",
      method = RequestMethod.POST)
   @ResponseBody
   public ExpressionDialogModelValidator validateExpression(
      @PathVariable("runtimeId") String runtimeId,
      @RequestBody ExpressionDialogModel model, Principal principal) throws Exception
   {
      runtimeId = Tool.byteDecode(runtimeId);
      return expressionDialogServiceProxy.validateExpression(runtimeId, model, principal);
   }

   @Undoable
   @LoadingMask
   @InitWSExecution
   @MessageMapping("/ws/dialog/expression-dialog-model")
   public void setModel(
      @Payload ExpressionDialogModel model, Principal principal,
      CommandDispatcher commandDispatcher) throws Exception
   {
<<<<<<< HEAD
      expressionDialogServiceProxy.setModel(getRuntimeId(), model, principal, commandDispatcher);
=======
      if(!SecurityEngine.getSecurity().checkPermission(
         principal, ResourceType.WORKSHEET_EXPRESSION_COLUMN, "*", ResourceAction.ACCESS))
      {
         throw new SecurityException("You do not have permission to modify expression columns.");
      }

      RuntimeWorksheet rws = super.getRuntimeWorksheet(principal);
      Worksheet ws = rws.getWorksheet();
      String tname = model.tableName();
//      boolean confirmed = "true".equals(get("confirmed"));
      TableAssembly table = (TableAssembly) ws.getAssembly(tname);

      if(table == null || model.newName() == null) {
         return;
      }

      ColumnSelection columns = table.getColumnSelection().clone();

      if(columns.getAttributeCount() >= Util.getOrganizationMaxColumn()) {
         MessageCommand command = new MessageCommand();
         command.setMessage(Util.getColumnLimitMessage());
         command.setType(MessageCommand.Type.ERROR);
         commandDispatcher.sendCommand(command);

         return;
      }

      if(table instanceof BoundTableAssembly) {
         SourceInfo sourceInfo = ((BoundTableAssembly) table).getSourceInfo();
         ColumnSelection cinfo = AssetEventUtil.getAttributesBySource(
            getWorksheetEngine(), rws.getUser(), sourceInfo);
         ColumnRef conflictingColumn = getConflictingColumn(cinfo, model.newName());

         if(!model.newName().equals(model.oldName()) && conflictingColumn != null) {
            MessageCommand messageCommand = new MessageCommand();
            messageCommand.setType(MessageCommand.Type.ERROR);
            messageCommand.setMessage(RenameColumnController.
               createColumnConflictErrorMessage(model.newName(), conflictingColumn));
            messageCommand.setAssemblyName(tname);
            commandDispatcher.sendCommand(messageCommand);
            return;
         }
      }

      ColumnRef conflictingColumn = getConflictingColumn(columns, model.newName());
      ColumnRef ocol = getConflictingColumn(columns, model.oldName());

      if(!model.newName().equals(model.oldName()) && conflictingColumn != null) {
         MessageCommand messageCommand = new MessageCommand();
         messageCommand.setType(MessageCommand.Type.ERROR);
         messageCommand.setMessage(RenameColumnController.
            createColumnConflictErrorMessage(model.newName(), conflictingColumn));
         messageCommand.setAssemblyName(tname);
         commandDispatcher.sendCommand(messageCommand);
         return;
      }

      ColumnRef column;
      ExpressionRef exp;

      // new column
      if(model.oldName().length() == 0) {
         int index = columns.getAttributeCount();
         exp = new ExpressionRef(null, model.newName());
         exp.setName(model.newName());
         column = new ColumnRef(exp);
         columns.addAttribute(index, column);
         AggregateInfo group = table.getAggregateInfo();

//          @by larryl, if aggregate is defined, add the new formula to the
//          summary so the formula would not 'disappear' from the table
         if(group != null && !group.isEmpty() && table.isAggregate() &&
            table.isPlain())
         {
            AggregateFormula formula = AggregateFormula.COUNT_ALL;
            AggregateRef aggregateref = new AggregateRef(column, formula);
            group.addAggregate(aggregateref);
         }
      }
      else {
         column = (ColumnRef) columns.getAttribute(model.oldName());
         exp = (ExpressionRef) column.getDataRef();
      }

      column.setSQL(model.isSQL());
      exp.setExpression(model.expression());

      int idx = columns.indexOfAttribute(column);
      ColumnRef ocolumn = idx >= 0 ?
         (ColumnRef) columns.getAttribute(idx) : null;

      // @by davidd 2009-02-12 bug1232345495535 Add property to table
      // indicating if a column has been tainted by adhoc, in order to
      // restrict script package-access.
//      table.setProperty("adhoc.edit." + column.getName(),
//         isWebEvent() ? "true" : null); TODO
      table.setProperty("adhoc.edit." + column.getName(), "true");

      if(ocolumn != null) {
//         ColumnRef colbak = (ColumnRef) ocolumn.clone();
//         TableAssembly tablebak = (TableAssembly) table.clone();
         ExpressionRef oexp = (ExpressionRef) ocolumn.getDataRef();
         String ostr = oexp.getExpression();
//         String str = ExpressionRef.getSQLExpression(column.isSQL(),
//                                                     exp.getExpression());

         // check script, if it is wrong, alert warning.
         // this is now done in the validation step.
//         if(str != null && model.) {
//            try {
//               check(str, rws.getAssetQuerySandbox().getScriptEnv(),
//                     column.isSQL());
//            }
//            catch(Exception ex) {
//               String message = column.isSQL() ? "viewer.viewsheet.sqlFailed" :
//                  "viewer.worksheet.scriptFailed";
//               String[] params = column.isSQL() ? new String[]{ ex.getMessage() }
//                  : new String[]{ column.getName(), tname };
//
//               MessageCommand command = new MessageCommand();
//               command.setMessage(Catalog.getCatalog().getString(message, params));
//               command.setType(MessageCommand.Type.ERROR);
//               commandDispatcher.sendCommand(command);
//               return;
//            }
//         }

         // fix bug1309275645910, the warning is unnecessary, remove it
         /*if(column.isSQL() && !XUtil.isSQLExpressionValid(str)) {
            MessageCommand cmd = new MessageCommand(Catalog.getCatalog().
               getString("designer.qb.query.notSupported"));
            command.addCommand(cmd);
            // don't return, allow invalid expression to be saved
         }*/

         oexp.setExpression(exp.getExpression());
         ocolumn.setSQL(column.isSQL());

         try {
            table.checkDependency();
         }
         catch(Exception ex) {
            oexp.setExpression(ostr);
            throw ex;
         }

         // modify data type if required
         if(!Tool.equals(ocolumn.getDataType(), model.dataType())) {
            ocolumn.setDataType(model.dataType());
         }

         table.setColumnSelection(columns);

//         Not necessary in 12.3
//         if(!confirmed && table.isAggregate()) {
//            WSModelTrapContext context =
//               new WSModelTrapContext(table, principal);
//
//            if(context.isCheckTrap()) {
//               AbstractModelTrapContext.TrapInfo info = context
//                  .checkTrap(tablebak, table);
//
//               if(info.showWarning()) {
//                  table.getColumnSelection().setAttribute(idx, colbak);
//                  String msg = context.getTrapCondition();
//                  WSTrapMessageCommand cmd =
//                     new WSTrapMessageCommand(msg, MessageCommand.CONFIRM); TODO
//                  cmd.addEvent(this);
//                  command.addCommand(cmd);
//                  MessageCommand command = new MessageCommand();
//                  command.setMessage(msg);
//                  command.setType(MessageCommand.Type.CONFIRM);
//                  commandDispatcher.sendCommand(command);
//                  return;
//               }
//            }
//         }

         // rename column if required
         String nname = model.newName();

         if(model.oldName().length() > 0 && !model.oldName()
            .equals(model.newName()))
         {
            RenameColumnController.renameColumn(ws, commandDispatcher, table, column, nname);
         }

         if(WorksheetEventUtil.refreshVariables(
            rws, super.getWorksheetEngine(), tname, commandDispatcher))
         {
            return;
         }

         WorksheetEventUtil.refreshColumnSelection(rws, tname, true);
         WorksheetEventUtil.loadTableData(rws, tname, true, true);
         WorksheetEventUtil.refreshAssembly(rws, tname, true, commandDispatcher, principal);
         WorksheetEventUtil.layout(rws, commandDispatcher);
         AssetEventUtil.refreshTableLastModified(ws, tname, true);
//         command.addCommand(new MessageCommand("", MessageCommand.OK));
      }
   }

   /**
    * Check the syntax of current script.
    */
   public void check(String text, ScriptEnv env, boolean sql) throws Exception {
      if(text != null && text.trim().length() != 0) {
         // java script
         if(!sql) {
            if(env != null) {
               env.compile(text);
            }
         }
         // sql expression
         else {
            inetsoft.uql.util.sqlparser.SQLLexer lexer =
               new inetsoft.uql.util.sqlparser.SQLLexer(new StringReader(text));
            inetsoft.uql.util.sqlparser.SQLParser parser =
               new inetsoft.uql.util.sqlparser.SQLParser(lexer);
            Object obj = parser.value_exp();
            String token = null;

            try {
               token = lexer.nextToken().toString();
            }
            catch(Exception ex) {
               return;
            }

            if(token != null && token.toLowerCase().indexOf("null") == -1) {
               throw new RuntimeException("Unexpected token: " + token);
            }
         }
      }
   }

   private ColumnRef getConflictingColumn(
      ColumnSelection columns, String name)
   {
      return AssetUtil.findColumnConflictingWithAlias(columns, null, name, false);
   }

   @Autowired
   public void setScriptController(VSScriptableController scriptController) {
      this.scriptController = scriptController;
>>>>>>> cf09e36b
   }

   private ExpressionDialogServiceProxy expressionDialogServiceProxy;
}<|MERGE_RESOLUTION|>--- conflicted
+++ resolved
@@ -17,24 +17,7 @@
  */
 package inetsoft.web.composer.ws.dialog;
 
-<<<<<<< HEAD
-=======
-import inetsoft.report.composition.RuntimeWorksheet;
-import inetsoft.report.composition.event.AssetEventUtil;
-import inetsoft.report.composition.execution.AssetQuery;
-import inetsoft.report.composition.execution.AssetQuerySandbox;
-import inetsoft.report.internal.Util;
 import inetsoft.sree.security.*;
-import inetsoft.sree.security.SecurityException;
-import inetsoft.uql.ColumnSelection;
-import inetsoft.uql.XTable;
-import inetsoft.uql.asset.*;
-import inetsoft.uql.asset.internal.AssetUtil;
-import inetsoft.uql.erm.ExpressionRef;
-import inetsoft.uql.schema.XSchema;
-import inetsoft.uql.viewsheet.internal.VSUtil;
-import inetsoft.util.Catalog;
->>>>>>> cf09e36b
 import inetsoft.util.Tool;
 import inetsoft.web.composer.model.ws.ExpressionDialogModel;
 import inetsoft.web.composer.model.ws.ExpressionDialogModelValidator;
@@ -45,6 +28,8 @@
 import org.springframework.messaging.handler.annotation.Payload;
 import org.springframework.stereotype.Controller;
 import org.springframework.web.bind.annotation.*;
+
+import java.lang.SecurityException;
 import java.security.Principal;
 
 @Controller
@@ -99,255 +84,13 @@
       @Payload ExpressionDialogModel model, Principal principal,
       CommandDispatcher commandDispatcher) throws Exception
    {
-<<<<<<< HEAD
-      expressionDialogServiceProxy.setModel(getRuntimeId(), model, principal, commandDispatcher);
-=======
       if(!SecurityEngine.getSecurity().checkPermission(
          principal, ResourceType.WORKSHEET_EXPRESSION_COLUMN, "*", ResourceAction.ACCESS))
       {
-         throw new SecurityException("You do not have permission to modify expression columns.");
+         throw new inetsoft.sree.security.SecurityException("You do not have permission to modify expression columns.");
       }
 
-      RuntimeWorksheet rws = super.getRuntimeWorksheet(principal);
-      Worksheet ws = rws.getWorksheet();
-      String tname = model.tableName();
-//      boolean confirmed = "true".equals(get("confirmed"));
-      TableAssembly table = (TableAssembly) ws.getAssembly(tname);
-
-      if(table == null || model.newName() == null) {
-         return;
-      }
-
-      ColumnSelection columns = table.getColumnSelection().clone();
-
-      if(columns.getAttributeCount() >= Util.getOrganizationMaxColumn()) {
-         MessageCommand command = new MessageCommand();
-         command.setMessage(Util.getColumnLimitMessage());
-         command.setType(MessageCommand.Type.ERROR);
-         commandDispatcher.sendCommand(command);
-
-         return;
-      }
-
-      if(table instanceof BoundTableAssembly) {
-         SourceInfo sourceInfo = ((BoundTableAssembly) table).getSourceInfo();
-         ColumnSelection cinfo = AssetEventUtil.getAttributesBySource(
-            getWorksheetEngine(), rws.getUser(), sourceInfo);
-         ColumnRef conflictingColumn = getConflictingColumn(cinfo, model.newName());
-
-         if(!model.newName().equals(model.oldName()) && conflictingColumn != null) {
-            MessageCommand messageCommand = new MessageCommand();
-            messageCommand.setType(MessageCommand.Type.ERROR);
-            messageCommand.setMessage(RenameColumnController.
-               createColumnConflictErrorMessage(model.newName(), conflictingColumn));
-            messageCommand.setAssemblyName(tname);
-            commandDispatcher.sendCommand(messageCommand);
-            return;
-         }
-      }
-
-      ColumnRef conflictingColumn = getConflictingColumn(columns, model.newName());
-      ColumnRef ocol = getConflictingColumn(columns, model.oldName());
-
-      if(!model.newName().equals(model.oldName()) && conflictingColumn != null) {
-         MessageCommand messageCommand = new MessageCommand();
-         messageCommand.setType(MessageCommand.Type.ERROR);
-         messageCommand.setMessage(RenameColumnController.
-            createColumnConflictErrorMessage(model.newName(), conflictingColumn));
-         messageCommand.setAssemblyName(tname);
-         commandDispatcher.sendCommand(messageCommand);
-         return;
-      }
-
-      ColumnRef column;
-      ExpressionRef exp;
-
-      // new column
-      if(model.oldName().length() == 0) {
-         int index = columns.getAttributeCount();
-         exp = new ExpressionRef(null, model.newName());
-         exp.setName(model.newName());
-         column = new ColumnRef(exp);
-         columns.addAttribute(index, column);
-         AggregateInfo group = table.getAggregateInfo();
-
-//          @by larryl, if aggregate is defined, add the new formula to the
-//          summary so the formula would not 'disappear' from the table
-         if(group != null && !group.isEmpty() && table.isAggregate() &&
-            table.isPlain())
-         {
-            AggregateFormula formula = AggregateFormula.COUNT_ALL;
-            AggregateRef aggregateref = new AggregateRef(column, formula);
-            group.addAggregate(aggregateref);
-         }
-      }
-      else {
-         column = (ColumnRef) columns.getAttribute(model.oldName());
-         exp = (ExpressionRef) column.getDataRef();
-      }
-
-      column.setSQL(model.isSQL());
-      exp.setExpression(model.expression());
-
-      int idx = columns.indexOfAttribute(column);
-      ColumnRef ocolumn = idx >= 0 ?
-         (ColumnRef) columns.getAttribute(idx) : null;
-
-      // @by davidd 2009-02-12 bug1232345495535 Add property to table
-      // indicating if a column has been tainted by adhoc, in order to
-      // restrict script package-access.
-//      table.setProperty("adhoc.edit." + column.getName(),
-//         isWebEvent() ? "true" : null); TODO
-      table.setProperty("adhoc.edit." + column.getName(), "true");
-
-      if(ocolumn != null) {
-//         ColumnRef colbak = (ColumnRef) ocolumn.clone();
-//         TableAssembly tablebak = (TableAssembly) table.clone();
-         ExpressionRef oexp = (ExpressionRef) ocolumn.getDataRef();
-         String ostr = oexp.getExpression();
-//         String str = ExpressionRef.getSQLExpression(column.isSQL(),
-//                                                     exp.getExpression());
-
-         // check script, if it is wrong, alert warning.
-         // this is now done in the validation step.
-//         if(str != null && model.) {
-//            try {
-//               check(str, rws.getAssetQuerySandbox().getScriptEnv(),
-//                     column.isSQL());
-//            }
-//            catch(Exception ex) {
-//               String message = column.isSQL() ? "viewer.viewsheet.sqlFailed" :
-//                  "viewer.worksheet.scriptFailed";
-//               String[] params = column.isSQL() ? new String[]{ ex.getMessage() }
-//                  : new String[]{ column.getName(), tname };
-//
-//               MessageCommand command = new MessageCommand();
-//               command.setMessage(Catalog.getCatalog().getString(message, params));
-//               command.setType(MessageCommand.Type.ERROR);
-//               commandDispatcher.sendCommand(command);
-//               return;
-//            }
-//         }
-
-         // fix bug1309275645910, the warning is unnecessary, remove it
-         /*if(column.isSQL() && !XUtil.isSQLExpressionValid(str)) {
-            MessageCommand cmd = new MessageCommand(Catalog.getCatalog().
-               getString("designer.qb.query.notSupported"));
-            command.addCommand(cmd);
-            // don't return, allow invalid expression to be saved
-         }*/
-
-         oexp.setExpression(exp.getExpression());
-         ocolumn.setSQL(column.isSQL());
-
-         try {
-            table.checkDependency();
-         }
-         catch(Exception ex) {
-            oexp.setExpression(ostr);
-            throw ex;
-         }
-
-         // modify data type if required
-         if(!Tool.equals(ocolumn.getDataType(), model.dataType())) {
-            ocolumn.setDataType(model.dataType());
-         }
-
-         table.setColumnSelection(columns);
-
-//         Not necessary in 12.3
-//         if(!confirmed && table.isAggregate()) {
-//            WSModelTrapContext context =
-//               new WSModelTrapContext(table, principal);
-//
-//            if(context.isCheckTrap()) {
-//               AbstractModelTrapContext.TrapInfo info = context
-//                  .checkTrap(tablebak, table);
-//
-//               if(info.showWarning()) {
-//                  table.getColumnSelection().setAttribute(idx, colbak);
-//                  String msg = context.getTrapCondition();
-//                  WSTrapMessageCommand cmd =
-//                     new WSTrapMessageCommand(msg, MessageCommand.CONFIRM); TODO
-//                  cmd.addEvent(this);
-//                  command.addCommand(cmd);
-//                  MessageCommand command = new MessageCommand();
-//                  command.setMessage(msg);
-//                  command.setType(MessageCommand.Type.CONFIRM);
-//                  commandDispatcher.sendCommand(command);
-//                  return;
-//               }
-//            }
-//         }
-
-         // rename column if required
-         String nname = model.newName();
-
-         if(model.oldName().length() > 0 && !model.oldName()
-            .equals(model.newName()))
-         {
-            RenameColumnController.renameColumn(ws, commandDispatcher, table, column, nname);
-         }
-
-         if(WorksheetEventUtil.refreshVariables(
-            rws, super.getWorksheetEngine(), tname, commandDispatcher))
-         {
-            return;
-         }
-
-         WorksheetEventUtil.refreshColumnSelection(rws, tname, true);
-         WorksheetEventUtil.loadTableData(rws, tname, true, true);
-         WorksheetEventUtil.refreshAssembly(rws, tname, true, commandDispatcher, principal);
-         WorksheetEventUtil.layout(rws, commandDispatcher);
-         AssetEventUtil.refreshTableLastModified(ws, tname, true);
-//         command.addCommand(new MessageCommand("", MessageCommand.OK));
-      }
-   }
-
-   /**
-    * Check the syntax of current script.
-    */
-   public void check(String text, ScriptEnv env, boolean sql) throws Exception {
-      if(text != null && text.trim().length() != 0) {
-         // java script
-         if(!sql) {
-            if(env != null) {
-               env.compile(text);
-            }
-         }
-         // sql expression
-         else {
-            inetsoft.uql.util.sqlparser.SQLLexer lexer =
-               new inetsoft.uql.util.sqlparser.SQLLexer(new StringReader(text));
-            inetsoft.uql.util.sqlparser.SQLParser parser =
-               new inetsoft.uql.util.sqlparser.SQLParser(lexer);
-            Object obj = parser.value_exp();
-            String token = null;
-
-            try {
-               token = lexer.nextToken().toString();
-            }
-            catch(Exception ex) {
-               return;
-            }
-
-            if(token != null && token.toLowerCase().indexOf("null") == -1) {
-               throw new RuntimeException("Unexpected token: " + token);
-            }
-         }
-      }
-   }
-
-   private ColumnRef getConflictingColumn(
-      ColumnSelection columns, String name)
-   {
-      return AssetUtil.findColumnConflictingWithAlias(columns, null, name, false);
-   }
-
-   @Autowired
-   public void setScriptController(VSScriptableController scriptController) {
-      this.scriptController = scriptController;
->>>>>>> cf09e36b
+      expressionDialogServiceProxy.setModel(getRuntimeId(), model, principal, commandDispatcher);
    }
 
    private ExpressionDialogServiceProxy expressionDialogServiceProxy;

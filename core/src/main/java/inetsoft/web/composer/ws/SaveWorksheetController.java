--- conflicted
+++ resolved
@@ -18,22 +18,8 @@
 
 package inetsoft.web.composer.ws;
 
-<<<<<<< HEAD
-=======
-import inetsoft.analytic.composition.event.VSEventUtil;
-import inetsoft.mv.MVManager;
-import inetsoft.report.composition.RuntimeWorksheet;
-import inetsoft.report.composition.WorksheetService;
-import inetsoft.report.composition.event.AssetEventUtil;
-import inetsoft.sree.internal.SUtil;
 import inetsoft.sree.security.*;
 import inetsoft.sree.security.SecurityException;
-import inetsoft.uql.XPrincipal;
-import inetsoft.uql.asset.*;
-import inetsoft.uql.asset.internal.CompositeTableAssemblyInfo;
-import inetsoft.uql.asset.internal.TableAssemblyInfo;
-import inetsoft.uql.asset.sync.*;
->>>>>>> a6c9111d
 import inetsoft.util.*;
 import inetsoft.web.composer.model.ws.SaveWSConfirmationModel;
 import inetsoft.web.composer.ws.event.SaveSheetEvent;
@@ -47,6 +33,7 @@
 import org.springframework.messaging.handler.annotation.Payload;
 import org.springframework.stereotype.Controller;
 import org.springframework.web.bind.annotation.*;
+
 import java.security.Principal;
 
 @Controller
@@ -61,9 +48,6 @@
    public boolean saveWorksheet(@Payload SaveSheetEvent event,
       Principal principal, CommandDispatcher commandDispatcher) throws Exception
    {
-<<<<<<< HEAD
-      return saveWorksheetServiceProxy.saveWorksheet(getRuntimeId(), event, principal, commandDispatcher);
-=======
       if(!SecurityEngine.getSecurity().checkPermission(principal, ResourceType.WORKSHEET,
                                                        "*", ResourceAction.ACCESS))
       {
@@ -71,33 +55,7 @@
             "composer.authorization.permissionDenied"));
       }
 
-      RuntimeWorksheet rws = getRuntimeWorksheet(principal);
-
-      if(!process(rws, event, true, principal, commandDispatcher)) {
-         return false;
-      }
-
-      rws.setSavePoint(rws.getCurrent());
-
-      if(!event.isClose()) {
-         SaveSheetCommand command = SaveSheetCommand.builder()
-            .savePoint(rws.getSavePoint())
-            .id(rws.getEntry().toIdentifier())
-            .build();
-         commandDispatcher.sendCommand(command);
-      }
-
-      RenameDependencyInfo dinfo = DependencyTransformer.createRenameInfo(rws);
-
-      if(!dinfo.getDependencyMap().isEmpty()) {
-         RenameTransformHandler.getTransformHandler().addTransformTask(dinfo);
-      }
-
-      initWorksheetOldName(rws);
-      saveWorksheetService.syncNameGroupInfo(rws.getWorksheet(), principal);
-
-      return true;
->>>>>>> a6c9111d
+      return saveWorksheetServiceProxy.saveWorksheet(getRuntimeId(), event, principal, commandDispatcher);
    }
 
    @LoadingMask
@@ -129,10 +87,6 @@
    @GetMapping("/api/composer/worksheet/checkDependChanged")
    @ResponseBody
    public boolean checkDependChanged(@RequestParam("rid") String rid, Principal principal)
-<<<<<<< HEAD
-   {
-    return saveWorksheetServiceProxy.checkDependChanged(rid, principal);
-=======
       throws Exception
    {
       if(!SecurityEngine.getSecurity().checkPermission(principal, ResourceType.WORKSHEET,
@@ -142,9 +96,7 @@
             "composer.authorization.permissionDenied"));
       }
 
-      WorksheetService worksheetService = getWorksheetEngine();
-      return worksheetService != null && worksheetService.needRenameDep(rid);
->>>>>>> a6c9111d
+      return saveWorksheetServiceProxy.checkDependChanged(rid, principal);
    }
 
    @GetMapping("/api/composer/worksheet/checkCycle")

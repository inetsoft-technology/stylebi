--- conflicted
+++ resolved
@@ -17,14 +17,8 @@
  */
 package inetsoft.web.composer.ws.dialog;
 
-<<<<<<< HEAD
-=======
-import inetsoft.report.composition.RuntimeSheet;
-import inetsoft.report.composition.RuntimeWorksheet;
-import inetsoft.report.composition.event.AssetEventUtil;
-import inetsoft.report.composition.execution.AssetQuerySandbox;
->>>>>>> 5d06221e
 import inetsoft.sree.SreeEnv;
+import inetsoft.uql.VariableTable;
 import inetsoft.uql.tabular.*;
 import inetsoft.uql.tabular.oauth.Tokens;
 import inetsoft.util.*;
@@ -78,20 +72,15 @@
       TabularUtil.setSessionId(request.getSession().getId());
       TabularQuery query = TabularUtil.createQuery(dataSource);
 
-      // set the box variable table in case current parameter values are needed in the query
-      if(runtimeId != null) {
-         RuntimeSheet rs = getWorksheetEngine().getSheet(runtimeId, principal);
-
-         if(rs instanceof RuntimeWorksheet) {
-            AssetQuerySandbox box = ((RuntimeWorksheet) rs).getAssetQuerySandbox();
-
-            if(box != null) {
-               query.setVariableTable(box.getVariableTable());
-            }
-         }
-      }
-
       if(query != null) {
+         if(runtimeId != null) {
+            VariableTable vars = dialogServiceProxy.updateVariableTable(runtimeId, principal);
+
+            if(vars != null) {
+               query.setVariableTable(vars);
+            }
+         }
+
          if(tabularView == null) {
             LayoutCreator layoutCreator = new LayoutCreator();
             tabularView = layoutCreator.createLayout(query);

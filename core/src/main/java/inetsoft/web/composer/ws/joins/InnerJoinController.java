/*
 * This file is part of StyleBI.
 * Copyright (C) 2024  InetSoft Technology
 *
 * This program is free software: you can redistribute it and/or modify
 * it under the terms of the GNU Affero General Public License as published by
 * the Free Software Foundation, either version 3 of the License, or
 * (at your option) any later version.
 *
 * This program is distributed in the hope that it will be useful,
 * but WITHOUT ANY WARRANTY; without even the implied warranty of
 * MERCHANTABILITY or FITNESS FOR A PARTICULAR PURPOSE.  See the
 * GNU Affero General Public License for more details.
 *
 * You should have received a copy of the GNU Affero General Public License
 * along with this program.  If not, see <https://www.gnu.org/licenses/>.
 */
package inetsoft.web.composer.ws.joins;

import inetsoft.web.composer.ws.WorksheetController;
import inetsoft.web.composer.ws.event.*;
import inetsoft.web.viewsheet.LoadingMask;
import inetsoft.web.viewsheet.Undoable;
import inetsoft.web.viewsheet.service.CommandDispatcher;
import org.springframework.messaging.handler.annotation.MessageMapping;
import org.springframework.messaging.handler.annotation.Payload;
import org.springframework.stereotype.Controller;
import java.security.Principal;

/**
 * Controller that provides an endpoint for creating and editing the inner join tables.
 */
@Controller
public class InnerJoinController extends WorksheetController {

   public InnerJoinController(InnerJoinServiceProxy innerJoinServiceProxy)
   {
      this.innerJoinServiceProxy = innerJoinServiceProxy;
   }

   @Undoable
   @LoadingMask
   @MessageMapping("/ws/edit-inner-join")
   public void editInnerJoin(
      @Payload WSInnerJoinEvent event, Principal principal,
      CommandDispatcher commandDispatcher) throws Exception
   {
      innerJoinServiceProxy.editInnerJoin(super.getRuntimeId(), event, principal, commandDispatcher);
   }

   @Undoable
   @LoadingMask
   @MessageMapping("/composer/worksheet/drop-table-into-join-schema")
   public void dragTableIntoJoinSchema(
      @Payload WSDropTableIntoJoinSchemaEvent event, Principal principal,
      CommandDispatcher commandDispatcher) throws Exception
   {
      innerJoinServiceProxy.dragTableIntoJoinSchema(super.getRuntimeId(), event,
                                                    principal, commandDispatcher);
   }

   @Undoable
   @LoadingMask
   @MessageMapping("/composer/worksheet/dialog/inner-join-dialog/inner-join")
   public void joinTables(
      @Payload WSJoinTablesEvent event, Principal principal,
      CommandDispatcher commandDispatcher) throws Exception
   {
      innerJoinServiceProxy.joinTables(super.getRuntimeId(), event, principal, commandDispatcher);
   }

   @Undoable
   @LoadingMask
   @MessageMapping("/composer/worksheet/join-tables")
   public void joinTablePair(
      @Payload WSJoinTablePairEvent event, Principal principal,
      CommandDispatcher commandDispatcher) throws Exception
   {
<<<<<<< HEAD
      final RuntimeWorksheet rws = getRuntimeWorksheet(principal);
      rws.cloneWS();
      final String sourceTable = event.getLeftTable();
      final String targetTable = event.getRightTable();
      checkContainsSubtable(rws, targetTable, sourceTable);
      final JoinMetaInfo joinInfo = joinSourceAndTargetTables(
         sourceTable, targetTable, rws, null, event.isJoinTarget(), commandDispatcher);
      validateWSAndDispatchCommands(commandDispatcher, rws, joinInfo, principal);
   }

   private void checkContainsSubtable(RuntimeWorksheet rws, String targetTable, String sourceTable) {
      final Assembly assembly = rws.getWorksheet().getAssembly(targetTable);

      if(!(assembly instanceof RelationalJoinTableAssembly)) {
         return;
      }

      if(JoinUtil.tableContainsSubtable((CompositeTableAssembly) assembly, sourceTable)) {
         throw new MessageException(catalog.getString(
            "common.table.recursiveJoin"));
      }
   }

   private void validateWSAndDispatchCommands(
      CommandDispatcher commandDispatcher, RuntimeWorksheet rws,
      JoinMetaInfo joinInfo, Principal principal) throws Exception
   {
      rws.getWorksheet().checkDependencies();
      dispatchCommands(joinInfo, rws, commandDispatcher, principal);
   }

   private void dispatchCommands(
      JoinMetaInfo joinInfo, RuntimeWorksheet rws,
      CommandDispatcher commandDispatcher, Principal principal) throws Exception
   {
      if(joinInfo == null || joinInfo.joinTable == null) {
         return;
      }

      final RelationalJoinTableAssembly jtable = joinInfo.joinTable;
      AssetEventUtil.initColumnSelection(rws, jtable);

      final AbstractTableAssembly targetTable = joinInfo.targetTable;
      final AbstractTableAssembly sourceTable = joinInfo.sourceTable;
      TableModeController.setDefaultTableMode(jtable, rws.getAssetQuerySandbox());
      AssetEventUtil.layoutResultantTable(targetTable, sourceTable, jtable);
      WorksheetEventUtil.layout(rws, commandDispatcher);
      WorksheetEventUtil.createAssembly(rws, jtable, commandDispatcher, principal);
      WSFocusCompositeTableCommand focusJoinTableCommand =
         WSFocusCompositeTableCommand.builder()
            .compositeTableName(jtable.getAbsoluteName())
            .build();
      commandDispatcher.sendCommand(focusJoinTableCommand);
   }

   // add source to target if target is a join table, or create a new join table otherwise.
   // @param joinTarget true to force to join to target instead of adding to join table.
   // @return join table name
   private JoinMetaInfo joinSourceAndTargetTables(
      String sourceName, String targetName, RuntimeWorksheet rws,
      SchemaTableInfo schemaTableInfo, boolean joinTarget, CommandDispatcher dispatcher)
      throws Exception
   {
      Worksheet ws = rws.getWorksheet();
      AbstractTableAssembly sourceTable = (AbstractTableAssembly) ws.getAssembly(sourceName);
      AbstractTableAssembly targetTable = (AbstractTableAssembly) ws.getAssembly(targetName);

      if(sourceTable == null || targetTable == null) {
         return null;
      }

      JoinMetaInfo joinInfo = null;
      TableAssemblyOperator noperator;
      ArrayList<AbstractTableAssembly> innerJoinTables = new ArrayList<>();
      RelationalJoinTableAssembly targetJoinTable = null;
      boolean autojoined = false;

      // target table is join table
      if(targetTable instanceof RelationalJoinTableAssembly && !joinTarget) {
         targetJoinTable = (RelationalJoinTableAssembly) targetTable;
         targetJoinTable.clearCache();
         rws.getAssetQuerySandbox().resetTableLens(targetJoinTable.getAbsoluteName());

         for(TableAssembly table : targetJoinTable.getTableAssemblies()) {
            if(table instanceof AbstractTableAssembly) {
               innerJoinTables.add((AbstractTableAssembly) table);
            }
         }
      }
      else {
         innerJoinTables.add(targetTable);
      }

      if(targetJoinTable != null) {
         noperator = getOperatorsOfJoinTable(targetJoinTable);
      }
      else {
         noperator = new TableAssemblyOperator();
      }

      outer: for(AbstractTableAssembly innerJoinTable : innerJoinTables) {
         AbstractTableAssembly leftTable, rightTable;

         if(targetJoinTable != null) {
            leftTable = innerJoinTable;
            rightTable = sourceTable;
         }
         else {
            leftTable = sourceTable;
            rightTable = innerJoinTable;
         }

         ArrayList<ColumnRef> leftRefs = getColumnRefs(leftTable);
         ArrayList<ColumnRef> rightRefs = getColumnRefs(rightTable);
         ArrayList<ColumnRef[]> columnPairs = getColumnPairs(leftRefs, rightRefs, dispatcher);

         if(columnPairs.size() > 0) {
            autojoined = true;
         }

         for(ColumnRef[] pair : columnPairs) {
            TableAssemblyOperator.Operator op = new TableAssemblyOperator.Operator();
            op.setOperation(XConstants.INNER_JOIN);
            op.setDistinct(false);
            op.setLeftAttribute(pair[0]);
            op.setLeftTable(leftTable.getAbsoluteName());
            op.setRightAttribute(pair[1]);
            op.setRightTable(rightTable.getAbsoluteName());
            noperator.addOperator(op);
            break outer;
         }
      }

      if(targetJoinTable == null) {
         RelationalJoinTableAssembly jtable;

         if(autojoined) {
            jtable = createNewInnerJoinTable(rws, noperator);
         }
         else {
            String[] pair = new String[2];
            pair[0] = sourceTable.getAbsoluteName();
            pair[1] = targetTable.getAbsoluteName();
            jtable = CrossJoinService.process(rws, pair, true).joinTable;
         }

         if(jtable != null) {
            joinInfo = new JoinMetaInfo(jtable, true, targetTable, sourceTable);
         }
      }
      else {
         joinInfo = new JoinMetaInfo(targetJoinTable, false);

         if(!autojoined) {
            TableAssemblyOperator operator = new TableAssemblyOperator();
            TableAssemblyOperator.Operator op = new TableAssemblyOperator.Operator();
            op.setOperation(TableAssemblyOperator.INNER_JOIN);
            operator.addOperator(op);

            TableAssembly[] arr = targetJoinTable.getTableAssemblies(true);
            TableAssembly[] narr = new TableAssembly[arr.length + 1];

            System.arraycopy(arr, 0, narr, 0, arr.length);
            narr[arr.length] = sourceTable;
            targetJoinTable.setOperator(narr[narr.length - 2].getName(),
                                        narr[narr.length - 1].getName(), operator);
            targetJoinTable.setTableAssemblies(narr);
         }

         editExistingJoinTable(rws, targetJoinTable,
                               noperator, true);

         if(schemaTableInfo != null) {
            CompositeTableAssemblyInfo info = (CompositeTableAssemblyInfo) targetJoinTable
               .getTableInfo();

            if(info.getSchemaPixelPosition(sourceTable.getName()) != null) {
               info.setSchemaTableInfo(sourceTable.getName(), schemaTableInfo);
            }
         }
      }

      return joinInfo;
   }

   public TableAssemblyOperator getOperatorsOfJoinTable(
      RelationalJoinTableAssembly targetJoinTable)
   {
      TableAssemblyOperator noperator = new TableAssemblyOperator();
      CompositeTableAssemblyInfo info = (CompositeTableAssemblyInfo) targetJoinTable
         .getTableInfo();
      Enumeration tbls = info.getOperatorTables();

      while(tbls.hasMoreElements()) {
         String[] tables = (String[]) tbls.nextElement();
         TableAssemblyOperator top = info.getOperator(tables[0], tables[1]);
         if(!top.getOperator(0).isMergeJoin() && !top.getOperator(0).isCrossJoin()) {
            TableAssemblyOperator.Operator[] operators = top.getOperators();

            for(TableAssemblyOperator.Operator op : operators) {
               if(op.isCrossJoin()) {
                  continue;
               }

               if("null".equals(op.getLeftTable()) || "null"
                  .equals(op.getRightTable()))
               {
                  op.setLeftTable(tables[0]);
                  op.setRightTable(tables[1]);
               }

               noperator.addOperator(op);
            }
         }
      }

      return noperator;
   }

   // Resulting ColumnRef[] will be length 2
   private ArrayList<ColumnRef[]> getColumnPairs(
      ArrayList<ColumnRef> leftRefs, ArrayList<ColumnRef> rightRefs, CommandDispatcher dispatcher)
   {
      ArrayList<ColumnRef[]> pairs = new ArrayList<>();
      int leftCount = Math.min(leftRefs.size(), 500);
      int rightCount = Math.min(rightRefs.size(), 500);

      if(leftRefs.size() > 500 || rightRefs.size() > 500) {
         MessageCommand cmd = new MessageCommand();
         cmd.setMessage(Catalog.getCatalog().getString("composer.ws.autoJoin.columnExceed"));
         dispatcher.sendCommand(cmd);
      }

      for(int i = 0; i < leftCount; i++) {
         for(int j = 0; j < rightCount; j++) {
            ColumnRef leftRef = leftRefs.get(i);
            ColumnRef rightRef = rightRefs.get(j);

            if(areColumnsAutojoinable(leftRef, rightRef)) {
               ColumnRef[] pair = new ColumnRef[2];
               pair[0] = leftRef;
               pair[1] = rightRef;
               pairs.add(pair);
            }
         }
      }

      return pairs;
   }

   private boolean areColumnsAutojoinable(ColumnRef leftRef, ColumnRef rightRef) {
      if(AssetUtil.isMergeable(leftRef.getDataType(),
                               rightRef.getDataType()))
      {
         boolean attributes = leftRef.getAttribute()
            .equals(rightRef.getAttribute());
         boolean names = leftRef.getName().equals(rightRef.getName());

         return attributes || names;
      }

      return false;
   }

   private ArrayList<ColumnRef> getColumnRefs(AbstractTableAssembly table) {
      Enumeration selection = table.getColumnSelection(true).getAttributes();
      ArrayList<ColumnRef> refs = new ArrayList<>();

      while(selection.hasMoreElements()) {
         refs.add((ColumnRef) selection.nextElement());
      }

      return refs;
   }

   private class IncompatibleDataTypesException extends RuntimeException {

      public IncompatibleDataTypesException(String s) {
         super(s);
      }
   }

   /**
    * From 12.2 EditInnerJoinOverEvent.
    * Creates a new inner join table
    *
    * @param rws               the runtime worksheet
    * @param noperator         the operators for the join table
    */
   public RelationalJoinTableAssembly createNewInnerJoinTable(
      RuntimeWorksheet rws, TableAssemblyOperator noperator)
      throws Exception
   {
      // check if operators are valid
      RelationalJoinTableAssembly joined = null;

      for(int i = 0; i < noperator.getOperatorCount(); i++) {
         if(!isValidOperator(noperator.getOperator(i))) {
            throw new IncompatibleDataTypesException(
               catalog.getString(
                  "common.invalidJoinType1",
                  noperator.getOperator(i).getLeftAttribute().getName(),
                  noperator.getOperator(i).getRightAttribute().getName()));
         }
      }

      //by hunk
      noperator.checkValidity();

      for(int i = 0; i < noperator.getOperatorCount(); i++) {
         TableAssemblyOperator top = new TableAssemblyOperator();
         TableAssemblyOperator.Operator op = noperator.getOperator(i);
         top.addOperator(op);
         joined = concatenateTable(joined, top, rws);
      }

      return joined;
   }

   private RelationalJoinTableAssembly concatenateTable(
      RelationalJoinTableAssembly jTable,
      TableAssemblyOperator operator,
      RuntimeWorksheet rws)
   {
      Worksheet ws = rws.getWorksheet();
      TableAssembly ltable = (TableAssembly) ws.getAssembly(
         operator.getOperator(0).getLeftTable());
      TableAssembly rtable = (TableAssembly) ws.getAssembly(
         operator.getOperator(0).getRightTable());

      if(jTable == null) {
         final String nname = AssetUtil.getNextName(ws, AbstractSheet.TABLE_ASSET);
         jTable = new RelationalJoinTableAssembly(ws, nname,
                                                new TableAssembly[]{ ltable, rtable },
                                                new TableAssemblyOperator[]{ operator });

         ws.addAssembly(jTable);
      }
      else {
         TableAssembly[] arr = jTable.getTableAssemblies(true);
         boolean lcontain = isContain(jTable, ltable);
         boolean rcontain = isContain(jTable, rtable);

         if(!lcontain && !rcontain) {
            TableAssembly[] narr = new TableAssembly[arr.length + 2];
            System.arraycopy(arr, 0, narr, 0, arr.length);
            narr[narr.length - 2] = ltable;
            narr[narr.length - 1] = rtable;
            jTable.setTableAssemblies(narr);
            setOperator(jTable, operator, narr);
         }
         else if(lcontain && !rcontain) {
            TableAssembly[] narr = new TableAssembly[arr.length + 1];
            System.arraycopy(arr, 0, narr, 0, arr.length);
            narr[narr.length - 1] = rtable;
            jTable.setTableAssemblies(narr);
            setOperator(jTable, operator, narr);
         }
         else if(!lcontain && rcontain) {
            TableAssembly[] narr = new TableAssembly[arr.length + 1];
            System.arraycopy(arr, 0, narr, 0, arr.length);
            narr[narr.length - 1] = ltable;
            jTable.setTableAssemblies(narr);
            setOperator(jTable, operator, narr);
         }
         else {
            setOperator(jTable, operator, arr);
         }

         ws.removeAssembly(jTable);
         ws.addAssembly(jTable);
      }

      return jTable;
   }

   /**
    * If join table contains table.
    */
   private boolean isContain(RelationalJoinTableAssembly jTable, TableAssembly table) {
      TableAssembly[] tables = jTable.getTableAssemblies();

      for(TableAssembly tempTable : tables) {
         if(tempTable.getName().equals(table.getName())) {
            return true;
         }
      }

      return false;
   }

   /**
    * Check if operator is valid.
    */
   private boolean isValidOperator(TableAssemblyOperator.Operator operator) {
      return AssetUtil.isMergeable(operator.getLeftAttribute().getDataType(),
                                   operator.getRightAttribute().getDataType());
   }

   /**
    * Set operator to join table.
    */
   private void setOperator(
      RelationalJoinTableAssembly jTable,
      TableAssemblyOperator newTop, TableAssembly[] narr)
   {
      Enumeration iter = jTable.getOperators();
      TableAssemblyOperator.Operator newOp = newTop.getOperator(0);
      List<TableAssemblyOperator> tops = new ArrayList<>();

      while(iter.hasMoreElements()) {
         tops.add((TableAssemblyOperator) iter.nextElement());
      }

      for(TableAssemblyOperator top : tops) {
         TableAssemblyOperator.Operator[] ops = top.getOperators();

         for(TableAssemblyOperator.Operator op : ops) {
            boolean sameSideEqual =
               newOp.getLeftTable().equals(op.getLeftTable()) &&
                  newOp.getRightTable().equals(op.getRightTable());
            boolean nSameSideEqual =
               newOp.getLeftTable().equals(op.getRightTable()) &&
                  newOp.getRightTable().equals(op.getLeftTable());

            if(sameSideEqual || nSameSideEqual) {
               DataRef newColumnLeft = sameSideEqual ?
                  newOp.getLeftAttribute() : newOp.getRightAttribute();
               DataRef newColumnRight = sameSideEqual ?
                  newOp.getRightAttribute() : newOp.getLeftAttribute();
               String leftTable = sameSideEqual ?
                  newOp.getLeftTable() : newOp.getRightTable();
               String rightTable = sameSideEqual ?
                  newOp.getRightTable() : newOp.getLeftTable();

               if(!Tool.equals(newColumnLeft.getName(), op.getLeftAttribute().getName()) &&
                  !Tool.equals(newColumnRight.getName(), op.getRightAttribute().getName()))
               {
                  newOp.setLeftTable(leftTable);
                  newOp.setRightTable(rightTable);
                  newOp.setLeftAttribute(newColumnLeft);
                  newOp.setRightAttribute(newColumnRight);

                  if(nSameSideEqual) {
                     notifyOp(newOp);
                  }

                  top.addOperator(newOp);

                  return;
               }
            }
         }
      }

      exchange(newOp, narr);

      if(jTable.getOperator(newOp.getRightTable(), newOp.getLeftTable()) != null &&
         jTable.getOperator(newOp.getRightTable(), newOp.getLeftTable()).isCrossJoin())
      {
         jTable.removeOperator(newOp.getRightTable(), newOp.getLeftTable());
      }

      jTable.setOperator(newOp.getLeftTable(), newOp.getRightTable(), newTop);
   }


   /**
    * if nSameSideEqual, notify the op.
    */
   private void notifyOp(TableAssemblyOperator.Operator newOp) {
      int op = newOp.getOperation();

      switch(op) {
      case TableAssemblyOperator.GREATER_JOIN:
         op = TableAssemblyOperator.LESS_JOIN;
         break;
      case TableAssemblyOperator.LESS_JOIN:
         op = TableAssemblyOperator.GREATER_JOIN;
         break;
      case TableAssemblyOperator.GREATER_EQUAL_JOIN:
         op = TableAssemblyOperator.LESS_EQUAL_JOIN;
         break;
      case TableAssemblyOperator.LESS_EQUAL_JOIN:
         op = TableAssemblyOperator.GREATER_EQUAL_JOIN;
         break;
      default:
         break;
      }

      newOp.setOperation(op);
   }

   private void exchange(TableAssemblyOperator.Operator op, TableAssembly[] narr) {
      Map<TableAssembly, Integer> tables = new HashMap<>();
      int leftWeight = 0;
      int rightWeight = 0;

      for(int i = 0; i < narr.length; i++) {
         tables.put(narr[i], narr.length - i);
      }

      for(TableAssembly table : tables.keySet()) {
         if(table.getName().equals(op.getLeftTable())) {
            leftWeight = tables.get(table);
         }

         if(table.getName().equals(op.getRightTable())) {
            rightWeight = tables.get(table);
         }
      }

      if(leftWeight != 0 && rightWeight != 0 && rightWeight > leftWeight) {
         String tempTable = op.getLeftTable();
         DataRef tempColumn = op.getLeftAttribute();
         op.setLeftTable(op.getRightTable());
         op.setRightTable(tempTable);
         op.setLeftAttribute(op.getRightAttribute());
         op.setRightAttribute(tempColumn);
      }
   }

   /**
    * From 12.2 EditJoinTypeOverEvent
    */
   public void editExistingJoinTable(
      RuntimeWorksheet rws, RelationalJoinTableAssembly joinTableAssembly,
      TableAssemblyOperator noperator, boolean containsNewTable) throws Exception
   {
      List<TableAssemblyOperator.Operator> operators = Arrays
         .asList(noperator.getOperators());
      String[] leftTables = operators.stream()
         .map(TableAssemblyOperator.Operator::getLeftTable).toArray(String[]::new);
      String[] rightTables = operators.stream()
         .map(TableAssemblyOperator.Operator::getRightTable).toArray(String[]::new);
      TableAssemblyOperator allOperator = new TableAssemblyOperator();

      for(TableAssemblyOperator.Operator operator : operators) {
         if(operator.getLeftAttribute() != null && operator.getRightAttribute() != null &&
            !AssetUtil.isMergeable(operator.getLeftAttribute().getDataType(),
                                   operator.getRightAttribute().getDataType()))
         {
            throw new MessageException(
               catalog.getString("common.invalidJoinType"));
         }

         allOperator.addOperator(operator);
      }

      try {
         allOperator.checkValidity();
      }
      catch(MessageException | ConfirmException e) {
         throw e;
      }
      catch(Exception e) {
         throw new MessageException(e.getMessage(), e);
      }

      List<String[]> pairs = new ArrayList<>();

      // Get the previous table relationships.
      for(Enumeration<?> e = joinTableAssembly.getOperatorTables(); e.hasMoreElements(); ) {
         String[] pair = (String[]) e.nextElement();
         pairs.add(pair);
      }

      Map<String, SchemaTableInfo> oldSchemaTableInfos = new HashMap<>(
         ((CompositeTableAssemblyInfo) joinTableAssembly
            .getTableInfo()).getSchemaTableInfos());

      // Clear the existing relationships. Do this in a separate loop to prevent
      // a concurrent modification exception in previous loop.
      for(String[] pair : pairs) {
         joinTableAssembly.removeOperator(pair[0], pair[1]);
      }

      // If there is a new table in the join, it should be concatenated with the table.
      if(containsNewTable) {
         for(int i = 0; i < noperator.getOperatorCount(); i++) {
            TableAssemblyOperator top = new TableAssemblyOperator();
            TableAssemblyOperator.Operator op = noperator.getOperator(i);
            top.addOperator(op);
            joinTableAssembly = concatenateTable(joinTableAssembly, top, rws);
         }
      }

      Set<String> joinedTables = new HashSet<>();
      Map<String, Map<String, TableAssemblyOperator>> joins =
         new HashMap<>();

      for(int i = 0; i < operators.size(); i++) {
         addOperator(
            leftTables[i], rightTables[i],
            operators.get(i), joinTableAssembly, joins, joinedTables);
      }

      // Check for tables no longer joined. If any exist, join them using a
      // cross join with the table to which they were previously joined.
      for(String[] pair : pairs) {
         String ltable = null;
         String rtable = null;

         if(!joinedTables.contains(pair[0])) {
            ltable = pair[1];
            rtable = pair[0];
         }
         else if(!joinedTables.contains(pair[1])) {
            ltable = pair[0];
            rtable = pair[1];
         }

         if(ltable != null) {
            Map<String, TableAssemblyOperator> joins2 = joins
               .computeIfAbsent(ltable, k -> new HashMap<>());

            TableAssemblyOperator join = new TableAssemblyOperator();
            joins2.put(rtable, join);
            joinTableAssembly.setOperator(ltable, rtable, join);

            TableAssemblyOperator.Operator operator =
               new TableAssemblyOperator.Operator();
            operator.setLeftTable(ltable);
            operator.setRightTable(rtable);
            operator.setOperation(TableAssemblyOperator.CROSS_JOIN);
            join.addOperator(operator);

            joinedTables.add(ltable);
            joinedTables.add(rtable);
         }
      }

      // ChrisSpagnoli bug1417795166475 2014-12-18
      // Check validity *after* processing of *all* operator updates completes.
      for(Enumeration<?> e = joinTableAssembly.getOperatorTables(); e.hasMoreElements();) {
         String[] pair = (String[]) e.nextElement();
         TableAssemblyOperator toperator =
            joinTableAssembly.getOperator(pair[0], pair[1]);
         toperator.checkValidity();
      }

      CompositeTableAssemblyInfo info = (CompositeTableAssemblyInfo) joinTableAssembly
         .getTableInfo();

      // Reinstate old schema table infos.
      for(Map.Entry<String, SchemaTableInfo> e : oldSchemaTableInfos.entrySet()) {
         if(info.getSchemaTableInfos().containsKey(e.getKey())) {
            info.setSchemaTableInfo(e.getKey(), e.getValue());
         }
      }
   }

   private void addOperator(
      String leftTable, String rightTable,
      TableAssemblyOperator.Operator operator,
      RelationalJoinTableAssembly joinTableAssembly,
      Map<String, Map<String, TableAssemblyOperator>> joins,
      Set<String> joinedTables)
   {
      Map<String, TableAssemblyOperator> joins2;
      List subtables = Arrays.asList(joinTableAssembly.getTableNames());
      String ltable = leftTable;
      String rtable = rightTable;

      // always from left to right, which is what the gui expects
      if(subtables.indexOf(ltable) > subtables.indexOf(rtable)) {
         ltable = rightTable;
         rtable = leftTable;
         flipOp(operator);
      }

      if(joins.containsKey(leftTable) && joins.get(leftTable).containsKey(rightTable)) {
         joins2 = joins.get(leftTable);
      }
      else if(joins.containsKey(rtable) && joins.get(rtable).containsKey(ltable)) {
         // Does the relationship exist in the reverse order? Use the
         // existing relationship with the inverse operation.
         joins2 = joins.get(rtable);
         ltable = rightTable;
         rtable = leftTable;
         flipOp(operator);
      }
      else {
         joins2 = joins.computeIfAbsent(ltable, k -> new HashMap<>());
      }

      TableAssemblyOperator join = joins2.get(rtable);

      if(join == null) {
         join = new TableAssemblyOperator();
         joins2.put(rtable, join);
         joinTableAssembly.setOperator(ltable, rtable, join);
      }

      join.addOperator(operator);
      joinedTables.add(leftTable);
      joinedTables.add(rightTable);
   }

   /**
    * Flip operator order.
    */
   public static void flipOp(TableAssemblyOperator.Operator operator) {
      int op = operator.getOperation();

      switch(op) {
      case TableAssemblyOperator.GREATER_JOIN:
         op = TableAssemblyOperator.LESS_JOIN;
         break;

      case TableAssemblyOperator.LESS_JOIN:
         op = TableAssemblyOperator.GREATER_JOIN;
         break;

      case TableAssemblyOperator.GREATER_EQUAL_JOIN:
         op = TableAssemblyOperator.LESS_EQUAL_JOIN;
         break;

      case TableAssemblyOperator.LESS_EQUAL_JOIN:
         op = TableAssemblyOperator.GREATER_EQUAL_JOIN;
         break;

      case TableAssemblyOperator.LEFT_JOIN:
         op = TableAssemblyOperator.RIGHT_JOIN;
         break;

      case TableAssemblyOperator.RIGHT_JOIN:
         op = TableAssemblyOperator.LEFT_JOIN;
         break;

      default:
         break;
      }

      String leftTable = operator.getLeftTable();
      String rightTable = operator.getRightTable();
      DataRef leftAttribute = operator.getLeftAttribute();
      DataRef rightAttribute = operator.getRightAttribute();

      operator.setOperation(op);
      operator.setLeftTable(rightTable);
      operator.setRightTable(leftTable);
      operator.setLeftAttribute(rightAttribute);
      operator.setRightAttribute(leftAttribute);
   }

   private static class JoinMetaInfo {
      private JoinMetaInfo(RelationalJoinTableAssembly joinTable, boolean newTable) {
         this(joinTable, newTable, null, null);
      }

      private JoinMetaInfo(
         RelationalJoinTableAssembly joinTable, boolean newTable, AbstractTableAssembly targetTable,
         AbstractTableAssembly sourceTable)
      {
         this.joinTable = joinTable;
         this.newTable = newTable;
         this.targetTable = targetTable;
         this.sourceTable = sourceTable;
      }

      final RelationalJoinTableAssembly joinTable;
      final boolean newTable;
      final AbstractTableAssembly targetTable;
      final AbstractTableAssembly sourceTable;
=======
      innerJoinServiceProxy.joinTablePair(super.getRuntimeId(), event, principal, commandDispatcher);
>>>>>>> 863540f3
   }

   private final InnerJoinServiceProxy innerJoinServiceProxy;
}<|MERGE_RESOLUTION|>--- conflicted
+++ resolved
@@ -76,775 +76,7 @@
       @Payload WSJoinTablePairEvent event, Principal principal,
       CommandDispatcher commandDispatcher) throws Exception
    {
-<<<<<<< HEAD
-      final RuntimeWorksheet rws = getRuntimeWorksheet(principal);
-      rws.cloneWS();
-      final String sourceTable = event.getLeftTable();
-      final String targetTable = event.getRightTable();
-      checkContainsSubtable(rws, targetTable, sourceTable);
-      final JoinMetaInfo joinInfo = joinSourceAndTargetTables(
-         sourceTable, targetTable, rws, null, event.isJoinTarget(), commandDispatcher);
-      validateWSAndDispatchCommands(commandDispatcher, rws, joinInfo, principal);
-   }
-
-   private void checkContainsSubtable(RuntimeWorksheet rws, String targetTable, String sourceTable) {
-      final Assembly assembly = rws.getWorksheet().getAssembly(targetTable);
-
-      if(!(assembly instanceof RelationalJoinTableAssembly)) {
-         return;
-      }
-
-      if(JoinUtil.tableContainsSubtable((CompositeTableAssembly) assembly, sourceTable)) {
-         throw new MessageException(catalog.getString(
-            "common.table.recursiveJoin"));
-      }
-   }
-
-   private void validateWSAndDispatchCommands(
-      CommandDispatcher commandDispatcher, RuntimeWorksheet rws,
-      JoinMetaInfo joinInfo, Principal principal) throws Exception
-   {
-      rws.getWorksheet().checkDependencies();
-      dispatchCommands(joinInfo, rws, commandDispatcher, principal);
-   }
-
-   private void dispatchCommands(
-      JoinMetaInfo joinInfo, RuntimeWorksheet rws,
-      CommandDispatcher commandDispatcher, Principal principal) throws Exception
-   {
-      if(joinInfo == null || joinInfo.joinTable == null) {
-         return;
-      }
-
-      final RelationalJoinTableAssembly jtable = joinInfo.joinTable;
-      AssetEventUtil.initColumnSelection(rws, jtable);
-
-      final AbstractTableAssembly targetTable = joinInfo.targetTable;
-      final AbstractTableAssembly sourceTable = joinInfo.sourceTable;
-      TableModeController.setDefaultTableMode(jtable, rws.getAssetQuerySandbox());
-      AssetEventUtil.layoutResultantTable(targetTable, sourceTable, jtable);
-      WorksheetEventUtil.layout(rws, commandDispatcher);
-      WorksheetEventUtil.createAssembly(rws, jtable, commandDispatcher, principal);
-      WSFocusCompositeTableCommand focusJoinTableCommand =
-         WSFocusCompositeTableCommand.builder()
-            .compositeTableName(jtable.getAbsoluteName())
-            .build();
-      commandDispatcher.sendCommand(focusJoinTableCommand);
-   }
-
-   // add source to target if target is a join table, or create a new join table otherwise.
-   // @param joinTarget true to force to join to target instead of adding to join table.
-   // @return join table name
-   private JoinMetaInfo joinSourceAndTargetTables(
-      String sourceName, String targetName, RuntimeWorksheet rws,
-      SchemaTableInfo schemaTableInfo, boolean joinTarget, CommandDispatcher dispatcher)
-      throws Exception
-   {
-      Worksheet ws = rws.getWorksheet();
-      AbstractTableAssembly sourceTable = (AbstractTableAssembly) ws.getAssembly(sourceName);
-      AbstractTableAssembly targetTable = (AbstractTableAssembly) ws.getAssembly(targetName);
-
-      if(sourceTable == null || targetTable == null) {
-         return null;
-      }
-
-      JoinMetaInfo joinInfo = null;
-      TableAssemblyOperator noperator;
-      ArrayList<AbstractTableAssembly> innerJoinTables = new ArrayList<>();
-      RelationalJoinTableAssembly targetJoinTable = null;
-      boolean autojoined = false;
-
-      // target table is join table
-      if(targetTable instanceof RelationalJoinTableAssembly && !joinTarget) {
-         targetJoinTable = (RelationalJoinTableAssembly) targetTable;
-         targetJoinTable.clearCache();
-         rws.getAssetQuerySandbox().resetTableLens(targetJoinTable.getAbsoluteName());
-
-         for(TableAssembly table : targetJoinTable.getTableAssemblies()) {
-            if(table instanceof AbstractTableAssembly) {
-               innerJoinTables.add((AbstractTableAssembly) table);
-            }
-         }
-      }
-      else {
-         innerJoinTables.add(targetTable);
-      }
-
-      if(targetJoinTable != null) {
-         noperator = getOperatorsOfJoinTable(targetJoinTable);
-      }
-      else {
-         noperator = new TableAssemblyOperator();
-      }
-
-      outer: for(AbstractTableAssembly innerJoinTable : innerJoinTables) {
-         AbstractTableAssembly leftTable, rightTable;
-
-         if(targetJoinTable != null) {
-            leftTable = innerJoinTable;
-            rightTable = sourceTable;
-         }
-         else {
-            leftTable = sourceTable;
-            rightTable = innerJoinTable;
-         }
-
-         ArrayList<ColumnRef> leftRefs = getColumnRefs(leftTable);
-         ArrayList<ColumnRef> rightRefs = getColumnRefs(rightTable);
-         ArrayList<ColumnRef[]> columnPairs = getColumnPairs(leftRefs, rightRefs, dispatcher);
-
-         if(columnPairs.size() > 0) {
-            autojoined = true;
-         }
-
-         for(ColumnRef[] pair : columnPairs) {
-            TableAssemblyOperator.Operator op = new TableAssemblyOperator.Operator();
-            op.setOperation(XConstants.INNER_JOIN);
-            op.setDistinct(false);
-            op.setLeftAttribute(pair[0]);
-            op.setLeftTable(leftTable.getAbsoluteName());
-            op.setRightAttribute(pair[1]);
-            op.setRightTable(rightTable.getAbsoluteName());
-            noperator.addOperator(op);
-            break outer;
-         }
-      }
-
-      if(targetJoinTable == null) {
-         RelationalJoinTableAssembly jtable;
-
-         if(autojoined) {
-            jtable = createNewInnerJoinTable(rws, noperator);
-         }
-         else {
-            String[] pair = new String[2];
-            pair[0] = sourceTable.getAbsoluteName();
-            pair[1] = targetTable.getAbsoluteName();
-            jtable = CrossJoinService.process(rws, pair, true).joinTable;
-         }
-
-         if(jtable != null) {
-            joinInfo = new JoinMetaInfo(jtable, true, targetTable, sourceTable);
-         }
-      }
-      else {
-         joinInfo = new JoinMetaInfo(targetJoinTable, false);
-
-         if(!autojoined) {
-            TableAssemblyOperator operator = new TableAssemblyOperator();
-            TableAssemblyOperator.Operator op = new TableAssemblyOperator.Operator();
-            op.setOperation(TableAssemblyOperator.INNER_JOIN);
-            operator.addOperator(op);
-
-            TableAssembly[] arr = targetJoinTable.getTableAssemblies(true);
-            TableAssembly[] narr = new TableAssembly[arr.length + 1];
-
-            System.arraycopy(arr, 0, narr, 0, arr.length);
-            narr[arr.length] = sourceTable;
-            targetJoinTable.setOperator(narr[narr.length - 2].getName(),
-                                        narr[narr.length - 1].getName(), operator);
-            targetJoinTable.setTableAssemblies(narr);
-         }
-
-         editExistingJoinTable(rws, targetJoinTable,
-                               noperator, true);
-
-         if(schemaTableInfo != null) {
-            CompositeTableAssemblyInfo info = (CompositeTableAssemblyInfo) targetJoinTable
-               .getTableInfo();
-
-            if(info.getSchemaPixelPosition(sourceTable.getName()) != null) {
-               info.setSchemaTableInfo(sourceTable.getName(), schemaTableInfo);
-            }
-         }
-      }
-
-      return joinInfo;
-   }
-
-   public TableAssemblyOperator getOperatorsOfJoinTable(
-      RelationalJoinTableAssembly targetJoinTable)
-   {
-      TableAssemblyOperator noperator = new TableAssemblyOperator();
-      CompositeTableAssemblyInfo info = (CompositeTableAssemblyInfo) targetJoinTable
-         .getTableInfo();
-      Enumeration tbls = info.getOperatorTables();
-
-      while(tbls.hasMoreElements()) {
-         String[] tables = (String[]) tbls.nextElement();
-         TableAssemblyOperator top = info.getOperator(tables[0], tables[1]);
-         if(!top.getOperator(0).isMergeJoin() && !top.getOperator(0).isCrossJoin()) {
-            TableAssemblyOperator.Operator[] operators = top.getOperators();
-
-            for(TableAssemblyOperator.Operator op : operators) {
-               if(op.isCrossJoin()) {
-                  continue;
-               }
-
-               if("null".equals(op.getLeftTable()) || "null"
-                  .equals(op.getRightTable()))
-               {
-                  op.setLeftTable(tables[0]);
-                  op.setRightTable(tables[1]);
-               }
-
-               noperator.addOperator(op);
-            }
-         }
-      }
-
-      return noperator;
-   }
-
-   // Resulting ColumnRef[] will be length 2
-   private ArrayList<ColumnRef[]> getColumnPairs(
-      ArrayList<ColumnRef> leftRefs, ArrayList<ColumnRef> rightRefs, CommandDispatcher dispatcher)
-   {
-      ArrayList<ColumnRef[]> pairs = new ArrayList<>();
-      int leftCount = Math.min(leftRefs.size(), 500);
-      int rightCount = Math.min(rightRefs.size(), 500);
-
-      if(leftRefs.size() > 500 || rightRefs.size() > 500) {
-         MessageCommand cmd = new MessageCommand();
-         cmd.setMessage(Catalog.getCatalog().getString("composer.ws.autoJoin.columnExceed"));
-         dispatcher.sendCommand(cmd);
-      }
-
-      for(int i = 0; i < leftCount; i++) {
-         for(int j = 0; j < rightCount; j++) {
-            ColumnRef leftRef = leftRefs.get(i);
-            ColumnRef rightRef = rightRefs.get(j);
-
-            if(areColumnsAutojoinable(leftRef, rightRef)) {
-               ColumnRef[] pair = new ColumnRef[2];
-               pair[0] = leftRef;
-               pair[1] = rightRef;
-               pairs.add(pair);
-            }
-         }
-      }
-
-      return pairs;
-   }
-
-   private boolean areColumnsAutojoinable(ColumnRef leftRef, ColumnRef rightRef) {
-      if(AssetUtil.isMergeable(leftRef.getDataType(),
-                               rightRef.getDataType()))
-      {
-         boolean attributes = leftRef.getAttribute()
-            .equals(rightRef.getAttribute());
-         boolean names = leftRef.getName().equals(rightRef.getName());
-
-         return attributes || names;
-      }
-
-      return false;
-   }
-
-   private ArrayList<ColumnRef> getColumnRefs(AbstractTableAssembly table) {
-      Enumeration selection = table.getColumnSelection(true).getAttributes();
-      ArrayList<ColumnRef> refs = new ArrayList<>();
-
-      while(selection.hasMoreElements()) {
-         refs.add((ColumnRef) selection.nextElement());
-      }
-
-      return refs;
-   }
-
-   private class IncompatibleDataTypesException extends RuntimeException {
-
-      public IncompatibleDataTypesException(String s) {
-         super(s);
-      }
-   }
-
-   /**
-    * From 12.2 EditInnerJoinOverEvent.
-    * Creates a new inner join table
-    *
-    * @param rws               the runtime worksheet
-    * @param noperator         the operators for the join table
-    */
-   public RelationalJoinTableAssembly createNewInnerJoinTable(
-      RuntimeWorksheet rws, TableAssemblyOperator noperator)
-      throws Exception
-   {
-      // check if operators are valid
-      RelationalJoinTableAssembly joined = null;
-
-      for(int i = 0; i < noperator.getOperatorCount(); i++) {
-         if(!isValidOperator(noperator.getOperator(i))) {
-            throw new IncompatibleDataTypesException(
-               catalog.getString(
-                  "common.invalidJoinType1",
-                  noperator.getOperator(i).getLeftAttribute().getName(),
-                  noperator.getOperator(i).getRightAttribute().getName()));
-         }
-      }
-
-      //by hunk
-      noperator.checkValidity();
-
-      for(int i = 0; i < noperator.getOperatorCount(); i++) {
-         TableAssemblyOperator top = new TableAssemblyOperator();
-         TableAssemblyOperator.Operator op = noperator.getOperator(i);
-         top.addOperator(op);
-         joined = concatenateTable(joined, top, rws);
-      }
-
-      return joined;
-   }
-
-   private RelationalJoinTableAssembly concatenateTable(
-      RelationalJoinTableAssembly jTable,
-      TableAssemblyOperator operator,
-      RuntimeWorksheet rws)
-   {
-      Worksheet ws = rws.getWorksheet();
-      TableAssembly ltable = (TableAssembly) ws.getAssembly(
-         operator.getOperator(0).getLeftTable());
-      TableAssembly rtable = (TableAssembly) ws.getAssembly(
-         operator.getOperator(0).getRightTable());
-
-      if(jTable == null) {
-         final String nname = AssetUtil.getNextName(ws, AbstractSheet.TABLE_ASSET);
-         jTable = new RelationalJoinTableAssembly(ws, nname,
-                                                new TableAssembly[]{ ltable, rtable },
-                                                new TableAssemblyOperator[]{ operator });
-
-         ws.addAssembly(jTable);
-      }
-      else {
-         TableAssembly[] arr = jTable.getTableAssemblies(true);
-         boolean lcontain = isContain(jTable, ltable);
-         boolean rcontain = isContain(jTable, rtable);
-
-         if(!lcontain && !rcontain) {
-            TableAssembly[] narr = new TableAssembly[arr.length + 2];
-            System.arraycopy(arr, 0, narr, 0, arr.length);
-            narr[narr.length - 2] = ltable;
-            narr[narr.length - 1] = rtable;
-            jTable.setTableAssemblies(narr);
-            setOperator(jTable, operator, narr);
-         }
-         else if(lcontain && !rcontain) {
-            TableAssembly[] narr = new TableAssembly[arr.length + 1];
-            System.arraycopy(arr, 0, narr, 0, arr.length);
-            narr[narr.length - 1] = rtable;
-            jTable.setTableAssemblies(narr);
-            setOperator(jTable, operator, narr);
-         }
-         else if(!lcontain && rcontain) {
-            TableAssembly[] narr = new TableAssembly[arr.length + 1];
-            System.arraycopy(arr, 0, narr, 0, arr.length);
-            narr[narr.length - 1] = ltable;
-            jTable.setTableAssemblies(narr);
-            setOperator(jTable, operator, narr);
-         }
-         else {
-            setOperator(jTable, operator, arr);
-         }
-
-         ws.removeAssembly(jTable);
-         ws.addAssembly(jTable);
-      }
-
-      return jTable;
-   }
-
-   /**
-    * If join table contains table.
-    */
-   private boolean isContain(RelationalJoinTableAssembly jTable, TableAssembly table) {
-      TableAssembly[] tables = jTable.getTableAssemblies();
-
-      for(TableAssembly tempTable : tables) {
-         if(tempTable.getName().equals(table.getName())) {
-            return true;
-         }
-      }
-
-      return false;
-   }
-
-   /**
-    * Check if operator is valid.
-    */
-   private boolean isValidOperator(TableAssemblyOperator.Operator operator) {
-      return AssetUtil.isMergeable(operator.getLeftAttribute().getDataType(),
-                                   operator.getRightAttribute().getDataType());
-   }
-
-   /**
-    * Set operator to join table.
-    */
-   private void setOperator(
-      RelationalJoinTableAssembly jTable,
-      TableAssemblyOperator newTop, TableAssembly[] narr)
-   {
-      Enumeration iter = jTable.getOperators();
-      TableAssemblyOperator.Operator newOp = newTop.getOperator(0);
-      List<TableAssemblyOperator> tops = new ArrayList<>();
-
-      while(iter.hasMoreElements()) {
-         tops.add((TableAssemblyOperator) iter.nextElement());
-      }
-
-      for(TableAssemblyOperator top : tops) {
-         TableAssemblyOperator.Operator[] ops = top.getOperators();
-
-         for(TableAssemblyOperator.Operator op : ops) {
-            boolean sameSideEqual =
-               newOp.getLeftTable().equals(op.getLeftTable()) &&
-                  newOp.getRightTable().equals(op.getRightTable());
-            boolean nSameSideEqual =
-               newOp.getLeftTable().equals(op.getRightTable()) &&
-                  newOp.getRightTable().equals(op.getLeftTable());
-
-            if(sameSideEqual || nSameSideEqual) {
-               DataRef newColumnLeft = sameSideEqual ?
-                  newOp.getLeftAttribute() : newOp.getRightAttribute();
-               DataRef newColumnRight = sameSideEqual ?
-                  newOp.getRightAttribute() : newOp.getLeftAttribute();
-               String leftTable = sameSideEqual ?
-                  newOp.getLeftTable() : newOp.getRightTable();
-               String rightTable = sameSideEqual ?
-                  newOp.getRightTable() : newOp.getLeftTable();
-
-               if(!Tool.equals(newColumnLeft.getName(), op.getLeftAttribute().getName()) &&
-                  !Tool.equals(newColumnRight.getName(), op.getRightAttribute().getName()))
-               {
-                  newOp.setLeftTable(leftTable);
-                  newOp.setRightTable(rightTable);
-                  newOp.setLeftAttribute(newColumnLeft);
-                  newOp.setRightAttribute(newColumnRight);
-
-                  if(nSameSideEqual) {
-                     notifyOp(newOp);
-                  }
-
-                  top.addOperator(newOp);
-
-                  return;
-               }
-            }
-         }
-      }
-
-      exchange(newOp, narr);
-
-      if(jTable.getOperator(newOp.getRightTable(), newOp.getLeftTable()) != null &&
-         jTable.getOperator(newOp.getRightTable(), newOp.getLeftTable()).isCrossJoin())
-      {
-         jTable.removeOperator(newOp.getRightTable(), newOp.getLeftTable());
-      }
-
-      jTable.setOperator(newOp.getLeftTable(), newOp.getRightTable(), newTop);
-   }
-
-
-   /**
-    * if nSameSideEqual, notify the op.
-    */
-   private void notifyOp(TableAssemblyOperator.Operator newOp) {
-      int op = newOp.getOperation();
-
-      switch(op) {
-      case TableAssemblyOperator.GREATER_JOIN:
-         op = TableAssemblyOperator.LESS_JOIN;
-         break;
-      case TableAssemblyOperator.LESS_JOIN:
-         op = TableAssemblyOperator.GREATER_JOIN;
-         break;
-      case TableAssemblyOperator.GREATER_EQUAL_JOIN:
-         op = TableAssemblyOperator.LESS_EQUAL_JOIN;
-         break;
-      case TableAssemblyOperator.LESS_EQUAL_JOIN:
-         op = TableAssemblyOperator.GREATER_EQUAL_JOIN;
-         break;
-      default:
-         break;
-      }
-
-      newOp.setOperation(op);
-   }
-
-   private void exchange(TableAssemblyOperator.Operator op, TableAssembly[] narr) {
-      Map<TableAssembly, Integer> tables = new HashMap<>();
-      int leftWeight = 0;
-      int rightWeight = 0;
-
-      for(int i = 0; i < narr.length; i++) {
-         tables.put(narr[i], narr.length - i);
-      }
-
-      for(TableAssembly table : tables.keySet()) {
-         if(table.getName().equals(op.getLeftTable())) {
-            leftWeight = tables.get(table);
-         }
-
-         if(table.getName().equals(op.getRightTable())) {
-            rightWeight = tables.get(table);
-         }
-      }
-
-      if(leftWeight != 0 && rightWeight != 0 && rightWeight > leftWeight) {
-         String tempTable = op.getLeftTable();
-         DataRef tempColumn = op.getLeftAttribute();
-         op.setLeftTable(op.getRightTable());
-         op.setRightTable(tempTable);
-         op.setLeftAttribute(op.getRightAttribute());
-         op.setRightAttribute(tempColumn);
-      }
-   }
-
-   /**
-    * From 12.2 EditJoinTypeOverEvent
-    */
-   public void editExistingJoinTable(
-      RuntimeWorksheet rws, RelationalJoinTableAssembly joinTableAssembly,
-      TableAssemblyOperator noperator, boolean containsNewTable) throws Exception
-   {
-      List<TableAssemblyOperator.Operator> operators = Arrays
-         .asList(noperator.getOperators());
-      String[] leftTables = operators.stream()
-         .map(TableAssemblyOperator.Operator::getLeftTable).toArray(String[]::new);
-      String[] rightTables = operators.stream()
-         .map(TableAssemblyOperator.Operator::getRightTable).toArray(String[]::new);
-      TableAssemblyOperator allOperator = new TableAssemblyOperator();
-
-      for(TableAssemblyOperator.Operator operator : operators) {
-         if(operator.getLeftAttribute() != null && operator.getRightAttribute() != null &&
-            !AssetUtil.isMergeable(operator.getLeftAttribute().getDataType(),
-                                   operator.getRightAttribute().getDataType()))
-         {
-            throw new MessageException(
-               catalog.getString("common.invalidJoinType"));
-         }
-
-         allOperator.addOperator(operator);
-      }
-
-      try {
-         allOperator.checkValidity();
-      }
-      catch(MessageException | ConfirmException e) {
-         throw e;
-      }
-      catch(Exception e) {
-         throw new MessageException(e.getMessage(), e);
-      }
-
-      List<String[]> pairs = new ArrayList<>();
-
-      // Get the previous table relationships.
-      for(Enumeration<?> e = joinTableAssembly.getOperatorTables(); e.hasMoreElements(); ) {
-         String[] pair = (String[]) e.nextElement();
-         pairs.add(pair);
-      }
-
-      Map<String, SchemaTableInfo> oldSchemaTableInfos = new HashMap<>(
-         ((CompositeTableAssemblyInfo) joinTableAssembly
-            .getTableInfo()).getSchemaTableInfos());
-
-      // Clear the existing relationships. Do this in a separate loop to prevent
-      // a concurrent modification exception in previous loop.
-      for(String[] pair : pairs) {
-         joinTableAssembly.removeOperator(pair[0], pair[1]);
-      }
-
-      // If there is a new table in the join, it should be concatenated with the table.
-      if(containsNewTable) {
-         for(int i = 0; i < noperator.getOperatorCount(); i++) {
-            TableAssemblyOperator top = new TableAssemblyOperator();
-            TableAssemblyOperator.Operator op = noperator.getOperator(i);
-            top.addOperator(op);
-            joinTableAssembly = concatenateTable(joinTableAssembly, top, rws);
-         }
-      }
-
-      Set<String> joinedTables = new HashSet<>();
-      Map<String, Map<String, TableAssemblyOperator>> joins =
-         new HashMap<>();
-
-      for(int i = 0; i < operators.size(); i++) {
-         addOperator(
-            leftTables[i], rightTables[i],
-            operators.get(i), joinTableAssembly, joins, joinedTables);
-      }
-
-      // Check for tables no longer joined. If any exist, join them using a
-      // cross join with the table to which they were previously joined.
-      for(String[] pair : pairs) {
-         String ltable = null;
-         String rtable = null;
-
-         if(!joinedTables.contains(pair[0])) {
-            ltable = pair[1];
-            rtable = pair[0];
-         }
-         else if(!joinedTables.contains(pair[1])) {
-            ltable = pair[0];
-            rtable = pair[1];
-         }
-
-         if(ltable != null) {
-            Map<String, TableAssemblyOperator> joins2 = joins
-               .computeIfAbsent(ltable, k -> new HashMap<>());
-
-            TableAssemblyOperator join = new TableAssemblyOperator();
-            joins2.put(rtable, join);
-            joinTableAssembly.setOperator(ltable, rtable, join);
-
-            TableAssemblyOperator.Operator operator =
-               new TableAssemblyOperator.Operator();
-            operator.setLeftTable(ltable);
-            operator.setRightTable(rtable);
-            operator.setOperation(TableAssemblyOperator.CROSS_JOIN);
-            join.addOperator(operator);
-
-            joinedTables.add(ltable);
-            joinedTables.add(rtable);
-         }
-      }
-
-      // ChrisSpagnoli bug1417795166475 2014-12-18
-      // Check validity *after* processing of *all* operator updates completes.
-      for(Enumeration<?> e = joinTableAssembly.getOperatorTables(); e.hasMoreElements();) {
-         String[] pair = (String[]) e.nextElement();
-         TableAssemblyOperator toperator =
-            joinTableAssembly.getOperator(pair[0], pair[1]);
-         toperator.checkValidity();
-      }
-
-      CompositeTableAssemblyInfo info = (CompositeTableAssemblyInfo) joinTableAssembly
-         .getTableInfo();
-
-      // Reinstate old schema table infos.
-      for(Map.Entry<String, SchemaTableInfo> e : oldSchemaTableInfos.entrySet()) {
-         if(info.getSchemaTableInfos().containsKey(e.getKey())) {
-            info.setSchemaTableInfo(e.getKey(), e.getValue());
-         }
-      }
-   }
-
-   private void addOperator(
-      String leftTable, String rightTable,
-      TableAssemblyOperator.Operator operator,
-      RelationalJoinTableAssembly joinTableAssembly,
-      Map<String, Map<String, TableAssemblyOperator>> joins,
-      Set<String> joinedTables)
-   {
-      Map<String, TableAssemblyOperator> joins2;
-      List subtables = Arrays.asList(joinTableAssembly.getTableNames());
-      String ltable = leftTable;
-      String rtable = rightTable;
-
-      // always from left to right, which is what the gui expects
-      if(subtables.indexOf(ltable) > subtables.indexOf(rtable)) {
-         ltable = rightTable;
-         rtable = leftTable;
-         flipOp(operator);
-      }
-
-      if(joins.containsKey(leftTable) && joins.get(leftTable).containsKey(rightTable)) {
-         joins2 = joins.get(leftTable);
-      }
-      else if(joins.containsKey(rtable) && joins.get(rtable).containsKey(ltable)) {
-         // Does the relationship exist in the reverse order? Use the
-         // existing relationship with the inverse operation.
-         joins2 = joins.get(rtable);
-         ltable = rightTable;
-         rtable = leftTable;
-         flipOp(operator);
-      }
-      else {
-         joins2 = joins.computeIfAbsent(ltable, k -> new HashMap<>());
-      }
-
-      TableAssemblyOperator join = joins2.get(rtable);
-
-      if(join == null) {
-         join = new TableAssemblyOperator();
-         joins2.put(rtable, join);
-         joinTableAssembly.setOperator(ltable, rtable, join);
-      }
-
-      join.addOperator(operator);
-      joinedTables.add(leftTable);
-      joinedTables.add(rightTable);
-   }
-
-   /**
-    * Flip operator order.
-    */
-   public static void flipOp(TableAssemblyOperator.Operator operator) {
-      int op = operator.getOperation();
-
-      switch(op) {
-      case TableAssemblyOperator.GREATER_JOIN:
-         op = TableAssemblyOperator.LESS_JOIN;
-         break;
-
-      case TableAssemblyOperator.LESS_JOIN:
-         op = TableAssemblyOperator.GREATER_JOIN;
-         break;
-
-      case TableAssemblyOperator.GREATER_EQUAL_JOIN:
-         op = TableAssemblyOperator.LESS_EQUAL_JOIN;
-         break;
-
-      case TableAssemblyOperator.LESS_EQUAL_JOIN:
-         op = TableAssemblyOperator.GREATER_EQUAL_JOIN;
-         break;
-
-      case TableAssemblyOperator.LEFT_JOIN:
-         op = TableAssemblyOperator.RIGHT_JOIN;
-         break;
-
-      case TableAssemblyOperator.RIGHT_JOIN:
-         op = TableAssemblyOperator.LEFT_JOIN;
-         break;
-
-      default:
-         break;
-      }
-
-      String leftTable = operator.getLeftTable();
-      String rightTable = operator.getRightTable();
-      DataRef leftAttribute = operator.getLeftAttribute();
-      DataRef rightAttribute = operator.getRightAttribute();
-
-      operator.setOperation(op);
-      operator.setLeftTable(rightTable);
-      operator.setRightTable(leftTable);
-      operator.setLeftAttribute(rightAttribute);
-      operator.setRightAttribute(leftAttribute);
-   }
-
-   private static class JoinMetaInfo {
-      private JoinMetaInfo(RelationalJoinTableAssembly joinTable, boolean newTable) {
-         this(joinTable, newTable, null, null);
-      }
-
-      private JoinMetaInfo(
-         RelationalJoinTableAssembly joinTable, boolean newTable, AbstractTableAssembly targetTable,
-         AbstractTableAssembly sourceTable)
-      {
-         this.joinTable = joinTable;
-         this.newTable = newTable;
-         this.targetTable = targetTable;
-         this.sourceTable = sourceTable;
-      }
-
-      final RelationalJoinTableAssembly joinTable;
-      final boolean newTable;
-      final AbstractTableAssembly targetTable;
-      final AbstractTableAssembly sourceTable;
-=======
       innerJoinServiceProxy.joinTablePair(super.getRuntimeId(), event, principal, commandDispatcher);
->>>>>>> 863540f3
    }
 
    private final InnerJoinServiceProxy innerJoinServiceProxy;

/*
 * This file is part of StyleBI.
 * Copyright (C) 2024  InetSoft Technology
 *
 * This program is free software: you can redistribute it and/or modify
 * it under the terms of the GNU Affero General Public License as published by
 * the Free Software Foundation, either version 3 of the License, or
 * (at your option) any later version.
 *
 * This program is distributed in the hope that it will be useful,
 * but WITHOUT ANY WARRANTY; without even the implied warranty of
 * MERCHANTABILITY or FITNESS FOR A PARTICULAR PURPOSE.  See the
 * GNU Affero General Public License for more details.
 *
 * You should have received a copy of the GNU Affero General Public License
 * along with this program.  If not, see <https://www.gnu.org/licenses/>.
 */
package inetsoft.web.composer.ws.dialog;

<<<<<<< HEAD
=======
import inetsoft.analytic.composition.event.VSEventUtil;
import inetsoft.sree.security.IdentityID;
import inetsoft.util.gui.ObjectInfo;
import inetsoft.report.composition.*;
import inetsoft.report.composition.event.AssetEventUtil;
import inetsoft.report.composition.execution.AssetQuerySandbox;
import inetsoft.sree.internal.SUtil;
import inetsoft.sree.security.*;
import inetsoft.sree.security.SecurityException;
import inetsoft.uql.XPrincipal;
import inetsoft.uql.asset.*;
import inetsoft.uql.schema.UserVariable;
import inetsoft.uql.util.XSessionService;
>>>>>>> a6c9111d
import inetsoft.util.*;
import inetsoft.web.composer.model.ws.*;
import inetsoft.web.composer.ws.WorksheetController;
<<<<<<< HEAD
=======
import inetsoft.web.composer.ws.assembly.WorksheetEventUtil;
import inetsoft.web.composer.ws.command.SetWorksheetInfoCommand;
import inetsoft.web.security.RequiredPermission;
import inetsoft.web.security.Secured;
>>>>>>> a6c9111d
import inetsoft.web.viewsheet.HandleAssetExceptions;
import inetsoft.web.viewsheet.LoadingMask;
import inetsoft.web.viewsheet.command.CloseSheetCommand;
import inetsoft.web.viewsheet.service.CommandDispatcher;
import org.springframework.messaging.handler.annotation.MessageMapping;
import org.springframework.messaging.handler.annotation.Payload;
import org.springframework.stereotype.Controller;
import org.springframework.web.bind.annotation.*;
import java.security.Principal;

@Controller
public class SaveWorksheetDialogController extends WorksheetController {

   public SaveWorksheetDialogController(SaveWorksheetDialogServiceProxy dialogServiceProxy)
   {
      this.dialogServiceProxy = dialogServiceProxy;
   }

   @GetMapping("api/composer/ws/dialog/save-worksheet-dialog-model/{runtimeId}")
   @Secured(@RequiredPermission(
      resourceType = ResourceType.WORKSHEET,
      resource = "*",
      actions = ResourceAction.ACCESS
   ))
   @ResponseBody
   public SaveWorksheetDialogModel getSaveWorksheetInfo(
      @PathVariable("runtimeId") String runtimeId, Principal principal) throws Exception
   {
      runtimeId = Tool.byteDecode(runtimeId);
      return dialogServiceProxy.getSaveWorksheetInfo(runtimeId, principal);
   }

   @PostMapping("api/composer/ws/dialog/save-worksheet-dialog-model/{runtimeId}")
   @Secured(@RequiredPermission(
      resourceType = ResourceType.WORKSHEET,
      resource = "*",
      actions = ResourceAction.ACCESS
   ))
   @ResponseBody
   public SaveWorksheetDialogModelValidator validateSaveWorksheet(
      @PathVariable("runtimeId") String runtimeId,
      @RequestBody SaveWorksheetDialogModel model, Principal principal) throws Exception
   {
      runtimeId = Tool.byteDecode(runtimeId);
      return dialogServiceProxy.validateSaveWorksheet(runtimeId, model, principal);
   }

   @LoadingMask
   @MessageMapping("/composer/ws/dialog/save-worksheet-dialog-model/")
   @HandleAssetExceptions
   public void saveWorksheet(
      @Payload SaveWorksheetDialogModel model, Principal principal,
      CommandDispatcher commandDispatcher) throws Exception
   {
<<<<<<< HEAD
      dialogServiceProxy.saveWorksheet(getRuntimeId(), model, principal, commandDispatcher);
=======
      if(!SecurityEngine.getSecurity().checkPermission(principal, ResourceType.WORKSHEET,
                                                       "*", ResourceAction.ACCESS))
      {
         throw new SecurityException(Catalog.getCatalog().getString(
            "composer.authorization.permissionDenied"));
      }

      final RuntimeWorksheet rws = super.getRuntimeWorksheet(principal);
      process(rws, model, principal, true);
      rws.setSavePoint(rws.getCurrent());

      final SetWorksheetInfoCommand setWorksheetInfoCommand = SetWorksheetInfoCommand.builder()
         .label(rws.getEntry().toView())
         .build();
      commandDispatcher.sendCommand(setWorksheetInfoCommand);

      final SaveSheetCommand saveSheetCommand = SaveSheetCommand.builder()
         .savePoint(rws.getSavePoint())
         .id(rws.getEntry().toIdentifier())
         .build();
      commandDispatcher.sendCommand(saveSheetCommand);
>>>>>>> a6c9111d
   }

   @LoadingMask
   @MessageMapping("/composer/ws/dialog/save-worksheet-dialog-model/save-and-close")
   public void saveAndCloseWorksheet(
      @Payload SaveWorksheetDialogModel model, Principal principal,
      CommandDispatcher commandDispatcher) throws Exception
   {
      if(!SecurityEngine.getSecurity().checkPermission(principal, ResourceType.WORKSHEET,
                                                       "*", ResourceAction.ACCESS))
      {
         throw new SecurityException(Catalog.getCatalog().getString(
            "composer.authorization.permissionDenied"));
      }

      this.saveWorksheet(model,principal,commandDispatcher);
      commandDispatcher.sendCommand(CloseSheetCommand.builder().build());
   }

   private SaveWorksheetDialogServiceProxy dialogServiceProxy;
}<|MERGE_RESOLUTION|>--- conflicted
+++ resolved
@@ -17,32 +17,13 @@
  */
 package inetsoft.web.composer.ws.dialog;
 
-<<<<<<< HEAD
-=======
-import inetsoft.analytic.composition.event.VSEventUtil;
-import inetsoft.sree.security.IdentityID;
-import inetsoft.util.gui.ObjectInfo;
-import inetsoft.report.composition.*;
-import inetsoft.report.composition.event.AssetEventUtil;
-import inetsoft.report.composition.execution.AssetQuerySandbox;
-import inetsoft.sree.internal.SUtil;
 import inetsoft.sree.security.*;
 import inetsoft.sree.security.SecurityException;
-import inetsoft.uql.XPrincipal;
-import inetsoft.uql.asset.*;
-import inetsoft.uql.schema.UserVariable;
-import inetsoft.uql.util.XSessionService;
->>>>>>> a6c9111d
 import inetsoft.util.*;
 import inetsoft.web.composer.model.ws.*;
 import inetsoft.web.composer.ws.WorksheetController;
-<<<<<<< HEAD
-=======
-import inetsoft.web.composer.ws.assembly.WorksheetEventUtil;
-import inetsoft.web.composer.ws.command.SetWorksheetInfoCommand;
 import inetsoft.web.security.RequiredPermission;
 import inetsoft.web.security.Secured;
->>>>>>> a6c9111d
 import inetsoft.web.viewsheet.HandleAssetExceptions;
 import inetsoft.web.viewsheet.LoadingMask;
 import inetsoft.web.viewsheet.command.CloseSheetCommand;
@@ -51,6 +32,7 @@
 import org.springframework.messaging.handler.annotation.Payload;
 import org.springframework.stereotype.Controller;
 import org.springframework.web.bind.annotation.*;
+
 import java.security.Principal;
 
 @Controller
@@ -97,9 +79,6 @@
       @Payload SaveWorksheetDialogModel model, Principal principal,
       CommandDispatcher commandDispatcher) throws Exception
    {
-<<<<<<< HEAD
-      dialogServiceProxy.saveWorksheet(getRuntimeId(), model, principal, commandDispatcher);
-=======
       if(!SecurityEngine.getSecurity().checkPermission(principal, ResourceType.WORKSHEET,
                                                        "*", ResourceAction.ACCESS))
       {
@@ -107,21 +86,7 @@
             "composer.authorization.permissionDenied"));
       }
 
-      final RuntimeWorksheet rws = super.getRuntimeWorksheet(principal);
-      process(rws, model, principal, true);
-      rws.setSavePoint(rws.getCurrent());
-
-      final SetWorksheetInfoCommand setWorksheetInfoCommand = SetWorksheetInfoCommand.builder()
-         .label(rws.getEntry().toView())
-         .build();
-      commandDispatcher.sendCommand(setWorksheetInfoCommand);
-
-      final SaveSheetCommand saveSheetCommand = SaveSheetCommand.builder()
-         .savePoint(rws.getSavePoint())
-         .id(rws.getEntry().toIdentifier())
-         .build();
-      commandDispatcher.sendCommand(saveSheetCommand);
->>>>>>> a6c9111d
+      dialogServiceProxy.saveWorksheet(getRuntimeId(), model, principal, commandDispatcher);
    }
 
    @LoadingMask

/*
 * This file is part of StyleBI.
 * Copyright (C) 2024  InetSoft Technology
 *
 * This program is free software: you can redistribute it and/or modify
 * it under the terms of the GNU Affero General Public License as published by
 * the Free Software Foundation, either version 3 of the License, or
 * (at your option) any later version.
 *
 * This program is distributed in the hope that it will be useful,
 * but WITHOUT ANY WARRANTY; without even the implied warranty of
 * MERCHANTABILITY or FITNESS FOR A PARTICULAR PURPOSE.  See the
 * GNU Affero General Public License for more details.
 *
 * You should have received a copy of the GNU Affero General Public License
 * along with this program.  If not, see <https://www.gnu.org/licenses/>.
 */
package inetsoft.web.composer.vs.controller;

import inetsoft.analytic.composition.ViewsheetService;
<<<<<<< HEAD
=======
import inetsoft.analytic.composition.event.VSEventUtil;
import inetsoft.mv.MVManager;
import inetsoft.report.composition.ChangedAssemblyList;
import inetsoft.report.composition.RuntimeViewsheet;
import inetsoft.report.composition.execution.AssetQuerySandbox;
import inetsoft.report.composition.execution.ViewsheetSandbox;
import inetsoft.sree.SreeEnv;
import inetsoft.sree.internal.SUtil;
import inetsoft.sree.security.*;
import inetsoft.sree.security.SecurityException;
import inetsoft.uql.XPrincipal;
import inetsoft.uql.asset.*;
import inetsoft.uql.asset.internal.AssetUtil;
import inetsoft.uql.util.XSessionService;
import inetsoft.uql.viewsheet.*;
import inetsoft.uql.viewsheet.internal.AnnotationVSUtil;
import inetsoft.uql.viewsheet.internal.VSUtil;
import inetsoft.uql.viewsheet.vslayout.AbstractLayout;
import inetsoft.uql.viewsheet.vslayout.VSAssemblyLayout;
>>>>>>> a6c9111d
import inetsoft.util.*;
import inetsoft.web.composer.vs.event.CloseSheetEvent;
import inetsoft.web.composer.vs.event.NewViewsheetEvent;
import inetsoft.web.composer.ws.event.SaveSheetEvent;
import inetsoft.web.viewsheet.LoadingMask;
import inetsoft.web.viewsheet.command.*;
import inetsoft.web.viewsheet.event.*;
import inetsoft.web.viewsheet.model.RuntimeViewsheetRef;
import inetsoft.web.viewsheet.service.*;
import org.owasp.encoder.Encode;
import org.slf4j.Logger;
import org.slf4j.LoggerFactory;
import org.springframework.beans.factory.annotation.Autowired;
import org.springframework.messaging.handler.annotation.MessageMapping;
import org.springframework.messaging.handler.annotation.Payload;
import org.springframework.stereotype.Controller;
import org.springframework.web.bind.annotation.*;

import java.security.Principal;

/**
 * Controller that provides a REST endpoint for composer viewsheet actions.
 */
@Controller
public class ComposerViewsheetController {
   /**
    * Creates a new instance of <tt>ComposerViewsheetController</tt>.
    */
   @Autowired
   public ComposerViewsheetController(RuntimeViewsheetRef runtimeViewsheetRef,
                                      ViewsheetService viewsheetService,
                                      ComposerViewsheetServiceProxy composerViewsheetService)
   {
      this.runtimeViewsheetRef = runtimeViewsheetRef;
      this.viewsheetService = viewsheetService;
      this.composerViewsheetService = composerViewsheetService;
   }

   /**
    * Open a new viewsheet in composer.
    *
    * @param principal a principal identifying the current user.
    *
    * @throws Exception if unable to open runtime viewsheet
    */
   @LoadingMask
   @MessageMapping("composer/viewsheet/new")
   public void newViewsheet(@Payload NewViewsheetEvent event, Principal principal,
                            CommandDispatcher commandDispatcher, @LinkUri String linkUri)
      throws Exception
   {
<<<<<<< HEAD
      String runtimeId = viewsheetService.openTemporaryViewsheet(event.getDataSource(), principal);
=======
      if(!SecurityEngine.getSecurity().checkPermission(principal, ResourceType.VIEWSHEET,
                                                       "*", ResourceAction.ACCESS))
      {
         throw new SecurityException(Catalog.getCatalog().getString(
            "composer.authorization.permissionDenied"));
      }

      String runtimeId = viewsheetService.openTemporaryViewsheet(event.getDataSource(), principal, null);
      RuntimeViewsheet rvs = viewsheetService.getViewsheet(runtimeId, principal);
      String execSessionId =
         XSessionService.createSessionID(XSessionService.EXPORE_VIEW, rvs.getEntry().getName());
      rvs.setExecSessionID(execSessionId);
      rvs.setSocketSessionId(commandDispatcher.getSessionId());
      rvs.setSocketUserName(commandDispatcher.getUserName());
      AssetEntry entry = rvs.getEntry();
      SetRuntimeIdCommand runtimeIdCommand = new SetRuntimeIdCommand();
      runtimeIdCommand.setRuntimeId(runtimeId);
>>>>>>> a6c9111d
      runtimeViewsheetRef.setRuntimeId(runtimeId);

      composerViewsheetService.newViewsheet(runtimeId, event, principal, commandDispatcher, linkUri);
   }

   /**
    * Save viewsheet.
    *
    * @param principal a principal identifying the current user.
    *
    * @throws Exception if unable to get/edit runtime viewsheet
    */
   @MessageMapping("composer/viewsheet/save")
   public boolean saveViewsheet(@Payload SaveSheetEvent event, Principal principal,
                                CommandDispatcher dispatcher, @LinkUri String linkUri)
      throws Exception
   {
<<<<<<< HEAD
      return composerViewsheetService.saveViewsheet(runtimeViewsheetRef.getRuntimeId(),
                                             event, principal, dispatcher, linkUri );
=======
      if(!SecurityEngine.getSecurity().checkPermission(principal, ResourceType.VIEWSHEET,
                                                       "*", ResourceAction.ACCESS))
      {
         throw new SecurityException(Catalog.getCatalog().getString(
            "composer.authorization.permissionDenied"));
      }

      String vsOrgID = null;
      ActionRecord actionRecord = SUtil.getActionRecord(principal, ActionRecord.ACTION_NAME_EDIT,
         null, ActionRecord.OBJECT_TYPE_DASHBOARD);

      try {
         ViewsheetService vsService = viewsheetService;
         RuntimeViewsheet rvs = vsService.getViewsheet(
            runtimeViewsheetRef.getRuntimeId(), principal);
         AssetEntry entry = rvs.getEntry();
         vsOrgID = entry != null ? entry.getOrgID() : null;

         if(event.confirmed()) {
            rvs.setProperty("mvconfirmed", "true");
         }

         vsService.setViewsheet(rvs.getViewsheet(), entry, principal, true,
            !event.isUpdateDepend());

         if(event.isUpdateDepend()) {
            vsService.renameDep(rvs.getID());
            // After update depenency in asset data, should reload current vs to get latest data.
            // Send a command to reopen the vs.
            dispatcher.sendCommand(new ReopenSheetCommand(entry.toIdentifier()));
         }
         else {
            vsService.clearRenameDep(rvs.getID());
         }

         rvs.setSavePoint(rvs.getCurrent());

         String mvmsg = checkMVMessage(rvs, entry);

         if(mvmsg != null && mvmsg.length() > 0) {
            MessageCommand msgCmd = new MessageCommand();
            msgCmd.setMessage(mvmsg);
            msgCmd.setType(MessageCommand.Type.CONFIRM);
            String url = event.isClose() ?
               "/events/composer/viewsheet/save-and-close" : "/events/composer/viewsheet/save";
            msgCmd.addEvent(url, event);
            dispatcher.sendCommand(msgCmd);
            return false;
         }

         AssetEntry parent = entry.getParent();
         String objectName = parent != null ?
            entry.getParent().getDescription() + "/" + entry.getName() : entry.getName();
         actionRecord.setObjectName(objectName);
         SaveSheetCommand command = SaveSheetCommand.builder()
            .savePoint(rvs.getSavePoint())
            .id(entry.toIdentifier())
            .build();
         dispatcher.sendCommand(command);
         coreLifecycleService.setViewsheetInfo(rvs, linkUri, dispatcher);
         return true;
      }
      catch(Exception ex) {
         if(actionRecord != null) {
            actionRecord.setActionStatus(ActionRecord.ACTION_STATUS_FAILURE);
            actionRecord.setActionError(ex.getMessage());
         }

         if(ex instanceof MessageException && SUtil.isDefaultVSGloballyVisible()
               && Tool.equals(vsOrgID, Organization.getDefaultOrganizationID())
               && !Tool.equals(vsOrgID, ((XPrincipal)principal).getOrgId())) {
            throw new MessageException(Catalog.getCatalog().getString("deny.access.write.globally.visible"));
         }

         throw ex;
      }
      finally {
         if(actionRecord != null && actionRecord.getObjectName() != null) {
            Audit.getInstance().auditAction(actionRecord, principal);
         }
      }
>>>>>>> a6c9111d
   }

   /**
    * Save viewsheet and send a close event to the client.
    *
    * @param principal a principal identifying the current user.
    *
    * @throws Exception if save viewsheet fails
    */
   @LoadingMask
   @MessageMapping("composer/viewsheet/save-and-close")
   public void saveAndCloseViewsheet(@Payload SaveSheetEvent event, Principal principal,
                                     CommandDispatcher commandDispatcher, @LinkUri String linkUri)
      throws Exception
   {
      if(saveViewsheet(event, principal, commandDispatcher, linkUri)) {
         commandDispatcher.sendCommand(CloseSheetCommand.builder().build());
      }
   }

   /**
    * Close viewsheet.
    *
    * @param event      the event indicating if the autosave file should be deleted
    * @param principal  a principal identifying the current user.
    *
    * @throws Exception if unable to get/edit runtime viewsheet
    */
   @MessageMapping("composer/viewsheet/close")
   public void closeViewsheet(@Payload CloseSheetEvent event, Principal principal) throws Exception {
      if(runtimeViewsheetRef.getRuntimeId() == null) {
         LOG.warn("Attempted to close viewsheet without runtime ID");
         return;
      }

      composerViewsheetService.closeViewsheet(runtimeViewsheetRef.getRuntimeId(), event, principal);
   }

   /**
    * Preview viewsheet.
    *
    * @param event      the event parameters.
    * @param principal  a principal identifying the current user.
    * @param dispatcher the command dispatcher.
    *
    * @throws Exception if unable to get/edit runtime viewsheet
    */
   @LoadingMask(true)
   @MessageMapping("composer/viewsheet/preview")
   public void previewViewsheet(@Payload OpenPreviewViewsheetEvent event,
                                Principal principal,
                                CommandDispatcher dispatcher,
                                @LinkUri String linkUri) throws Exception
   {
<<<<<<< HEAD
      runtimeViewsheetRef.setRuntimeId(event.getRuntimeViewsheetId());
      String previewRuntimeID = composerViewsheetService.previewViewsheet(runtimeViewsheetRef.getRuntimeId(),
                                                event, principal, dispatcher, linkUri);
=======
      if(!SecurityEngine.getSecurity().checkPermission(principal, ResourceType.VIEWSHEET,
                                                       "*", ResourceAction.ACCESS))
      {
         throw new SecurityException(Catalog.getCatalog().getString(
            "composer.authorization.permissionDenied"));
      }

      RuntimeViewsheet rvs = viewsheetService.getViewsheet(event.getRuntimeViewsheetId(),
                                                           principal);
      Viewsheet viewsheet = rvs.getViewsheet();

      // For auditing
      String userSessionID = principal == null ?
         XSessionService.createSessionID(XSessionService.USER, null) :
         ((XPrincipal) principal).getSessionID();
      AssetEntry entry = rvs.getEntry();
      boolean sharedDashboard = VSUtil.isDefaultVSGloballyViewsheet(entry, principal);

      try {
         if(sharedDashboard) {
            OrganizationContextHolder.setCurrentOrgId(Organization.getDefaultOrganizationID());
         }
>>>>>>> a6c9111d

      composerViewsheetService.refreshPreviewViewsheet(previewRuntimeID, event,
                                                       principal, dispatcher, linkUri, true);
   }

   /**
    * Refresh the preview viewsheet.
    *
    * @param event               the event parameters.
    * @param principal           a principal identifying the current user.
    * @param commandDispatcher   the command dispatcher.
    *
    * @throws Exception if unable to get/edit runtime viewsheet
    */
   @LoadingMask
   @MessageMapping("composer/viewsheet/preview/refresh")
   public void refreshPreviewViewsheet(@Payload OpenPreviewViewsheetEvent event,
                                       Principal principal,
                                       CommandDispatcher commandDispatcher,
                                       @LinkUri String linkUri)
      throws Exception
   {
      if(!SecurityEngine.getSecurity().checkPermission(principal, ResourceType.VIEWSHEET,
                                                       "*", ResourceAction.ACCESS))
      {
         throw new SecurityException(Catalog.getCatalog().getString(
            "composer.authorization.permissionDenied"));
      }

      String id = runtimeViewsheetRef.getRuntimeId();

      if(composerViewsheetService.refreshPreviewViewsheet(id, event,
                                                          principal, commandDispatcher, linkUri, false))
      {
         runtimeViewsheetRef.setLastModified(System.currentTimeMillis());
      }
   }

   /**
    * Refresh viewsheet.
    *
    * @param principal  a principal identifying the current user.
    * @param dispatcher the command dispatcher.
    *
    * @throws Exception if unable to get/edit runtime viewsheet
    */
   @MessageMapping("composer/viewsheet/refresh")
   public void refreshViewsheet(@Payload OpenViewsheetEvent event,
                                Principal principal, CommandDispatcher dispatcher,
                                @LinkUri String linkUri)
      throws Exception
   {
<<<<<<< HEAD
      composerViewsheetService.refreshViewsheet(runtimeViewsheetRef.getRuntimeId(), event,
                                                principal, dispatcher, linkUri);
=======
      if(!SecurityEngine.getSecurity().checkPermission(principal, ResourceType.VIEWSHEET,
                                                       "*", ResourceAction.ACCESS))
      {
         throw new SecurityException(Catalog.getCatalog().getString(
            "composer.authorization.permissionDenied"));
      }

      RuntimeViewsheet rvs = viewsheetService.getViewsheet(
         runtimeViewsheetRef.getRuntimeId(), principal);
      ChangedAssemblyList clist = coreLifecycleService.createList(
         true, event, dispatcher, rvs, linkUri);

      coreLifecycleService.refreshViewsheet(
         rvs, rvs.getEntry().toIdentifier(), linkUri, event.getWidth(),
         event.getHeight(), event.isMobile(), event.getUserAgent(), dispatcher,
         false, false, true, clist);

      // all chart graph pair will be reset and cancel during refreshing.
      // asynchronous execution of refreshing and getting chart area, will cause the chart get empty area(canceled).
      // so refresh all layout charts after refreshing.
      if(!Tool.isEmptyString(event.getLayoutName())) {
         refreshLayoutChartObjects(rvs, event.getLayoutName(), dispatcher);
      }
   }

   private void refreshLayoutChartObjects(RuntimeViewsheet rvs, String layoutName, CommandDispatcher dispatcher) {
      vsLayoutService.findViewsheetLayout(rvs.getViewsheet(), layoutName).ifPresent(layout -> {
         refreshLayoutRegionChart(vsLayoutService.getVSAssemblyLayouts(layout, VSLayoutService.HEADER),
            VSLayoutService.HEADER, rvs, dispatcher);
         refreshLayoutRegionChart(vsLayoutService.getVSAssemblyLayouts(layout, VSLayoutService.FOOTER),
            VSLayoutService.FOOTER, rvs, dispatcher);
         refreshLayoutRegionChart(vsLayoutService.getVSAssemblyLayouts(layout, VSLayoutService.CONTENT),
            VSLayoutService.CONTENT, rvs, dispatcher);
      });
   }

   private void refreshLayoutRegionChart(List<VSAssemblyLayout> refreshLayouts, int region,
                                         RuntimeViewsheet rvs, CommandDispatcher dispatcher)
   {
      refreshLayouts.stream()
         .filter(obj -> rvs.getViewsheet().getAssembly(obj.getName()) instanceof ChartVSAssembly)
         .forEach(layoutAssembly -> {
            AddLayoutObjectCommand command = new AddLayoutObjectCommand();

            if(layoutAssembly.getTableLayout() == region) {
               command.setObject(vsLayoutService.createObjectModel(rvs, layoutAssembly, objectModelService));
               command.setRegion(region);
               dispatcher.sendCommand(command);
            }
         });
   }

    private String checkMVMessage(RuntimeViewsheet rvs, AssetEntry entry) {
      if("true".equals(rvs.getProperty("mvconfirmed"))) {
         return "";
      }

      try {
         if(MVManager.getManager().containsMV(entry)) {
            // mv is not enabled? don't warn user the message, but set the
            // status to warn
            return Catalog.getCatalog().getString("vs.mv.exist");
         }
      }
      catch(Exception ex) {
         // ignore it
      }

      return "";
>>>>>>> a6c9111d
   }

   @MessageMapping("composer/viewsheet/checkmv")
   public void checkMV(@Payload CheckMVEvent event, Principal principal,
      CommandDispatcher dispatcher, @LinkUri String linkUri)
      throws Exception
   {
      composerViewsheetService.checkMV(runtimeViewsheetRef.getRuntimeId(), event, principal,
                                       dispatcher, linkUri);
   }

   @GetMapping("/api/composer/viewsheet/help-url")
   @ResponseBody
   public String getHelpUrL() {
      return Encode.forUri(Tool.getHelpBaseURL());
   }

   @GetMapping("/api/composer/viewsheet/script-help-url")
   @ResponseBody
   public String getScriptHelpUrL() {
      String base = Tool.getHelpBaseURL();
      return Encode.forUri(base + "#cshid=GeneralScriptFunctions");
   }

   @GetMapping("/api/composer/viewsheet/checkDependChanged")
   @ResponseBody
   public boolean checkDependChanged(@RequestParam("rid") String rid) {
      return composerViewsheetService.checkDependChanged(rid);
   }

   @MessageMapping("composer/viewsheet/check-base-ws-expired")
   public void checkWorksheetChanged(CommandDispatcher dispatcher, Principal principal)
      throws Exception
   {
      String id = runtimeViewsheetRef.getRuntimeId();

      if(id == null) {
         return;
      }

      composerViewsheetService.checkWorksheetChanged(id, dispatcher, principal);
   }

   private final RuntimeViewsheetRef runtimeViewsheetRef;
   private final ViewsheetService viewsheetService;
   private final ComposerViewsheetServiceProxy composerViewsheetService;
   private static final Logger LOG = LoggerFactory.getLogger(ComposerViewsheetController.class);
}<|MERGE_RESOLUTION|>--- conflicted
+++ resolved
@@ -18,28 +18,8 @@
 package inetsoft.web.composer.vs.controller;
 
 import inetsoft.analytic.composition.ViewsheetService;
-<<<<<<< HEAD
-=======
-import inetsoft.analytic.composition.event.VSEventUtil;
-import inetsoft.mv.MVManager;
-import inetsoft.report.composition.ChangedAssemblyList;
-import inetsoft.report.composition.RuntimeViewsheet;
-import inetsoft.report.composition.execution.AssetQuerySandbox;
-import inetsoft.report.composition.execution.ViewsheetSandbox;
-import inetsoft.sree.SreeEnv;
-import inetsoft.sree.internal.SUtil;
 import inetsoft.sree.security.*;
 import inetsoft.sree.security.SecurityException;
-import inetsoft.uql.XPrincipal;
-import inetsoft.uql.asset.*;
-import inetsoft.uql.asset.internal.AssetUtil;
-import inetsoft.uql.util.XSessionService;
-import inetsoft.uql.viewsheet.*;
-import inetsoft.uql.viewsheet.internal.AnnotationVSUtil;
-import inetsoft.uql.viewsheet.internal.VSUtil;
-import inetsoft.uql.viewsheet.vslayout.AbstractLayout;
-import inetsoft.uql.viewsheet.vslayout.VSAssemblyLayout;
->>>>>>> a6c9111d
 import inetsoft.util.*;
 import inetsoft.web.composer.vs.event.CloseSheetEvent;
 import inetsoft.web.composer.vs.event.NewViewsheetEvent;
@@ -91,27 +71,14 @@
                             CommandDispatcher commandDispatcher, @LinkUri String linkUri)
       throws Exception
    {
-<<<<<<< HEAD
+      if(!SecurityEngine.getSecurity().checkPermission(principal, ResourceType.VIEWSHEET,
+                                                       "*", ResourceAction.ACCESS))
+      {
+         throw new SecurityException(Catalog.getCatalog().getString(
+            "composer.authorization.permissionDenied"));
+      }
+
       String runtimeId = viewsheetService.openTemporaryViewsheet(event.getDataSource(), principal);
-=======
-      if(!SecurityEngine.getSecurity().checkPermission(principal, ResourceType.VIEWSHEET,
-                                                       "*", ResourceAction.ACCESS))
-      {
-         throw new SecurityException(Catalog.getCatalog().getString(
-            "composer.authorization.permissionDenied"));
-      }
-
-      String runtimeId = viewsheetService.openTemporaryViewsheet(event.getDataSource(), principal, null);
-      RuntimeViewsheet rvs = viewsheetService.getViewsheet(runtimeId, principal);
-      String execSessionId =
-         XSessionService.createSessionID(XSessionService.EXPORE_VIEW, rvs.getEntry().getName());
-      rvs.setExecSessionID(execSessionId);
-      rvs.setSocketSessionId(commandDispatcher.getSessionId());
-      rvs.setSocketUserName(commandDispatcher.getUserName());
-      AssetEntry entry = rvs.getEntry();
-      SetRuntimeIdCommand runtimeIdCommand = new SetRuntimeIdCommand();
-      runtimeIdCommand.setRuntimeId(runtimeId);
->>>>>>> a6c9111d
       runtimeViewsheetRef.setRuntimeId(runtimeId);
 
       composerViewsheetService.newViewsheet(runtimeId, event, principal, commandDispatcher, linkUri);
@@ -129,92 +96,15 @@
                                 CommandDispatcher dispatcher, @LinkUri String linkUri)
       throws Exception
    {
-<<<<<<< HEAD
+      if(!SecurityEngine.getSecurity().checkPermission(principal, ResourceType.VIEWSHEET,
+                                                       "*", ResourceAction.ACCESS))
+      {
+         throw new SecurityException(Catalog.getCatalog().getString(
+            "composer.authorization.permissionDenied"));
+      }
+
       return composerViewsheetService.saveViewsheet(runtimeViewsheetRef.getRuntimeId(),
                                              event, principal, dispatcher, linkUri );
-=======
-      if(!SecurityEngine.getSecurity().checkPermission(principal, ResourceType.VIEWSHEET,
-                                                       "*", ResourceAction.ACCESS))
-      {
-         throw new SecurityException(Catalog.getCatalog().getString(
-            "composer.authorization.permissionDenied"));
-      }
-
-      String vsOrgID = null;
-      ActionRecord actionRecord = SUtil.getActionRecord(principal, ActionRecord.ACTION_NAME_EDIT,
-         null, ActionRecord.OBJECT_TYPE_DASHBOARD);
-
-      try {
-         ViewsheetService vsService = viewsheetService;
-         RuntimeViewsheet rvs = vsService.getViewsheet(
-            runtimeViewsheetRef.getRuntimeId(), principal);
-         AssetEntry entry = rvs.getEntry();
-         vsOrgID = entry != null ? entry.getOrgID() : null;
-
-         if(event.confirmed()) {
-            rvs.setProperty("mvconfirmed", "true");
-         }
-
-         vsService.setViewsheet(rvs.getViewsheet(), entry, principal, true,
-            !event.isUpdateDepend());
-
-         if(event.isUpdateDepend()) {
-            vsService.renameDep(rvs.getID());
-            // After update depenency in asset data, should reload current vs to get latest data.
-            // Send a command to reopen the vs.
-            dispatcher.sendCommand(new ReopenSheetCommand(entry.toIdentifier()));
-         }
-         else {
-            vsService.clearRenameDep(rvs.getID());
-         }
-
-         rvs.setSavePoint(rvs.getCurrent());
-
-         String mvmsg = checkMVMessage(rvs, entry);
-
-         if(mvmsg != null && mvmsg.length() > 0) {
-            MessageCommand msgCmd = new MessageCommand();
-            msgCmd.setMessage(mvmsg);
-            msgCmd.setType(MessageCommand.Type.CONFIRM);
-            String url = event.isClose() ?
-               "/events/composer/viewsheet/save-and-close" : "/events/composer/viewsheet/save";
-            msgCmd.addEvent(url, event);
-            dispatcher.sendCommand(msgCmd);
-            return false;
-         }
-
-         AssetEntry parent = entry.getParent();
-         String objectName = parent != null ?
-            entry.getParent().getDescription() + "/" + entry.getName() : entry.getName();
-         actionRecord.setObjectName(objectName);
-         SaveSheetCommand command = SaveSheetCommand.builder()
-            .savePoint(rvs.getSavePoint())
-            .id(entry.toIdentifier())
-            .build();
-         dispatcher.sendCommand(command);
-         coreLifecycleService.setViewsheetInfo(rvs, linkUri, dispatcher);
-         return true;
-      }
-      catch(Exception ex) {
-         if(actionRecord != null) {
-            actionRecord.setActionStatus(ActionRecord.ACTION_STATUS_FAILURE);
-            actionRecord.setActionError(ex.getMessage());
-         }
-
-         if(ex instanceof MessageException && SUtil.isDefaultVSGloballyVisible()
-               && Tool.equals(vsOrgID, Organization.getDefaultOrganizationID())
-               && !Tool.equals(vsOrgID, ((XPrincipal)principal).getOrgId())) {
-            throw new MessageException(Catalog.getCatalog().getString("deny.access.write.globally.visible"));
-         }
-
-         throw ex;
-      }
-      finally {
-         if(actionRecord != null && actionRecord.getObjectName() != null) {
-            Audit.getInstance().auditAction(actionRecord, principal);
-         }
-      }
->>>>>>> a6c9111d
    }
 
    /**
@@ -269,34 +159,16 @@
                                 CommandDispatcher dispatcher,
                                 @LinkUri String linkUri) throws Exception
    {
-<<<<<<< HEAD
+      if(!SecurityEngine.getSecurity().checkPermission(principal, ResourceType.VIEWSHEET,
+                                                       "*", ResourceAction.ACCESS))
+      {
+         throw new SecurityException(Catalog.getCatalog().getString(
+            "composer.authorization.permissionDenied"));
+      }
+
       runtimeViewsheetRef.setRuntimeId(event.getRuntimeViewsheetId());
       String previewRuntimeID = composerViewsheetService.previewViewsheet(runtimeViewsheetRef.getRuntimeId(),
                                                 event, principal, dispatcher, linkUri);
-=======
-      if(!SecurityEngine.getSecurity().checkPermission(principal, ResourceType.VIEWSHEET,
-                                                       "*", ResourceAction.ACCESS))
-      {
-         throw new SecurityException(Catalog.getCatalog().getString(
-            "composer.authorization.permissionDenied"));
-      }
-
-      RuntimeViewsheet rvs = viewsheetService.getViewsheet(event.getRuntimeViewsheetId(),
-                                                           principal);
-      Viewsheet viewsheet = rvs.getViewsheet();
-
-      // For auditing
-      String userSessionID = principal == null ?
-         XSessionService.createSessionID(XSessionService.USER, null) :
-         ((XPrincipal) principal).getSessionID();
-      AssetEntry entry = rvs.getEntry();
-      boolean sharedDashboard = VSUtil.isDefaultVSGloballyViewsheet(entry, principal);
-
-      try {
-         if(sharedDashboard) {
-            OrganizationContextHolder.setCurrentOrgId(Organization.getDefaultOrganizationID());
-         }
->>>>>>> a6c9111d
 
       composerViewsheetService.refreshPreviewViewsheet(previewRuntimeID, event,
                                                        principal, dispatcher, linkUri, true);
@@ -349,80 +221,15 @@
                                 @LinkUri String linkUri)
       throws Exception
    {
-<<<<<<< HEAD
+      if(!SecurityEngine.getSecurity().checkPermission(principal, ResourceType.VIEWSHEET,
+                                                       "*", ResourceAction.ACCESS))
+      {
+         throw new SecurityException(Catalog.getCatalog().getString(
+            "composer.authorization.permissionDenied"));
+      }
+
       composerViewsheetService.refreshViewsheet(runtimeViewsheetRef.getRuntimeId(), event,
                                                 principal, dispatcher, linkUri);
-=======
-      if(!SecurityEngine.getSecurity().checkPermission(principal, ResourceType.VIEWSHEET,
-                                                       "*", ResourceAction.ACCESS))
-      {
-         throw new SecurityException(Catalog.getCatalog().getString(
-            "composer.authorization.permissionDenied"));
-      }
-
-      RuntimeViewsheet rvs = viewsheetService.getViewsheet(
-         runtimeViewsheetRef.getRuntimeId(), principal);
-      ChangedAssemblyList clist = coreLifecycleService.createList(
-         true, event, dispatcher, rvs, linkUri);
-
-      coreLifecycleService.refreshViewsheet(
-         rvs, rvs.getEntry().toIdentifier(), linkUri, event.getWidth(),
-         event.getHeight(), event.isMobile(), event.getUserAgent(), dispatcher,
-         false, false, true, clist);
-
-      // all chart graph pair will be reset and cancel during refreshing.
-      // asynchronous execution of refreshing and getting chart area, will cause the chart get empty area(canceled).
-      // so refresh all layout charts after refreshing.
-      if(!Tool.isEmptyString(event.getLayoutName())) {
-         refreshLayoutChartObjects(rvs, event.getLayoutName(), dispatcher);
-      }
-   }
-
-   private void refreshLayoutChartObjects(RuntimeViewsheet rvs, String layoutName, CommandDispatcher dispatcher) {
-      vsLayoutService.findViewsheetLayout(rvs.getViewsheet(), layoutName).ifPresent(layout -> {
-         refreshLayoutRegionChart(vsLayoutService.getVSAssemblyLayouts(layout, VSLayoutService.HEADER),
-            VSLayoutService.HEADER, rvs, dispatcher);
-         refreshLayoutRegionChart(vsLayoutService.getVSAssemblyLayouts(layout, VSLayoutService.FOOTER),
-            VSLayoutService.FOOTER, rvs, dispatcher);
-         refreshLayoutRegionChart(vsLayoutService.getVSAssemblyLayouts(layout, VSLayoutService.CONTENT),
-            VSLayoutService.CONTENT, rvs, dispatcher);
-      });
-   }
-
-   private void refreshLayoutRegionChart(List<VSAssemblyLayout> refreshLayouts, int region,
-                                         RuntimeViewsheet rvs, CommandDispatcher dispatcher)
-   {
-      refreshLayouts.stream()
-         .filter(obj -> rvs.getViewsheet().getAssembly(obj.getName()) instanceof ChartVSAssembly)
-         .forEach(layoutAssembly -> {
-            AddLayoutObjectCommand command = new AddLayoutObjectCommand();
-
-            if(layoutAssembly.getTableLayout() == region) {
-               command.setObject(vsLayoutService.createObjectModel(rvs, layoutAssembly, objectModelService));
-               command.setRegion(region);
-               dispatcher.sendCommand(command);
-            }
-         });
-   }
-
-    private String checkMVMessage(RuntimeViewsheet rvs, AssetEntry entry) {
-      if("true".equals(rvs.getProperty("mvconfirmed"))) {
-         return "";
-      }
-
-      try {
-         if(MVManager.getManager().containsMV(entry)) {
-            // mv is not enabled? don't warn user the message, but set the
-            // status to warn
-            return Catalog.getCatalog().getString("vs.mv.exist");
-         }
-      }
-      catch(Exception ex) {
-         // ignore it
-      }
-
-      return "";
->>>>>>> a6c9111d
    }
 
    @MessageMapping("composer/viewsheet/checkmv")

--- conflicted
+++ resolved
@@ -22,15 +22,9 @@
 import java.io.Serializable;
 
 @JsonIgnoreProperties(ignoreUnknown = true)
-<<<<<<< HEAD
 public class VSSortRefModel implements Serializable {
-   public DataRefModel getDataRefModel() {
-      return dataRefModel;
-=======
-public class VSSortRefModel {
    public String getName() {
       return name;
->>>>>>> 391dc18f
    }
 
    public void setName(String name) {

/*
 * This file is part of StyleBI.
 * Copyright (C) 2024  InetSoft Technology
 *
 * This program is free software: you can redistribute it and/or modify
 * it under the terms of the GNU Affero General Public License as published by
 * the Free Software Foundation, either version 3 of the License, or
 * (at your option) any later version.
 *
 * This program is distributed in the hope that it will be useful,
 * but WITHOUT ANY WARRANTY; without even the implied warranty of
 * MERCHANTABILITY or FITNESS FOR A PARTICULAR PURPOSE.  See the
 * GNU Affero General Public License for more details.
 *
 * You should have received a copy of the GNU Affero General Public License
 * along with this program.  If not, see <https://www.gnu.org/licenses/>.
 */
package inetsoft.web.composer;

import inetsoft.report.LibManager;
import inetsoft.sree.internal.SUtil;
import inetsoft.sree.security.OrganizationManager;
import inetsoft.uql.XPrincipal;
import inetsoft.uql.asset.*;
import inetsoft.uql.asset.internal.AssetUtil;
import inetsoft.uql.service.DataSourceRegistry;
import inetsoft.util.*;
import inetsoft.web.composer.model.AssetChangeEventModel;
import jakarta.annotation.PostConstruct;
import jakarta.annotation.PreDestroy;
import org.springframework.beans.factory.annotation.Autowired;
import org.springframework.context.event.EventListener;
import org.springframework.messaging.Message;
import org.springframework.messaging.MessageHeaders;
import org.springframework.messaging.simp.SimpMessageHeaderAccessor;
import org.springframework.messaging.simp.SimpMessagingTemplate;
import org.springframework.messaging.simp.annotation.SubscribeMapping;
import org.springframework.messaging.simp.stomp.StompHeaderAccessor;
import org.springframework.stereotype.Controller;
import org.springframework.web.socket.messaging.*;

import java.awt.event.ActionEvent;
import java.awt.event.ActionListener;
import java.beans.PropertyChangeEvent;
import java.security.Principal;
import java.util.Map;
import java.util.concurrent.ConcurrentHashMap;
import java.util.concurrent.TimeUnit;

@Controller
public class AssetTreeRefreshController {
   @Autowired
   public void setAssetRepository(AssetRepository assetRepository) {
      this.assetRepository = assetRepository;
   }

   @Autowired
   public void setMessagingTemplate(SimpMessagingTemplate messagingTemplate) {
      this.messagingTemplate = messagingTemplate;
   }

   @PostConstruct
   public void addListeners() {
      assetRepository.addAssetChangeListener(listener);
      LibManager.getManager().addActionListener(libraryListener);
      DataSourceRegistry.getRegistry().addRefreshedListener(this::dataSourceRefreshed);
      AssetRepository runtimeAssetRepository = AssetUtil.getAssetRepository(false);

      if(runtimeAssetRepository != null && runtimeAssetRepository != assetRepository) {
         runtimeAssetRepository.addAssetChangeListener(listener);
      }
   }

   @PreDestroy
   public void preDestroy() throws Exception {
      assetRepository.removeAssetChangeListener(listener);
      LibManager.getManager().removeActionListener(libraryListener);
      DataSourceRegistry.getRegistry().removeRefreshedListener(this::dataSourceRefreshed);
      AssetRepository runtimeAssetRepository = AssetUtil.getAssetRepository(false);

      if(runtimeAssetRepository != null && runtimeAssetRepository != assetRepository) {
         runtimeAssetRepository.removeAssetChangeListener(listener);
      }

      this.debouncer.close();
   }

   @SubscribeMapping("/asset-changed")
<<<<<<< HEAD
   public void subscribeToTopic(StompHeaderAccessor header, Principal principal) {
      final MessageHeaders messageHeaders = header.getMessageHeaders();
      final String subscriptionId =
         (String) messageHeaders.get(SimpMessageHeaderAccessor.SUBSCRIPTION_ID_HEADER);
      subscriptions.put(subscriptionId, principal);
   }
=======
   public void subscribeToTopic(Principal principal) {
      currentPrincipal = principal;
      destination = SUtil.getUserDestination(principal);
      assetRepository.addAssetChangeListener(listener);
      LibManager.getManager().addActionListener(libraryListener);
      AssetRepository runtimeAssetRepository = AssetUtil.getAssetRepository(false);
>>>>>>> 5fd94b9f

   @EventListener
   public void handleUnsubscribe(SessionUnsubscribeEvent event) {
      removeSubscription(event);
   }

   @EventListener
   public void handleDisconnect(SessionDisconnectEvent event) {
      removeSubscription(event);
   }

   private void removeSubscription(AbstractSubProtocolEvent event) {
      final Message<byte[]> message = event.getMessage();
      final MessageHeaders headers = message.getHeaders();
      final String subscriptionId =
         (String) headers.get(SimpMessageHeaderAccessor.SUBSCRIPTION_ID_HEADER);

      if(subscriptionId != null) {
         subscriptions.remove(subscriptionId);
      }
   }

   private void dataSourceRefreshed(PropertyChangeEvent event) {
      for(Principal principal : subscriptions.values()) {
         // Data Source Entry
         String orgId = ((XPrincipal) principal).getOrgId();
         AssetEntry entry = AssetEntry.createAssetEntry("0^65605^__NULL__^/^" + orgId);
         AssetChangeEventModel eventModel = AssetChangeEventModel.builder()
            .parentEntry(entry)
            .oldIdentifier(null)
            .newIdentifier(entry.toIdentifier())
            .build();
         messagingTemplate.convertAndSendToUser(
            SUtil.getUserDestination(principal), "/asset-changed", eventModel);
      }
   }

   private void sendMessages(AssetChangeEventModel eventModel) {
      for(Principal user : subscriptions.values()) {
         messagingTemplate.convertAndSendToUser(
            SUtil.getUserDestination(user), "/asset-changed", eventModel);
      }
   }

   private AssetRepository assetRepository;
   private SimpMessagingTemplate messagingTemplate;
   private final Map<String, Principal> subscriptions = new ConcurrentHashMap<>();

   final private Debouncer<String> debouncer = new DefaultDebouncer<>(false);
   private static final String TABLE_STYLE = "Table Style";
   private static final String SCRIPT = "Script Function";

   private final AssetChangeListener listener = new AssetChangeListener() {
      @Override
      public void assetChanged(AssetChangeEvent event) {
         if(isConnectionInitialized() && canSendEvent(event)) {
            AssetChangeEventModel eventModel = AssetChangeEventModel.builder()
               .parentEntry(event.getAssetEntry().getParent())
               .oldIdentifier(event.getOldName())
               .newIdentifier(event.getAssetEntry().toIdentifier())
               .build();

            debouncer.debounce("change" + (event.getAssetEntry().getParent() != null ?
               event.getAssetEntry().getParent().toIdentifier() : ""), 2, TimeUnit.SECONDS, () -> sendMessages(eventModel)
            );
         }
      }

      private boolean canSendEvent(AssetChangeEvent event) {
         String currentOrgID = OrganizationManager.getInstance().getCurrentOrgID(currentPrincipal);

         if(event.getAssetEntry() != null && !Tool.equals(currentOrgID, event.getAssetEntry().getOrgID())) {
            return false;
         }

         return event.isRoot() && event.getChangeType() != AssetChangeEvent.AUTO_SAVE_ADD &&
            (event.getChangeType() != AssetChangeEvent.ASSET_TO_BE_DELETED &&
               event.getAssetEntry().getParent() != null ||
               event.getChangeType() == AssetChangeEvent.ASSET_RENAMED);
      }

      private boolean isConnectionInitialized() {
         return messagingTemplate != null && !subscriptions.isEmpty();
      }
   };

   private final ActionListener libraryListener = new ActionListener() {
      @Override
      public void actionPerformed(ActionEvent event) {
         int changeType = event.getID();
         AssetChangeEventModel eventModel = null;

         if(changeType == LibManager.SCRIPT_ADDED || changeType == LibManager.SCRIPT_REMOVED ||
            changeType == LibManager.SCRIPT_MODIFIED)
         {
            AssetEntry scriptRootEntry = new AssetEntry(AssetRepository.COMPONENT_SCOPE,
                                                        AssetEntry.Type.SCRIPT_FOLDER, "/" + SCRIPT, null);

            eventModel = AssetChangeEventModel.builder()
               .parentEntry(scriptRootEntry)
               .oldIdentifier(null)
               .newIdentifier(scriptRootEntry.toIdentifier())
               .build();
         }

         if(changeType == LibManager.STYLE_ADDED || changeType == LibManager.STYLE_REMOVED ||
            changeType == LibManager.STYLE_MODIFIED)
         {
            AssetEntry scriptRootEntry = new AssetEntry(AssetRepository.COMPONENT_SCOPE,
                                                        AssetEntry.Type.TABLE_STYLE_FOLDER, "/" + TABLE_STYLE, null);

            eventModel = AssetChangeEventModel.builder()
               .parentEntry(scriptRootEntry)
               .oldIdentifier(null)
               .newIdentifier(scriptRootEntry.toIdentifier())
               .build();
         }

         if(eventModel != null) {
            sendMessages(eventModel);
         }
      }
   };

<<<<<<< HEAD
=======
   private Principal currentPrincipal;
   final private Debouncer<String> debouncer = new DefaultDebouncer<>(false);
   private static final String TABLE_STYLE = "Table Style";
   private static final String SCRIPT = "Script Function";
>>>>>>> 5fd94b9f
}<|MERGE_RESOLUTION|>--- conflicted
+++ resolved
@@ -46,6 +46,7 @@
 import java.util.Map;
 import java.util.concurrent.ConcurrentHashMap;
 import java.util.concurrent.TimeUnit;
+import java.util.function.Predicate;
 
 @Controller
 public class AssetTreeRefreshController {
@@ -86,21 +87,12 @@
    }
 
    @SubscribeMapping("/asset-changed")
-<<<<<<< HEAD
    public void subscribeToTopic(StompHeaderAccessor header, Principal principal) {
       final MessageHeaders messageHeaders = header.getMessageHeaders();
       final String subscriptionId =
          (String) messageHeaders.get(SimpMessageHeaderAccessor.SUBSCRIPTION_ID_HEADER);
       subscriptions.put(subscriptionId, principal);
    }
-=======
-   public void subscribeToTopic(Principal principal) {
-      currentPrincipal = principal;
-      destination = SUtil.getUserDestination(principal);
-      assetRepository.addAssetChangeListener(listener);
-      LibManager.getManager().addActionListener(libraryListener);
-      AssetRepository runtimeAssetRepository = AssetUtil.getAssetRepository(false);
->>>>>>> 5fd94b9f
 
    @EventListener
    public void handleUnsubscribe(SessionUnsubscribeEvent event) {
@@ -139,9 +131,15 @@
    }
 
    private void sendMessages(AssetChangeEventModel eventModel) {
+      sendMessages(eventModel, p -> true);
+   }
+
+   private void sendMessages(AssetChangeEventModel eventModel, Predicate<Principal> cond) {
       for(Principal user : subscriptions.values()) {
-         messagingTemplate.convertAndSendToUser(
-            SUtil.getUserDestination(user), "/asset-changed", eventModel);
+         if(cond.test(user)) {
+            messagingTemplate.convertAndSendToUser(
+               SUtil.getUserDestination(user), "/asset-changed", eventModel);
+         }
       }
    }
 
@@ -164,18 +162,19 @@
                .build();
 
             debouncer.debounce("change" + (event.getAssetEntry().getParent() != null ?
-               event.getAssetEntry().getParent().toIdentifier() : ""), 2, TimeUnit.SECONDS, () -> sendMessages(eventModel)
+               event.getAssetEntry().getParent().toIdentifier() : ""), 2, TimeUnit.SECONDS,
+                               () -> sendMessages(eventModel, u -> isSameOrg(event, u))
             );
          }
       }
 
+      private boolean isSameOrg(AssetChangeEvent event, Principal user) {
+         String currentOrgID = OrganizationManager.getInstance().getCurrentOrgID(user);
+         return event.getAssetEntry() == null ||
+            Tool.equals(currentOrgID, event.getAssetEntry().getOrgID());
+      }
+
       private boolean canSendEvent(AssetChangeEvent event) {
-         String currentOrgID = OrganizationManager.getInstance().getCurrentOrgID(currentPrincipal);
-
-         if(event.getAssetEntry() != null && !Tool.equals(currentOrgID, event.getAssetEntry().getOrgID())) {
-            return false;
-         }
-
          return event.isRoot() && event.getChangeType() != AssetChangeEvent.AUTO_SAVE_ADD &&
             (event.getChangeType() != AssetChangeEvent.ASSET_TO_BE_DELETED &&
                event.getAssetEntry().getParent() != null ||
@@ -225,11 +224,4 @@
       }
    };
 
-<<<<<<< HEAD
-=======
-   private Principal currentPrincipal;
-   final private Debouncer<String> debouncer = new DefaultDebouncer<>(false);
-   private static final String TABLE_STYLE = "Table Style";
-   private static final String SCRIPT = "Script Function";
->>>>>>> 5fd94b9f
 }
--- conflicted
+++ resolved
@@ -56,12 +56,8 @@
    @JsonSubTypes.Type(value = NamedRangeRefModel.class, name = "NamedRangeRefModel")
 })
 @JsonIgnoreProperties(ignoreUnknown = true)
-<<<<<<< HEAD
-public interface DataRefModel extends Serializable {
-=======
 @Serial.Structural
 public interface DataRefModel {
->>>>>>> 4a4dfe28
    /**
     * Get the ref type.
     *

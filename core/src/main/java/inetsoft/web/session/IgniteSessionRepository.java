--- conflicted
+++ resolved
@@ -393,24 +393,14 @@
             // warn the user if remaining time is less than EXPIRATION_WARNING_TIME
             if(sessionRemainingTime <= SESSION_EXPIRATION_WARNING_TIME) {
                session.setAttribute(EXPIRING_SOON_ATTR, true);
-<<<<<<< HEAD
-               eventPublisher.publishEvent(new SessionExpiringSoonEvent(
-                  this, new IgniteSession(session, false), sessionRemainingTime, true,
-=======
                sendApplicationEvent(new SessionExpiringSoonEvent(
-                  this.getClass().getName(), new IgniteSession(session, false), protectionRemainingTime, true,
->>>>>>> 6ca22f36
+                  this.getClass().getName(), new IgniteSession(session, false), sessionRemainingTime, true,
                   false));
             }
             else if(Boolean.TRUE.equals(session.getAttribute(EXPIRING_SOON_ATTR))) {
                session.removeAttribute(EXPIRING_SOON_ATTR);
-<<<<<<< HEAD
-               eventPublisher.publishEvent(new SessionExpiringSoonEvent(
-                  this, new IgniteSession(session, false), sessionRemainingTime, false,
-=======
                sendApplicationEvent(new SessionExpiringSoonEvent(
-                  this.getClass().getName(), new IgniteSession(session, false), protectionRemainingTime, false,
->>>>>>> 6ca22f36
+                  this.getClass().getName(), new IgniteSession(session, false), sessionRemainingTime, false,
                   false));
             }
          }

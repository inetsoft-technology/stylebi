/*
 * This file is part of StyleBI.
 * Copyright (C) 2025  InetSoft Technology
 *
 * This program is free software: you can redistribute it and/or modify
 * it under the terms of the GNU Affero General Public License as published by
 * the Free Software Foundation, either version 3 of the License, or
 * (at your option) any later version.
 *
 * This program is distributed in the hope that it will be useful,
 * but WITHOUT ANY WARRANTY; without even the implied warranty of
 * MERCHANTABILITY or FITNESS FOR A PARTICULAR PURPOSE.  See the
 * GNU Affero General Public License for more details.
 *
 * You should have received a copy of the GNU Affero General Public License
 * along with this program.  If not, see <https://www.gnu.org/licenses/>.
 */
package inetsoft.web.admin.schedule;

import inetsoft.sree.internal.SUtil;
<<<<<<< HEAD
=======
import inetsoft.sree.internal.cluster.*;
import inetsoft.sree.security.OrganizationManager;
>>>>>>> 5d06221e
import inetsoft.uql.asset.*;
import inetsoft.util.Debouncer;
import inetsoft.util.DefaultDebouncer;
import jakarta.annotation.PostConstruct;
import jakarta.annotation.PreDestroy;
import org.springframework.beans.factory.annotation.Autowired;
import org.springframework.messaging.MessageHeaders;
import org.springframework.messaging.simp.SimpMessageHeaderAccessor;
import org.springframework.messaging.simp.SimpMessagingTemplate;
import org.springframework.messaging.simp.annotation.SubscribeMapping;
import org.springframework.messaging.simp.stomp.StompHeaderAccessor;
import org.springframework.stereotype.Controller;

import java.security.Principal;
import java.util.Collection;
import java.util.Map;
import java.util.concurrent.ConcurrentHashMap;
import java.util.concurrent.TimeUnit;

@Controller
public class ScheduleTaskFolderChangeController {
   @Autowired
   public ScheduleTaskFolderChangeController(AssetRepository assetRepository,
                                             SimpMessagingTemplate messagingTemplate)
   {
      this.assetRepository = assetRepository;
      this.messagingTemplate = messagingTemplate;
      this.debouncer = new DefaultDebouncer<>();
   }

   @PostConstruct
   public void addListener() {
      assetRepository.addAssetChangeListener(assetListener);
   }

   @PreDestroy
   public synchronized void removeListener() {
      assetRepository.removeAssetChangeListener(this.assetListener);
   }

   @SubscribeMapping(FOLDER_TOPIC)
   public synchronized void subscribeFolderChange(StompHeaderAccessor header, Principal principal) {
      final MessageHeaders messageHeaders = header.getMessageHeaders();
      final String subscriptionId =
         (String) messageHeaders.get(SimpMessageHeaderAccessor.SUBSCRIPTION_ID_HEADER);
      folderSubscriptions.put(subscriptionId, principal);
   }

   @SubscribeMapping(EM_FOLDER_TOPIC)
   public synchronized void subscribeEmFolderChange(StompHeaderAccessor header, Principal principal) {
      final MessageHeaders messageHeaders = header.getMessageHeaders();
      final String subscriptionId =
         (String) messageHeaders.get(SimpMessageHeaderAccessor.SUBSCRIPTION_ID_HEADER);
      emFolderSubscriptions.put(subscriptionId, principal);
   }

   private void folderChanged(AssetChangeEvent event) {
      if(event.getChangeType() != AssetChangeEvent.ASSET_TO_BE_DELETED &&
         event.getAssetEntry() != null && event.getAssetEntry().isScheduleTaskFolder()) {
         debouncer.debounce(
            "task_folder_change", 1L, TimeUnit.SECONDS, () -> sendFolderChanged(true));
         debouncer.debounce(
            "em_task_folder_change", 1L, TimeUnit.SECONDS, () -> sendFolderChanged(false));
      }
   }

   private void sendFolderChanged(boolean portal) {
      Collection<Principal> subscribers;
      String topic;

<<<<<<< HEAD
      if(portal) {
         subscribers = folderSubscriptions.values();
         topic = FOLDER_TOPIC;
      }
      else {
         subscribers = emFolderSubscriptions.values();
         topic = EM_FOLDER_TOPIC;
      }

      for(Principal subscriber : subscribers) {
         messagingTemplate.convertAndSendToUser(SUtil.getUserDestination(subscriber), topic, "");
=======
   private void folderChanged(AssetChangeEvent event, boolean portal) {
      String currentOrgID = OrganizationManager.getInstance().getCurrentOrgID(subscriber);

      if(event.getChangeType() != AssetChangeEvent.ASSET_TO_BE_DELETED &&
         event.getAssetEntry() != null && event.getAssetEntry().isScheduleTaskFolder() &&
         Tool.equals(currentOrgID, event.getAssetEntry().getOrgID()))
      {
         debouncer.debounce("task_folder_change", 1L, TimeUnit.SECONDS,
            ()-> messagingTemplate.convertAndSendToUser(SUtil.getUserDestination(subscriber),
               portal ? FOLDER_TOPIC : EM_FOLDER_TOPIC, ""));
>>>>>>> 5d06221e
      }
   }

   private final Map<String, Principal> folderSubscriptions = new ConcurrentHashMap<>();
   private final Map<String, Principal> emFolderSubscriptions = new ConcurrentHashMap<>();
   private final AssetChangeListener assetListener = this::folderChanged;
   private final AssetRepository assetRepository;
   private final SimpMessagingTemplate messagingTemplate;
   private final Debouncer<String> debouncer;

   private static final String EM_FOLDER_TOPIC = "/em-schedule-folder-changed";
   private static final String FOLDER_TOPIC = "/schedule-folder-changed";
}<|MERGE_RESOLUTION|>--- conflicted
+++ resolved
@@ -18,12 +18,8 @@
 package inetsoft.web.admin.schedule;
 
 import inetsoft.sree.internal.SUtil;
-<<<<<<< HEAD
-=======
-import inetsoft.sree.internal.cluster.*;
+import inetsoft.uql.asset.*;
 import inetsoft.sree.security.OrganizationManager;
->>>>>>> 5d06221e
-import inetsoft.uql.asset.*;
 import inetsoft.util.Debouncer;
 import inetsoft.util.DefaultDebouncer;
 import jakarta.annotation.PostConstruct;
@@ -37,8 +33,7 @@
 import org.springframework.stereotype.Controller;
 
 import java.security.Principal;
-import java.util.Collection;
-import java.util.Map;
+import java.util.*;
 import java.util.concurrent.ConcurrentHashMap;
 import java.util.concurrent.TimeUnit;
 
@@ -81,19 +76,20 @@
 
    private void folderChanged(AssetChangeEvent event) {
       if(event.getChangeType() != AssetChangeEvent.ASSET_TO_BE_DELETED &&
-         event.getAssetEntry() != null && event.getAssetEntry().isScheduleTaskFolder()) {
+         event.getAssetEntry() != null && event.getAssetEntry().isScheduleTaskFolder())
+      {
+         String orgId = event.getAssetEntry().getOrgID();
          debouncer.debounce(
-            "task_folder_change", 1L, TimeUnit.SECONDS, () -> sendFolderChanged(true));
+            "task_folder_change", 1L, TimeUnit.SECONDS, () -> sendFolderChanged(true, orgId));
          debouncer.debounce(
-            "em_task_folder_change", 1L, TimeUnit.SECONDS, () -> sendFolderChanged(false));
+            "em_task_folder_change", 1L, TimeUnit.SECONDS, () -> sendFolderChanged(false, orgId));
       }
    }
 
-   private void sendFolderChanged(boolean portal) {
+   private void sendFolderChanged(boolean portal, String orgId) {
       Collection<Principal> subscribers;
       String topic;
 
-<<<<<<< HEAD
       if(portal) {
          subscribers = folderSubscriptions.values();
          topic = FOLDER_TOPIC;
@@ -104,19 +100,9 @@
       }
 
       for(Principal subscriber : subscribers) {
-         messagingTemplate.convertAndSendToUser(SUtil.getUserDestination(subscriber), topic, "");
-=======
-   private void folderChanged(AssetChangeEvent event, boolean portal) {
-      String currentOrgID = OrganizationManager.getInstance().getCurrentOrgID(subscriber);
-
-      if(event.getChangeType() != AssetChangeEvent.ASSET_TO_BE_DELETED &&
-         event.getAssetEntry() != null && event.getAssetEntry().isScheduleTaskFolder() &&
-         Tool.equals(currentOrgID, event.getAssetEntry().getOrgID()))
-      {
-         debouncer.debounce("task_folder_change", 1L, TimeUnit.SECONDS,
-            ()-> messagingTemplate.convertAndSendToUser(SUtil.getUserDestination(subscriber),
-               portal ? FOLDER_TOPIC : EM_FOLDER_TOPIC, ""));
->>>>>>> 5d06221e
+         if(Objects.equals(orgId, OrganizationManager.getInstance().getCurrentOrgID(subscriber))) {
+            messagingTemplate.convertAndSendToUser(SUtil.getUserDestination(subscriber), topic, "");
+         }
       }
    }
 

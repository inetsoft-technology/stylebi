--- conflicted
+++ resolved
@@ -21,14 +21,9 @@
 import inetsoft.report.internal.table.TableFormat;
 import inetsoft.sree.SreeEnv;
 import inetsoft.sree.security.SecurityEngine;
-import inetsoft.sree.security.SecurityProvider;
 import inetsoft.util.Tool;
 import inetsoft.util.audit.ActionRecord;
-<<<<<<< HEAD
-=======
 import inetsoft.util.log.*;
-import inetsoft.web.MapSessionRepository;
->>>>>>> 5fd94b9f
 import inetsoft.web.admin.security.PropertyModel;
 import inetsoft.web.security.DeniedMultiTenancyOrgUser;
 import inetsoft.web.viewsheet.AuditObjectName;
@@ -131,8 +126,6 @@
       properties.remove("log.level.inetsoft.web.portal.controller.ControllerErrorHandler");
       properties.remove("log.level.inetsoft_audit");
    }
-<<<<<<< HEAD
-=======
 
    private void removeLogLevel(String property) {
       String value = SreeEnv.getProperty(property);
@@ -172,8 +165,4 @@
          logManager.setContextLevel(logContext, name, null);
       }
    }
-
-   @Autowired
-   private MapSessionRepository mapSessionRepository;
->>>>>>> 5fd94b9f
 }
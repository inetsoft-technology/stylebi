/*
 * This file is part of StyleBI.
 * Copyright (C) 2024  InetSoft Technology
 *
 * This program is free software: you can redistribute it and/or modify
 * it under the terms of the GNU Affero General Public License as published by
 * the Free Software Foundation, either version 3 of the License, or
 * (at your option) any later version.
 *
 * This program is distributed in the hope that it will be useful,
 * but WITHOUT ANY WARRANTY; without even the implied warranty of
 * MERCHANTABILITY or FITNESS FOR A PARTICULAR PURPOSE.  See the
 * GNU Affero General Public License for more details.
 *
 * You should have received a copy of the GNU Affero General Public License
 * along with this program.  If not, see <https://www.gnu.org/licenses/>.
 */
package inetsoft.web.admin.content.repository;

import inetsoft.mv.*;
import inetsoft.mv.data.MV;
import inetsoft.mv.data.MVStorage;
import inetsoft.mv.fs.*;
import inetsoft.sree.RepositoryEntry;
import inetsoft.sree.SreeEnv;
import inetsoft.sree.internal.DataCycleManager;
import inetsoft.sree.internal.SUtil;
import inetsoft.sree.internal.cluster.Cluster;
import inetsoft.sree.security.*;
import inetsoft.uql.XPrincipal;
import inetsoft.uql.asset.AssetEntry;
import inetsoft.uql.util.Identity;
import inetsoft.util.*;
import inetsoft.util.audit.ActionRecord;
import inetsoft.util.audit.Audit;
import inetsoft.web.admin.content.repository.model.*;
import inetsoft.web.admin.model.NameLabelTuple;
import org.springframework.beans.factory.annotation.Autowired;
import org.springframework.stereotype.Service;

import java.security.Principal;
import java.text.DecimalFormat;
import java.util.*;
import java.util.stream.Collectors;

import static inetsoft.web.RecycleUtils.RECYCLE_BIN_FOLDER;
import static inetsoft.web.admin.schedule.ScheduleCycleService.getCyclePermissionID;

@Service
public class MVService {
   @Autowired
   public MVService(ContentRepositoryTreeService treeService, MVSupportService support) {
      this.treeService = treeService;
      this.support = support;
      createMVMap = Cluster.getInstance().getMap(CREATE_MV_STATUS_MAP);
   }

   public CreateMVResponse create(String createId, String analysisId,
                                  CreateUpdateMVRequest createUpdateMVRequest,
                                  Principal principal)
      throws Throwable
   {
      if(createId != null) {
         CreateMVResponse createMVResponse = createMVMap.get(createId);

         if(createMVResponse != null) {
            if(createMVResponse.complete()) {
               createMVMap.remove(createId);
            }

            if(createMVResponse.failed()) {
               throw new RuntimeException(createMVResponse.error());
            }

            return createMVResponse;
         }
      }

      if(createId == null) {
         create0(analysisId, createUpdateMVRequest, principal);
         return CreateMVResponse.builder().complete(true).build();
      }
      else if(createMVMap.get(createId) == null) {
         createMVMap.put(createId, CreateMVResponse.builder().complete(false).build());
         ThreadPool.addOnDemand(() -> {
            Principal oPrincipal = ThreadContext.getPrincipal();
            ThreadContext.setPrincipal(principal);

            try {
               create0(analysisId, createUpdateMVRequest, principal);
               createMVMap.put(createId, CreateMVResponse.builder().complete(true).build());
            }
            catch(Throwable e) {
               createMVMap.put(createId, CreateMVResponse.builder()
                  .complete(true)
                  .failed(true)
                  .error(e.getMessage())
                  .build());
            }
            finally {
               ThreadContext.setPrincipal(oPrincipal);

               try {
                  Thread.sleep(20_000);
                  createMVMap.remove(createId);
               }
               catch(InterruptedException ignore) {
               }
            }
         });
      }

      return CreateMVResponse.builder().complete(false).build();
   }

   public void create0(String analysisId, CreateUpdateMVRequest createUpdateMVRequest,
                       Principal principal)
      throws Throwable
   {
      ActionRecord actionRecord = SUtil.getActionRecord(
         principal, ActionRecord.ACTION_NAME_CREATE,
         (DataCycleManager.TASK_PREFIX + createUpdateMVRequest.cycle()).trim(),
         ActionRecord.OBJECT_TYPE_TASK);

      try {
         IdentityID user = IdentityID.getIdentityIDFromKey(principal.getName());

         if(createUpdateMVRequest.runInBackground() && Cluster.getInstance().isSchedulerRunning() &&
            !SUtil.getRepletRepository().checkPermission(
               principal, ResourceType.SCHEDULER, "*", ResourceAction.ACCESS))
         {
            throw new RuntimeException("User '" + user.getName() + "' doesn't have schedule permission.");
         }

         String orgId = OrganizationManager.getInstance().getCurrentOrgID(principal);
         List<MVSupportService.MVStatus> mvstatus = support.getMVStatusList(analysisId);
         DataCycleManager dcmanager = DataCycleManager.getDataCycleManager();
         dcmanager.setEnable(createUpdateMVRequest.cycle(), orgId, true);

         if(principal instanceof XPrincipal) {
            principal = (XPrincipal) ((XPrincipal) principal).clone();
         }

         String exception = support.createMV(createUpdateMVRequest.mvNames(), mvstatus,
                                             createUpdateMVRequest.runInBackground(),
                                             createUpdateMVRequest.noData(),
                                             principal);

         if(exception != null) {
            throw new RuntimeException(exception);
         }
      }
      catch(Exception e) {
         actionRecord.setActionStatus(ActionRecord.ACTION_STATUS_FAILURE);
         actionRecord.setActionError(e.getMessage());
         throw e;
      }
      finally {
         if(actionRecord != null) {
            actionRecord.setObjectUser(XPrincipal.SYSTEM);
            Audit.getInstance().auditAction(actionRecord, principal);
         }
      }
   }

   public MVSupportService.AnalysisResult analyze(AnalyzeMVRequest analyzeMVRequest,
                                                  Principal principal)
      throws Exception
   {
      List<ContentRepositoryTreeNode> nodesToAnalyze = analyzeMVRequest.nodes();

      // ignore ws entries from analyzing when ws mv is disabled
      if(!SreeEnv.getBooleanProperty("ws.mv.enabled")) {
         nodesToAnalyze = nodesToAnalyze.stream()
            .filter(node -> !toAssetEntry(node).isWorksheet())
            .toList();
      }

      List<String> identifiers = nodesToAnalyze.stream()
         .map(node -> toAssetEntry(node).toIdentifier()).collect(Collectors.toList());

      return support.analyze(
         identifiers, analyzeMVRequest.expanded(),
         analyzeMVRequest.bypass(), analyzeMVRequest.full(), principal, false,
         analyzeMVRequest.applyParentVsParameters());
   }

   public List<MaterializedModel> getMaterializedModel(List<MVSupportService.MVStatus> mvstatus0) {
      return getMaterializedModel(mvstatus0, false, false);
   }

   public List<MaterializedModel> getMaterializedModel(List<MVSupportService.MVStatus> mvstatus0,
                                                       boolean hideData, boolean hideExist)
   {
      List<MVSupportService.MVStatus> mvstatus = new ArrayList<>();

      for(MVSupportService.MVStatus status : mvstatus0) {
         if((!status.isExists() || !hideExist) &&
            (!status.isDataPresent() || !hideData)) {
            mvstatus.add(status);
         }
      }

      Catalog catalog = Catalog.getCatalog();
      List<MaterializedModel> modelList = new ArrayList<>();

      for(MVSupportService.MVStatus status : mvstatus) {
         MVDef def = status.getDefinition();
         MVMetaData data = def.getMetaData();
         String name = def.getName();
         String table = getTableName(def, data);

         StringBuilder buffer = new StringBuilder();

         if(Arrays.stream(data.getRegisteredSheets())
            .map(sheetId -> {
               AssetEntry entry = AssetEntry.createAssetEntry(sheetId);
               return entry == null ? "" : entry.getPath();
            })
            .anyMatch(sheetPath -> sheetPath.startsWith(RECYCLE_BIN_FOLDER)))
         {
            continue;
         }

         if(def.getUsers() != null) {
            for(Identity identity : def.getUsers()) {
<<<<<<< HEAD
               buffer.append(catalog.getString(
                     identity.getType() == Identity.GROUP ? "Group" :
                        identity.getType() == Identity.ROLE ? "Role" : "User"))
=======
               buffer.append(identity.getType() == Identity.GROUP ? "Group" :
                  identity.getType() == Identity.ROLE ? "Role" : "User")
>>>>>>> 386a9392
                  .append(":").append(identity.getName()).append(" ");
            }
         }

         String users = buffer.toString();
         boolean exists = status.isExists();
         boolean hasData = status.isDataPresent();
         long lm = def.getLastUpdateTime();
         String lastModifiedTime = lm <= 0 ? "" : Tool.getDateTimeFormat().format(new Date(lm));
         String cycle = def.getCycle();

         modelList.add(MaterializedModel.builder()
                          .name(name)
                          .sheets(getSheetNames(def))
                          .table(table)
                          .users(users)
                          .exists(exists)
                          .hasData(hasData)
                          .lastModifiedTime(lastModifiedTime)
                          .lastModifiedTimestamp(lm)
                          .cycle(cycle == null ? "" : cycle)
                          .build());
      }

      return modelList;
   }

   /**
    * process the optimize plan for specified mvs
    */
   public StringBuffer processPlan(List<String> mvnames, MVSupportService.AnalysisResult jobs,
                                   List<MVSupportService.MVStatus> mvstatus)
   {
      StringBuffer info = new StringBuffer();

      if(jobs == null) {
         return info;
      }

      Set<String> sheetIds = new LinkedHashSet<>();

      if(mvnames != null && !mvnames.isEmpty()) {
         for(String mv : mvnames) {
            for(MVSupportService.MVStatus status : mvstatus) {
               MVDef mvDef = status.getDefinition();
               String mvname = mvDef.getName();

               if(mvname.equals(mv)) {
                  String[] ids = mvDef.getMetaData().getRegisteredSheets();
                  sheetIds.addAll(Arrays.asList(ids));
               }
            }
         }
      }

      List<MVSupportService.MVCandidate> candidates = jobs.getCandidates();
      Map<MVSupportService.MVCandidate, StringBuffer> plans = jobs.getPlans();
      int idx = 1;

      for(MVSupportService.MVCandidate candidate : candidates) {
         if(!sheetIds.isEmpty() && !sheetIds.contains(candidate.getId())) {
            continue;
         }

         StringBuffer plan = plans.get(candidate);

         if(plan != null) {
            String vs = AssetEntry.createAssetEntry(candidate.getId()).getPath();

            if(idx != 1) {
               info.append("\n\n\n");
            }

            info.append(idx).append(". ").append(vs).append("\n");
            idx++;
            info.append(plan);
         }
      }

      return info;
   }

   public AnalyzeMVResponse checkAnalyzeStatus(String analysisId, Principal principal)
      throws Exception
   {
      return checkAnalyzeStatus(new MVSupportService.AnalysisResult(analysisId), principal);
   }

   public AnalyzeMVResponse checkAnalyzeStatus(MVSupportService.AnalysisResult analysisResult,
                                               Principal principal)
      throws Exception
   {
      boolean completed = true;
      boolean exception = false;
      List<MaterializedModel> status = null;

      boolean onDemand = "true".equals(SreeEnv.getProperty("mv.ondemand"));
      boolean runInBackground = "true".equals(SreeEnv.getProperty("mv.run.background"));
      String defaultCycle = MVManager.getManager().getDefaultCycle();
      defaultCycle = defaultCycle == null ? "" : defaultCycle;
      List<NameLabelTuple> cycles = getDataCycles(principal);

      if(!analysisResult.isCompleted()) {
         completed = false;
      }
      else if(!analysisResult.getExceptions().isEmpty()) {
         exception = true;
      }

      if(analysisResult.isCompleted()) {
         status = getMaterializedModel(analysisResult.getStatus());
      }

      return AnalyzeMVResponse.builder()
         .completed(completed)
         .exception(exception)
         .status(status)
         .cycles(cycles)
         .onDemand(onDemand)
         .defaultCycle(defaultCycle)
         .runInBackground(runInBackground)
         .dateFormat(Tool.getDateFormatPattern())
         .analysisId(analysisResult.getId())
         .build();
   }

   public MVManagementModel getMVInfo(List<String> ids, Principal principal) throws Exception {
      Catalog catalog = Catalog.getCatalog(principal);

      if(FSService.getServer() == null) {
         throw new RuntimeException(catalog.getString("em.mv.notDataServer"));
      }

      MVManager manager = MVManager.getManager();
      boolean isShowAges = "true".equals(SreeEnv.getProperty("mvmanager.dates.ages", "false"));
      List<MaterializedModel> mvs = new ArrayList<>();
      List<NameLabelTuple> dataCycles = getDataCycles(principal);
      List<MVDef> defs = new ArrayList<>();

      if(ids != null) {
         for(MVDef def : manager.list(true, null, principal)) {
            for(String sheetId : ids) {
               if(def.isUsedBy(sheetId)) {
                  defs.add(def);
                  break;
               }
            }
         }
      }
      else {
         defs = Arrays.asList(manager.list(true, null, principal));
      }

      for(MVDef def : defs) {
         String sheets = getSheetNames(def);

         if(!sheets.isEmpty()) {
            mvs.add(
               MaterializedModel.builder()
                  .name(def.getName())
                  .sheets(sheets)
                  .table(getTableName(def, def.getMetaData()))
                  .users(getUsers(def))
                  .exists(true)
                  .hasData(def.hasData())
                  .lastModifiedTime(getLastModifiedTime(def, isShowAges))
                  .lastModifiedTimestamp(def.getLastUpdateTime())
                  .cycle(def.getCycle() == null ? "" : def.getCycle())
                  .status(getStatus(def))
                  .incremental(def.isIncremental())
                  .size(getSize(def))
                  .valid(def.getMetaData().isValid())
                  .build()
            );
         }
      }

      boolean runInBackground = "true".equals(SreeEnv.getProperty("mv.run.background"));

      return MVManagementModel.builder()
         .mvs(mvs)
         .dataCycles(dataCycles)
         .showDateAsAges(isShowAges)
         .runInBackground(runInBackground)
         .dateFormat(Tool.getDateFormatPattern())
         .build();
   }

   private String getSheetNames(MVDef def) {
      MVMetaData data = def.getMetaData();
      List<String> parentVsIds = def.getParentVsIds();
      String parentVsIdsStr = parentVsIds != null && !parentVsIds.isEmpty() ?
         parentVsIds.stream()
            .map(id -> Tool.buildString("\"", AssetEntry.createAssetEntry(id).getPath(), "\""))
            .collect(Collectors.joining(" -> "))
         : null;
      return Arrays.stream(data.getRegisteredSheets())
         .map(id -> AssetEntry.createAssetEntry(id).getPath())
         .filter(path -> (!path.startsWith(RECYCLE_BIN_FOLDER)))
         .map(path -> parentVsIdsStr != null ? parentVsIdsStr + " -> " + Tool.buildString("\"", path, "\"")  : path)
         .collect(Collectors.joining(","));
   }

   /**
    * clean up name if bound directly to a query/lm
    */
   private String getTableName(MVDef def, MVMetaData data) {
      String table = def.isWSMV() ? getTableNames(data) : data.getWsPath() + "/" + data.getBoundTable();
      String wsId = data.getWsId();

      if(wsId != null) {
         AssetEntry entry = AssetEntry.createAssetEntry(wsId);

         if(entry != null && (entry.isQuery() || entry.isLogicModel() || entry.isPhysicalTable())) {
            if(def.isAssociationMV()) {
               table = entry.getParentPath() + "/" + data.getBoundTable();
            }
            else {
               table = data.getWsPath();
            }
         }
      }

      return table;
   }


   private String getTableNames(MVMetaData data) {
      Map<String, Set<String>> tableNameMap = data.getTableNameMap();

      if(tableNameMap.isEmpty()) {
         return "";
      }

      StringBuilder builder = new StringBuilder();

      for(Map.Entry<String, Set<String>> e : tableNameMap.entrySet()) {
         final String sheetId = e.getKey();
         AssetEntry entry = AssetEntry.createAssetEntry(sheetId);
         final Set<String> tableNames = e.getValue();

         for(String tableName : tableNames) {
            builder.append(entry.getPath()).append("/").append(tableName).append(",");
         }
      }

      return builder.substring(0, builder.length() - 1);
   }

   private String getUsers(MVDef def) {
      Catalog catalog = Catalog.getCatalog();
      StringBuilder usersBuilder = new StringBuilder();

      if(def.getUsers() != null) {
         for(int i = 0; i < def.getUsers().length; i++) {
            Identity identity = def.getUsers()[i];
            IdentityID identityID = IdentityID.getIdentityIDFromKey(identity.getName());
            usersBuilder.append(catalog.getString(
               identity.getType() == Identity.GROUP ? "Group" :
                  identity.getType() == Identity.ROLE ? "Role" : "User"))
               .append(":").append(identityID.getName());

            if(i < def.getUsers().length - 1) {
               usersBuilder.append(" ");
            }
         }
      }

      return usersBuilder.toString();
   }

   private String getStatus(MVDef def) {
      Catalog catalog = Catalog.getCatalog();
      Map<String, String> statusMap = Cluster.getInstance().getMap("inetsoft.mv.status.map");
      String status = statusMap.get(def.getName());

      if(status != null) {
         return catalog.getString(status);
      }

      return isAvailable(def) ? catalog.getString("Successful") :
         catalog.getString("Failed");
   }

   private String getLastModifiedTime(MVDef def, boolean isShowAges) {
      long time = def.getLastUpdateTime();

      if(time == -1L) {
         return "";
      }

      return formatDate(isShowAges, time);
   }

   private String getSize(MVDef def) {
      DecimalFormat format = new DecimalFormat("0.000");
      long size = 0;
      XFile xfile = FSService.getServer().getFSystem().get(def.getName());
      long blength = 0;

      if(xfile != null) {
         for(SBlock block : xfile.getBlocks()) {
            blength += block.getLength();
         }
      }

      String file = MVStorage.getFile(def.getName());
      size = MVStorage.getInstance().getLength(file) + blength;

      return format.format(size / (1024 * 1024.0));
   }

   /**
    * get dates as ages.
    */
   private String formatDate(boolean asAge, long time) {
      if(time <= 0) {
         return "";
      }

      if(!asAge) {
         return Tool.getDateTimeFormat().format(new Date(time));
      }

      Catalog catalog = Catalog.getCatalog();
      Date current = new Date();
      long ages = current.getTime() - time;
      String astr;

      // second
      if(ages < ONE_MINUTE) {
         astr = (ages / 1000) + " " + catalog.getString("Seconds");
      }
      // minute
      else if(ages < ONE_HOUR) {
         astr = (ages / ONE_MINUTE) + " " + catalog.getString("Minutes");
      }
      // hour
      else if(ages < ONE_DAY) {
         astr = (ages / ONE_HOUR) + " " + catalog.getString("Hours");
      }
      // day
      else {
         astr = (ages / ONE_DAY) + " " + catalog.getString("Days");
      }

      return astr;
   }

   public List<NameLabelTuple> getDataCycles(Principal principal) throws Exception {
      Catalog catalog = Catalog.getCatalog(principal);
      List<NameLabelTuple> dataCycles = new ArrayList<>();
      DataCycleManager dcmanager = DataCycleManager.getDataCycleManager();
      String orgId = OrganizationManager.getInstance().getCurrentOrgID(principal);

      for(Enumeration<?> cycles = dcmanager.getDataCycles(orgId); cycles.hasMoreElements(); ) {
         String cycle = (String) cycles.nextElement();

         if(SecurityEngine.getSecurity().checkPermission(principal, ResourceType.SCHEDULE_CYCLE,
                                                         getCyclePermissionID(cycle, orgId), ResourceAction.ACCESS))
         {
            dataCycles.add(NameLabelTuple.builder().from(cycle, catalog).build());
         }
      }

      return dataCycles;
   }

   /**
    * Check a mv is avaliable or not.
    */
   private boolean isAvailable(MVDef def) {
      MVStorage storage = MVStorage.getInstance();
      String file = MVStorage.getFile(def.getName());

      if(storage.exists(file)) {
         try {
            MV mv = storage.get(file);
            return mv.isSuccess();
         }
         catch(Exception ex) {
            // ignore it
            return false;
         }
      }

      return def.isSuccess();
   }

   public AssetEntry toAssetEntry(ContentRepositoryTreeNode node) {
      AssetEntry.Type type = node.type() == RepositoryEntry.WORKSHEET ?
                             AssetEntry.Type.WORKSHEET : AssetEntry.Type.VIEWSHEET;
      return new AssetEntry(treeService.getAssetScope(node.path()), type,
                            treeService.getUnscopedPath(node.path()), node.owner(),
                            node.organization());
   }

   private static final long ONE_MINUTE = 60 * 1000L;
   private static final long ONE_HOUR = 60 * ONE_MINUTE;
   private static final long ONE_DAY = 24 * ONE_HOUR;
   private final MVSupportService support;
   private final ContentRepositoryTreeService treeService;
   private final Map<String, CreateMVResponse> createMVMap;
   private final static String CREATE_MV_STATUS_MAP = "CREATE_MV_STATUS_MAP";
}<|MERGE_RESOLUTION|>--- conflicted
+++ resolved
@@ -224,14 +224,8 @@
 
          if(def.getUsers() != null) {
             for(Identity identity : def.getUsers()) {
-<<<<<<< HEAD
-               buffer.append(catalog.getString(
-                     identity.getType() == Identity.GROUP ? "Group" :
-                        identity.getType() == Identity.ROLE ? "Role" : "User"))
-=======
                buffer.append(identity.getType() == Identity.GROUP ? "Group" :
                   identity.getType() == Identity.ROLE ? "Role" : "User")
->>>>>>> 386a9392
                   .append(":").append(identity.getName()).append(" ");
             }
          }

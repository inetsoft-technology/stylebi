--- conflicted
+++ resolved
@@ -123,17 +123,10 @@
       List<UserInfo> exceptions = new ArrayList<>();
       Map<MVCandidate, StringBuffer> plans = new HashMap<>();
 
-<<<<<<< HEAD
       String id = UUID.randomUUID().toString();
       analyzePool.submit(new AnalysisTask(
-         id, identifiers, null, exceptions, plans, expanded, bypass, full, true, principal, false));
+         id, candidates, exceptions, plans, expanded, bypass, full, true, principal, false));
       return new AnalysisResult(id);
-=======
-      AnalysisTask task = new AnalysisTask(
-         candidates, exceptions, plans, expanded, bypass, full, true, principal, false);
-
-      return new AnalysisResult(candidates, exceptions, plans, analyzePool.submit(task));
->>>>>>> b7fa7245
    }
 
    /**
@@ -188,22 +181,13 @@
 
       List<MVCandidate> candidates = new ArrayList<>(candidateSet);
 
-<<<<<<< HEAD
       String id = UUID.randomUUID().toString();
       analyzePool.submit(new AnalysisTask(
-         id, identifiers, paths, exceptions, plans, new boolean[] { expandGroups },
-=======
-      AnalysisTask task = new AnalysisTask(
-         candidates, exceptions, plans, new boolean[] { expandGroups },
->>>>>>> b7fa7245
+         id, candidates, exceptions, plans, new boolean[] { expandGroups },
          new boolean[] { bypassVpm }, new boolean[] { fullData }, false,
          principal, portal));
 
-<<<<<<< HEAD
       return new AnalysisResult(id);
-=======
-      return new AnalysisResult(candidates, exceptions, plans, analyzePool.submit(task));
->>>>>>> b7fa7245
    }
 
    /**
@@ -881,31 +865,26 @@
    }
 
    public static final class AnalysisStatus {
-      public AnalysisStatus(List<String> identiifers, List<String> paths, List<UserInfo> exceptions,
-                            Map<String, StringBuffer> plans, List<MVStatus> results,
+      public AnalysisStatus(List<MVCandidate> candidates, List<UserInfo> exceptions,
+                            Map<MVCandidate, StringBuffer> plans, List<MVStatus> results,
                             Exception error)
       {
-         this.identiifers = identiifers;
-         this.paths = paths;
+         this.candidates = candidates;
          this.exceptions = exceptions;
          this.plans = plans;
          this.results = results;
          this.error = error;
       }
 
-      public List<String> getIdentiifers() {
-         return identiifers;
-      }
-
-      public List<String> getPaths() {
-         return paths;
+      public List<MVCandidate> getCandidates() {
+         return candidates;
       }
 
       public List<UserInfo> getExceptions() {
          return exceptions;
       }
 
-      public Map<String, StringBuffer> getPlans() {
+      public Map<MVCandidate, StringBuffer> getPlans() {
          return plans;
       }
 
@@ -917,10 +896,9 @@
          return error;
       }
 
-      private final List<String> identiifers;
-      private final List<String> paths;
+      private final List<MVCandidate> candidates;
       private final List<UserInfo> exceptions;
-      private final Map<String, StringBuffer> plans;
+      private final Map<MVCandidate, StringBuffer> plans;
       private final List<MVStatus> results;
       private final Exception error;
    }
@@ -932,28 +910,10 @@
       /**
        * Creates a new instance of <tt>AnalysisResult</tt>.
        *
-<<<<<<< HEAD
        * @param id the identifier of the analysis task.
        */
       private AnalysisResult(String id) {
          this.id = id;
-=======
-       * @param candidates  the candidates being analyzed.
-       * @param exceptions  the users for whom the viewsheet cannot be
-       *                    materialized.
-       * @param plans       the materialization plans.
-       * @param future      the asynchronous response for the analysis task.
-       */
-      private AnalysisResult(List<MVCandidate> candidates,
-                             List<UserInfo> exceptions,
-                             Map<MVCandidate, StringBuffer> plans,
-                             Future<List<MVStatus>> future)
-      {
-         this.candidates = candidates;
-         this.exceptions = exceptions;
-         this.plans = plans;
-         this.future = future;
->>>>>>> b7fa7245
       }
 
       /**
@@ -961,24 +921,9 @@
        *
        * @return the identifiers.
        */
-<<<<<<< HEAD
-      public List<String> getIdentifiers() {
-         return getAnalysisStatus().map(AnalysisStatus::getIdentiifers).orElseThrow(
+      public List<MVCandidate> getCandidates() {
+         return getAnalysisStatus().map(AnalysisStatus::getCandidates).orElseThrow(
             () -> new IllegalStateException("The analysis job is not valid"));
-      }
-
-      /**
-       * Gets the paths to the viewsheets being analyzed.
-       *
-       * @return the paths.
-       */
-      public List<String> getPaths() {
-         return getAnalysisStatus().map(AnalysisStatus::getPaths).orElseThrow(
-            () -> new IllegalStateException("The analysis job is not valid"));
-=======
-      public List<MVCandidate> getCandidates() {
-         return candidates;
->>>>>>> b7fa7245
       }
 
       /**
@@ -1007,14 +952,9 @@
        *
        * @return the plans.
        */
-<<<<<<< HEAD
-      public Map<String, StringBuffer> getPlans() {
+      public Map<MVCandidate, StringBuffer> getPlans() {
          return getAnalysisStatus().map(AnalysisStatus::getPlans).orElseThrow(
             () -> new IllegalStateException("The analysis job is not valid"));
-=======
-      public Map<MVCandidate, StringBuffer> getPlans() {
-         return plans;
->>>>>>> b7fa7245
       }
 
       /**
@@ -1058,33 +998,18 @@
          return Optional.of(result);
       }
 
-<<<<<<< HEAD
       private final String id;
       private AnalysisStatus completed;
    }
 
    private static final class AnalysisTask implements Runnable {
-      public AnalysisTask(String id, List<String> identifiers, List<String> paths,
-                          List<UserInfo> exceptions, Map<String, StringBuffer> plans,
+      public AnalysisTask(String id, List<MVCandidate> candidates,
+                          List<UserInfo> exceptions, Map<MVCandidate, StringBuffer> plans,
                           boolean[] expanded, boolean[] bypass, boolean[] full, boolean reanalyze,
-=======
-      private final List<MVCandidate> candidates;
-      private final List<UserInfo> exceptions;
-      private final Map<MVCandidate, StringBuffer> plans;
-      private List<MVStatus> status;
-      private Future<List<MVStatus>> future;
-   }
-
-   private static final class AnalysisTask implements Callable<List<MVStatus>> {
-      public AnalysisTask(List<MVCandidate> candidates, List<UserInfo> exceptions,
-                          Map<MVCandidate, StringBuffer> plans, boolean[] expanded,
-                          boolean[] bypass, boolean[] full, boolean reanalyze,
->>>>>>> b7fa7245
                           Principal principal, boolean portal) throws Exception
       {
          this.id = id;
-         this.identifiers = identifiers;
-         this.paths = paths;
+         this.candidates = candidates;
          this.exceptions = exceptions;
          this.plans = plans;
          this.reanalyze = reanalyze;
@@ -1154,12 +1079,8 @@
                plan.append(desc);
             }
 
-<<<<<<< HEAD
-            plans.put(job.identifier, plan);
+            plans.put(job.candidate, plan);
             updateStatus(null, null);
-=======
-            plans.put(job.candidate, plan);
->>>>>>> b7fa7245
          }
 
          List<MVDef> mvs = new ArrayList<>();
@@ -1194,13 +1115,12 @@
 
       private void updateStatus(List<MVStatus> results, Exception error) {
          Map<String, AnalysisStatus> map = Cluster.getInstance().getMap(ANALYSIS_STATUS_MAP);
-         AnalysisStatus status = new AnalysisStatus(identifiers, paths, exceptions, plans, results, error);
+         AnalysisStatus status = new AnalysisStatus(candidates, exceptions, plans, results, error);
          map.put(id, status);
       }
 
       private final String id;
-      private final List<String> identifiers;
-      private final List<String> paths;
+      private final List<MVCandidate> candidates;
       private final boolean reanalyze;
       private final AnalysisJob[] jobs;
       private final List<UserInfo> exceptions;
@@ -1566,7 +1486,7 @@
       }
    }
 
-   public static final class MVCandidate {
+   public static final class MVCandidate implements Serializable {
       public MVCandidate(String id) {
          this.id = id;
       }

/*
 * This file is part of StyleBI.
 * Copyright (C) 2024  InetSoft Technology
 *
 * This program is free software: you can redistribute it and/or modify
 * it under the terms of the GNU Affero General Public License as published by
 * the Free Software Foundation, either version 3 of the License, or
 * (at your option) any later version.
 *
 * This program is distributed in the hope that it will be useful,
 * but WITHOUT ANY WARRANTY; without even the implied warranty of
 * MERCHANTABILITY or FITNESS FOR A PARTICULAR PURPOSE.  See the
 * GNU Affero General Public License for more details.
 *
 * You should have received a copy of the GNU Affero General Public License
 * along with this program.  If not, see <https://www.gnu.org/licenses/>.
 */
package inetsoft.web.admin.security.user;

import inetsoft.sree.internal.SUtil;
import inetsoft.sree.security.*;
import inetsoft.util.Catalog;
import inetsoft.util.InvalidOrgException;
import inetsoft.web.admin.security.IdentityService;
import inetsoft.web.factory.DecodePathVariable;
import inetsoft.web.security.*;
import inetsoft.web.session.IgniteSessionRepository;
import inetsoft.web.viewsheet.AuditObjectName;
import inetsoft.web.viewsheet.AuditUser;
import jakarta.servlet.http.HttpServletRequest;
import jakarta.servlet.http.HttpSession;
import org.slf4j.Logger;
import org.slf4j.LoggerFactory;
import org.springframework.beans.factory.annotation.Autowired;
import org.springframework.web.bind.annotation.*;

import java.security.Principal;

@RestController
public class UserController {
   @Autowired
   public UserController(UserTreeService userTreeService,
<<<<<<< HEAD
                         IdentityService identityService,
                         IgniteSessionRepository sessionRepository)
   {
      this.userTreeService = userTreeService;
      this.identityService = identityService;
      this.sessionRepository = sessionRepository;
=======
                         IdentityService identityService)
   {
      this.userTreeService = userTreeService;
      this.identityService = identityService;
>>>>>>> 2366abda
   }

   @PostMapping("/api/em/security/users/create-user/{provider}")
   public EditUserPaneModel createUser(Principal principal,
                                       @DecodePathVariable("provider") String provider,
                                       @RequestBody CreateEntityRequest createRequest)
   {
      return userTreeService.createUser(provider, createRequest.parentGroup(), principal);
   }

   @GetMapping("/api/em/security/providers/{provider}/users/{user}/")
   @Secured(
      @RequiredPermission(
         resourceType = ResourceType.SECURITY_USER,
         actions = ResourceAction.ADMIN)
   )
   public EditUserPaneModel getUser(@DecodePathVariable("provider") String provider,
                                    @PermissionPath @DecodePathVariable(value = "user") String user,
                                    Principal principal)
   {
      IdentityID userID = IdentityID.getIdentityIDFromKey(user);
      return userTreeService.getUserModel(provider, userID, principal);
   }

   @PostMapping("/api/em/security/users/edit-user/{provider}")
   @Secured({
      @RequiredPermission(
         resourceType = ResourceType.SECURITY_USER,
         actions = ResourceAction.ADMIN
      )
   })
   public void editUser(HttpServletRequest request,
                        @RequestBody @PermissionPath("oldIdentityKey()")
                        @AuditObjectName("oldName()") EditUserPaneModel model,
                        @DecodePathVariable("provider") String provider,
                        @AuditUser Principal principal) throws Exception
   {
      String currOrgID = OrganizationManager.getInstance().getCurrentOrgID();

      if(SecurityEngine.getSecurity().getSecurityProvider().getOrganization(currOrgID) == null) {
         throw new InvalidOrgException(Catalog.getCatalog().getString("em.security.invalidOrganizationPassed"));
      }

      userTreeService.editUser(model, provider, principal);
<<<<<<< HEAD

      Map<String, IgniteSessionRepository.IgniteSession> userSessions = sessionRepository.findByIndexNameAndIndexValue(
         FindByIndexNameSessionRepository.PRINCIPAL_NAME_INDEX_NAME, model.oldIdentityKey());
      userSessions.keySet().forEach(sessionRepository::deleteById);
=======
>>>>>>> 2366abda
      HttpSession session = request.getSession(true);
      Object ticket = session.getAttribute(SUtil.TICKET);
      String warning = identityService.getTimeOutWarning(ticket, model.oldName());

      if(warning != null) {
         LOG.error(warning);
      }
   }

   private final UserTreeService userTreeService;
   private final IdentityService identityService;
<<<<<<< HEAD
   private final IgniteSessionRepository sessionRepository;
=======
>>>>>>> 2366abda
   private static final Logger LOG = LoggerFactory.getLogger(UserController.class);
}<|MERGE_RESOLUTION|>--- conflicted
+++ resolved
@@ -24,9 +24,7 @@
 import inetsoft.web.admin.security.IdentityService;
 import inetsoft.web.factory.DecodePathVariable;
 import inetsoft.web.security.*;
-import inetsoft.web.session.IgniteSessionRepository;
-import inetsoft.web.viewsheet.AuditObjectName;
-import inetsoft.web.viewsheet.AuditUser;
+import inetsoft.web.viewsheet.*;
 import jakarta.servlet.http.HttpServletRequest;
 import jakarta.servlet.http.HttpSession;
 import org.slf4j.Logger;
@@ -40,19 +38,10 @@
 public class UserController {
    @Autowired
    public UserController(UserTreeService userTreeService,
-<<<<<<< HEAD
-                         IdentityService identityService,
-                         IgniteSessionRepository sessionRepository)
-   {
-      this.userTreeService = userTreeService;
-      this.identityService = identityService;
-      this.sessionRepository = sessionRepository;
-=======
                          IdentityService identityService)
    {
       this.userTreeService = userTreeService;
       this.identityService = identityService;
->>>>>>> 2366abda
    }
 
    @PostMapping("/api/em/security/users/create-user/{provider}")
@@ -97,13 +86,6 @@
       }
 
       userTreeService.editUser(model, provider, principal);
-<<<<<<< HEAD
-
-      Map<String, IgniteSessionRepository.IgniteSession> userSessions = sessionRepository.findByIndexNameAndIndexValue(
-         FindByIndexNameSessionRepository.PRINCIPAL_NAME_INDEX_NAME, model.oldIdentityKey());
-      userSessions.keySet().forEach(sessionRepository::deleteById);
-=======
->>>>>>> 2366abda
       HttpSession session = request.getSession(true);
       Object ticket = session.getAttribute(SUtil.TICKET);
       String warning = identityService.getTimeOutWarning(ticket, model.oldName());
@@ -115,9 +97,5 @@
 
    private final UserTreeService userTreeService;
    private final IdentityService identityService;
-<<<<<<< HEAD
-   private final IgniteSessionRepository sessionRepository;
-=======
->>>>>>> 2366abda
    private static final Logger LOG = LoggerFactory.getLogger(UserController.class);
 }
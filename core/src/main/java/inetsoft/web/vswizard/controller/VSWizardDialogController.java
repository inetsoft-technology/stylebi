/*
 * This file is part of StyleBI.
 * Copyright (C) 2024  InetSoft Technology
 *
 * This program is free software: you can redistribute it and/or modify
 * it under the terms of the GNU Affero General Public License as published by
 * the Free Software Foundation, either version 3 of the License, or
 * (at your option) any later version.
 *
 * This program is distributed in the hope that it will be useful,
 * but WITHOUT ANY WARRANTY; without even the implied warranty of
 * MERCHANTABILITY or FITNESS FOR A PARTICULAR PURPOSE.  See the
 * GNU Affero General Public License for more details.
 *
 * You should have received a copy of the GNU Affero General Public License
 * along with this program.  If not, see <https://www.gnu.org/licenses/>.
 */
package inetsoft.web.vswizard.controller;

import inetsoft.analytic.composition.ViewsheetService;
<<<<<<< HEAD
=======
import inetsoft.report.composition.ChangedAssemblyList;
import inetsoft.report.composition.RuntimeViewsheet;
import inetsoft.report.composition.execution.ViewsheetSandbox;
import inetsoft.sree.security.*;
import inetsoft.sree.security.SecurityException;
import inetsoft.uql.asset.AssetEntry;
import inetsoft.util.Catalog;
import inetsoft.web.binding.service.VSBindingService;
>>>>>>> a6c9111d
import inetsoft.web.viewsheet.LoadingMask;
import inetsoft.web.viewsheet.model.RuntimeViewsheetRef;
import inetsoft.web.viewsheet.service.*;
import inetsoft.web.vswizard.event.*;
import org.springframework.beans.factory.annotation.Autowired;
import org.springframework.messaging.handler.annotation.MessageMapping;
import org.springframework.messaging.handler.annotation.Payload;
import org.springframework.web.bind.annotation.*;
import java.security.Principal;

@RestController
public class VSWizardDialogController {
   @Autowired
   public VSWizardDialogController(ViewsheetService viewsheetService,
                                   RuntimeViewsheetManager runtimeViewsheetManager,
                                   RuntimeViewsheetRef runtimeViewsheetRef,
                                   VSWizardDialogServiceProxy vsWizardDialogServiceProxy)
   {
      this.viewsheetService = viewsheetService;
      this.runtimeViewsheetManager = runtimeViewsheetManager;
      this.runtimeViewsheetRef = runtimeViewsheetRef;
      this.vsWizardDialogServiceProxy =vsWizardDialogServiceProxy;
   }

   @LoadingMask
   @MessageMapping("/vswizard/dialog/open")
   public void createRuntimeSheet(@Payload OpenVsWizardEvent event,
                                  @LinkUri String linkUri,
                                  CommandDispatcher dispatcher,
                                  Principal principal)
      throws Exception
   {
<<<<<<< HEAD
      String runtimeId = viewsheetService.openTemporaryViewsheet(event.getEntry(), principal);
      vsWizardDialogServiceProxy.createRuntimeSheet(runtimeId, linkUri, dispatcher, principal);
=======
      if(!SecurityEngine.getSecurity().checkPermission(principal, ResourceType.VIEWSHEET,
                                                       "*", ResourceAction.ACCESS))
      {
         throw new SecurityException(Catalog.getCatalog().getString(
            "composer.authorization.permissionDenied"));
      }

      String id = viewsheetService.openTemporaryViewsheet(event.getEntry(), principal, null);
      RuntimeViewsheet rvs = viewsheetService.getViewsheet(id, principal);
      rvs.setSocketSessionId(dispatcher.getSessionId());
      rvs.setSocketUserName(dispatcher.getUserName());
      AssetEntry vsEntry = rvs.getEntry();
      rvs.setWizardViewsheet(true);

      if(runtimeViewsheetRef != null) {
         runtimeViewsheetRef.setRuntimeId(id);
      }
>>>>>>> a6c9111d

      if(runtimeViewsheetManager != null) {
         runtimeViewsheetManager.sheetOpened(principal, runtimeId);
      }

      if(runtimeViewsheetRef != null) {
         runtimeViewsheetRef.setRuntimeId(runtimeId);
      }
   }

   @GetMapping("/api/vswizard/dialog/open")
   public String createRuntimeSheet0(@RequestParam("runtimeId") String runtimeId,
                                     @RequestParam("viewer") boolean viewer,
                                     @RequestParam("temporarySheet") boolean temporarySheet,
                                     Principal principal)
      throws Exception
   {
      return vsWizardDialogServiceProxy.createRuntimeSheet0(runtimeId, viewer, temporarySheet, principal);
   }

   @LoadingMask
   @MessageMapping("/vswizard/dialog/update-runtimeid")
   public void updateRuntimeId(@Payload UpdateRuntimeIdEvent event, CommandDispatcher dispatcher, Principal principal) {
      String id = event.getRuntimeId();

      if(runtimeViewsheetRef != null) {
         runtimeViewsheetRef.setRuntimeId(id);
      }

      if(runtimeViewsheetManager != null) {
         runtimeViewsheetManager.sheetOpened(principal, id);
      }
   }

   @MessageMapping("/vswizard/dialog/close")
   public void closeVSWizard(@Payload CloseVsWizardEvent event,
                             CommandDispatcher dispatcher, Principal principal)
      throws Exception
   {
      vsWizardDialogServiceProxy.closeVSWizard(runtimeViewsheetRef.getRuntimeId(), event,
                                               dispatcher, principal);
   }

   private final RuntimeViewsheetRef runtimeViewsheetRef;
   private final VSWizardDialogServiceProxy vsWizardDialogServiceProxy;
   private final RuntimeViewsheetManager runtimeViewsheetManager;
   private final ViewsheetService viewsheetService;

}<|MERGE_RESOLUTION|>--- conflicted
+++ resolved
@@ -18,17 +18,9 @@
 package inetsoft.web.vswizard.controller;
 
 import inetsoft.analytic.composition.ViewsheetService;
-<<<<<<< HEAD
-=======
-import inetsoft.report.composition.ChangedAssemblyList;
-import inetsoft.report.composition.RuntimeViewsheet;
-import inetsoft.report.composition.execution.ViewsheetSandbox;
 import inetsoft.sree.security.*;
 import inetsoft.sree.security.SecurityException;
-import inetsoft.uql.asset.AssetEntry;
 import inetsoft.util.Catalog;
-import inetsoft.web.binding.service.VSBindingService;
->>>>>>> a6c9111d
 import inetsoft.web.viewsheet.LoadingMask;
 import inetsoft.web.viewsheet.model.RuntimeViewsheetRef;
 import inetsoft.web.viewsheet.service.*;
@@ -37,6 +29,7 @@
 import org.springframework.messaging.handler.annotation.MessageMapping;
 import org.springframework.messaging.handler.annotation.Payload;
 import org.springframework.web.bind.annotation.*;
+
 import java.security.Principal;
 
 @RestController
@@ -61,10 +54,6 @@
                                   Principal principal)
       throws Exception
    {
-<<<<<<< HEAD
-      String runtimeId = viewsheetService.openTemporaryViewsheet(event.getEntry(), principal);
-      vsWizardDialogServiceProxy.createRuntimeSheet(runtimeId, linkUri, dispatcher, principal);
-=======
       if(!SecurityEngine.getSecurity().checkPermission(principal, ResourceType.VIEWSHEET,
                                                        "*", ResourceAction.ACCESS))
       {
@@ -72,17 +61,8 @@
             "composer.authorization.permissionDenied"));
       }
 
-      String id = viewsheetService.openTemporaryViewsheet(event.getEntry(), principal, null);
-      RuntimeViewsheet rvs = viewsheetService.getViewsheet(id, principal);
-      rvs.setSocketSessionId(dispatcher.getSessionId());
-      rvs.setSocketUserName(dispatcher.getUserName());
-      AssetEntry vsEntry = rvs.getEntry();
-      rvs.setWizardViewsheet(true);
-
-      if(runtimeViewsheetRef != null) {
-         runtimeViewsheetRef.setRuntimeId(id);
-      }
->>>>>>> a6c9111d
+      String runtimeId = viewsheetService.openTemporaryViewsheet(event.getEntry(), principal);
+      vsWizardDialogServiceProxy.createRuntimeSheet(runtimeId, linkUri, dispatcher, principal);
 
       if(runtimeViewsheetManager != null) {
          runtimeViewsheetManager.sheetOpened(principal, runtimeId);

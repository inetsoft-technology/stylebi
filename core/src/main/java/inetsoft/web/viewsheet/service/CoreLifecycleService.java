--- conflicted
+++ resolved
@@ -117,98 +117,9 @@
             event, dispatcher, user);
          id = result.getId();
 
-<<<<<<< HEAD
          if(id != null && !id.isEmpty()) {
             dispatcher.sendCommand(
                null, new SetRuntimeIdCommand(id, result.getDispatchPermissions()));
-=======
-      if(runtimeViewsheetManager != null) {
-         runtimeViewsheetManager.sheetOpened(id);
-      }
-
-      VSEventUtil.syncEmbeddedTableVSAssembly(rvs.getViewsheet());
-      rvs.setEmbeddedID(eid);
-      rvs.setExecSessionID(execSessionId);
-
-      // if opened for editing from a viewer vs, copy the current viewer vs so
-      // editing starts from the same state as the viewer
-      if(rvs2 != null) {
-         Viewsheet sheet = rvs2.restoreViewsheet();
-         //if opened for editing from viewer vs, clear layout position and size
-         sheet.clearLayoutState();
-         rvs.setViewsheet(sheet);
-      }
-
-      // @by changhongyang 2017-10-12, when opening the autosaved copy, set the save point so that
-      // the viewsheet is indicated to be modified
-      if(event.isOpenAutoSaved() || event.isConfirmed()) {
-         rvs.setSavePoint(-1);
-      }
-
-      ChangedAssemblyList.ReadyListener rlistener = clist.getReadyListener();
-      rvs.setSocketSessionId(dispatcher.getSessionId());
-      rvs.setSocketUserName(dispatcher.getUserName());
-      dispatcher.sendCommand(null, new SetRuntimeIdCommand(id, getPermissions(rvs, user)));
-      setExportType(rvs, dispatcher);
-      setComposedDashboard(rvs, dispatcher);
-
-      // embed web component
-      if(event.getEmbedAssemblyName() != null) {
-         Viewsheet vs = rvs.getViewsheet();
-
-         if(vs != null && !vs.containsAssembly(event.getEmbedAssemblyName())) {
-            throw new RuntimeException("Assembly does not exist: " + event.getEmbedAssemblyName());
-         }
-
-         EmbedAssemblyInfo embedAssemblyInfo = new EmbedAssemblyInfo();
-         embedAssemblyInfo.setAssemblyName(event.getEmbedAssemblyName());
-         embedAssemblyInfo.setAssemblySize(event.getEmbedAssemblySize());
-         rvs.setEmbedAssemblyInfo(embedAssemblyInfo);
-      }
-
-      if(event.isEmbed()) {
-         boolean scaleToScreen = "true".equals(variables.get("__scaleToScreen__"));
-
-         if(scaleToScreen) {
-            Viewsheet vs = rvs.getViewsheet();
-            ViewsheetInfo info = vs.getViewsheetInfo();
-            info.setScaleToScreen(true);
-            info.setFitToWidth(false);
-         }
-      }
-
-      if(rlistener != null) {
-         rlistener.setRuntimeSheet(rvs);
-         rlistener.setID(id);
-      }
-
-      Set<String> scopied = new HashSet<>();
-      ViewsheetSandbox vbox = rvs.getViewsheetSandbox();
-      AssetQuerySandbox box = vbox.getAssetQuerySandbox();
-      executeVariablesQuery(rvs, vbox);
-
-      // drilldown vs inherit selections from source
-      if(drillFrom != null) {
-         RuntimeViewsheet ovs = engine.getViewsheet(drillFrom, user);
-
-         if(ovs != null) {
-            ViewsheetSandbox ovbox = ovs.getViewsheetSandbox();
-            VSEventUtil.copySelections(ovs.getViewsheet(), rvs.getViewsheet(), scopied);
-
-            if(!scopied.isEmpty()) {
-               // in case calendar changed from single to double
-               rvs.getViewsheet().layout();
-            }
-
-            if(box != null) {
-               vbox.setPViewsheet(ovbox.getScope());
-            }
-         }
-
-         if(box != null) {
-            // replace all drilldown variables so they don't accumulate
-            box.getVariableTable().clear();
->>>>>>> 5d06221e
          }
       }
       else {

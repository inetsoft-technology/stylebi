/*
 * This file is part of StyleBI.
 * Copyright (C) 2024  InetSoft Technology
 *
 * This program is free software: you can redistribute it and/or modify
 * it under the terms of the GNU Affero General Public License as published by
 * the Free Software Foundation, either version 3 of the License, or
 * (at your option) any later version.
 *
 * This program is distributed in the hope that it will be useful,
 * but WITHOUT ANY WARRANTY; without even the implied warranty of
 * MERCHANTABILITY or FITNESS FOR A PARTICULAR PURPOSE.  See the
 * GNU Affero General Public License for more details.
 *
 * You should have received a copy of the GNU Affero General Public License
 * along with this program.  If not, see <https://www.gnu.org/licenses/>.
 */
package inetsoft.web.viewsheet.service;

import inetsoft.analytic.composition.VSCSSUtil;
import inetsoft.analytic.composition.ViewsheetService;
import inetsoft.analytic.composition.event.CheckMissingMVEvent;
import inetsoft.analytic.composition.event.VSEventUtil;
import inetsoft.report.Hyperlink;
import inetsoft.report.TableDataPath;
import inetsoft.report.composition.*;
import inetsoft.report.composition.execution.*;
import inetsoft.report.internal.license.LicenseManager;
import inetsoft.report.script.viewsheet.ScriptEvent;
import inetsoft.report.script.viewsheet.ViewsheetScope;
import inetsoft.sree.SreeEnv;
import inetsoft.sree.UserEnv;
import inetsoft.sree.security.*;
import inetsoft.uql.VariableTable;
import inetsoft.uql.XPrincipal;
import inetsoft.uql.asset.*;
import inetsoft.uql.asset.internal.*;
import inetsoft.uql.schema.UserVariable;
import inetsoft.uql.viewsheet.*;
import inetsoft.uql.viewsheet.internal.*;
import inetsoft.uql.viewsheet.vslayout.ViewsheetLayout;
import inetsoft.util.*;
import inetsoft.util.script.ScriptException;
import inetsoft.web.composer.vs.controller.VSLayoutService;
import inetsoft.web.embed.EmbedAssemblyInfo;
import inetsoft.web.viewsheet.command.*;
import inetsoft.web.viewsheet.controller.table.BaseTableService;
import inetsoft.web.viewsheet.event.OpenViewsheetEvent;
import inetsoft.web.viewsheet.model.RuntimeViewsheetRef;
import inetsoft.web.viewsheet.model.VSObjectModelFactoryService;
import inetsoft.web.vswizard.recommender.WizardRecommenderUtil;
import org.apache.commons.lang3.StringUtils;
import org.slf4j.Logger;
import org.slf4j.LoggerFactory;
import org.springframework.beans.factory.annotation.Autowired;
import org.springframework.stereotype.Service;

import java.awt.*;
import java.awt.geom.Point2D;
import java.io.Serializable;
import java.net.URLEncoder;
import java.security.Principal;
import java.util.List;
import java.util.*;
import java.util.stream.Collectors;

/**
 * Utility methods copied from VSEventUtil. The contents of this class should be moved to
 * appropriate controller methods and this class removed.
 *
 * @since 12.3
 */
@Service
public class CoreLifecycleService {
   @Autowired
   public CoreLifecycleService(
      VSObjectModelFactoryService objectModelService, ViewsheetService viewsheetService,
<<<<<<< HEAD
      VSLayoutService vsLayoutService, ParameterService parameterService, CoreLifecycleControllerServiceProxy serviceProxy)
=======
      VSLayoutService vsLayoutService, ParameterService parameterService,
      VSCompositionService vsCompositionService)
>>>>>>> 0213d05d
   {
      this.objectModelService = objectModelService;
      this.viewsheetService = viewsheetService;
      this.vsLayoutService = vsLayoutService;
      this.parameterService = parameterService;
<<<<<<< HEAD
      this.serviceProxy = serviceProxy;
=======
      this.vsCompositionService = vsCompositionService;
>>>>>>> 0213d05d
   }

   public CoreLifecycleControllerService.ProcessSheetResult openViewsheet(ViewsheetService engine,
                                                                          OpenViewsheetEvent event,
                                                                          Principal user, String uri, String eid, AssetEntry entry,
                                                                          CommandDispatcher dispatcher,
                                                                          RuntimeViewsheetRef runtimeViewsheetRef,
                                                                          RuntimeViewsheetManager runtimeViewsheetManager,
                                                                          boolean viewer, String drillFrom, VariableTable variables,
                                                                          String fullScreenId, String execSessionId) throws Exception
   {
      String vsID = entry.getProperty("vsID");
      String id = Tool.byteDecode(fullScreenId);
      String bookmarkIndex =
         Tool.byteDecode(entry.getProperty("bookmarkIndex"));
      entry.setProperty("drillfrom", drillFrom);
      entry.setProperty("vsID", null);
      entry.setProperty("bookmarkIndex", null);
      String nid = null;
      CoreLifecycleControllerService.ProcessSheetResult result = null;

      if(id != null && id.length() > 0) {
         if(runtimeViewsheetRef != null) {
            runtimeViewsheetRef.setRuntimeId(id);
         }

         if(runtimeViewsheetManager != null) {
            runtimeViewsheetManager.sheetOpened(user, id);
         }

         result = serviceProxy.handleOpenedSheet(
            id, eid, execSessionId, null, bookmarkIndex, drillFrom, entry, viewer, uri, variables,
            event, dispatcher, user);
         id = result.getId();
      }
      else {
         id = engine.openViewsheet(entry, user, viewer);
         result = serviceProxy.handleOpenedSheet(
            id, eid, execSessionId, null, bookmarkIndex, drillFrom, entry, viewer, uri, variables,
            event, dispatcher, user);
         nid = result.getId();
      }

      result.setId(nid == null ? id : nid);

      if(runtimeViewsheetRef != null && result.getId() != null) {
         runtimeViewsheetRef.setRuntimeId(result.getId());
      }

      if(runtimeViewsheetManager != null && result.getId() != null) {
         runtimeViewsheetManager.sheetOpened(user, result.getId());
      }

      return result;
   }

   public boolean waitForMV(ConfirmException e, RuntimeViewsheet rvs,
                            CommandDispatcher commandDispatcher)
   {
      if(e.getLevel() != ConfirmException.PROGRESS ||
         !(e.getEvent() instanceof CheckMissingMVEvent))
      {
         return false;
      }

      boolean checkMVHandled = commandDispatcher.stream()
         .filter(c -> c.getCommand() instanceof MessageCommand)
         .map(c -> (MessageCommand) c.getCommand())
         .flatMap(c -> c.getEvents().values().stream())
         .anyMatch(evt -> evt instanceof inetsoft.web.viewsheet.event.CheckMVEvent);

      if(!checkMVHandled) {
         CheckMissingMVEvent event = (CheckMissingMVEvent) e.getEvent();
         AssetEntry entry = event.getEntry();

         MessageCommand cmd = new MessageCommand();
         cmd.setMessage(e.getMessage());
         cmd.setType(MessageCommand.Type.PROGRESS);

         inetsoft.web.viewsheet.event.CheckMVEvent checkEvent =
            new inetsoft.web.viewsheet.event.CheckMVEvent();
         checkEvent.setEntryId(entry.toIdentifier());
         checkEvent.setWaitFor(false);
         checkEvent.setBackground(event.isBackground());
         checkEvent.setConfirmed(false);
         checkEvent.setRefreshDirectly(event.isRefreshDirectly());

         cmd.addEvent("/events/composer/viewsheet/checkmv", checkEvent);
         commandDispatcher.sendCommand(cmd);

         if(rvs != null) {
            rvs.addCheckpoint(rvs.getSheet().prepareCheckpoint());
            UpdateUndoStateCommand pointCommand = new UpdateUndoStateCommand();
            pointCommand.setPoints(rvs.size());
            pointCommand.setCurrent(rvs.getCurrent());
            pointCommand.setSavePoint(rvs.getSavePoint());
            commandDispatcher.sendCommand(pointCommand);
         }
      }

      return true;
   }

   public ChangedAssemblyList createList(boolean breakable,
                                                OpenViewsheetEvent event,
                                                CommandDispatcher dispatcher,
                                                RuntimeViewsheet rvs, String uri)
   {
      ChangedAssemblyList clist = new ChangedAssemblyList(breakable);
      clist.setReadyListener(new ReadyListener(
         clist, event.getWidth(), event.getHeight(), dispatcher.detach(), rvs, uri));
      return clist;
   }

   public ChangedAssemblyList createList(boolean breakable,
                                                CommandDispatcher dispatcher,
                                                RuntimeViewsheet rvs, String uri)
   {
      ChangedAssemblyList clist = new ChangedAssemblyList(breakable);
      clist.setReadyListener(new ReadyListener(clist, dispatcher.detach(), rvs, uri));
      return clist;
   }

   public void setViewsheetInfo(RuntimeViewsheet rvs, String linkUri,
                                CommandDispatcher dispatcher)
   {
      SetViewsheetInfoCommand command = new SetViewsheetInfoCommand();

      if(rvs.getViewsheet() != null) {
         Map<String, Object> info = new HashMap<>();
         info.put("name", rvs.getEntry().toView());

         Viewsheet vs = rvs.getViewsheet();
         ViewsheetInfo vsInfo = vs.getViewsheetInfo();
         // TODO populate info with values from vs.getViewsheetInfo() when it is
         // determined what is needed
         HashMap<String, Object> infoMap = new HashMap<>();
         infoMap.put("updateEnabled", vsInfo.isUpdateEnabled());
         infoMap.put("touchInterval", vsInfo.getTouchInterval());
         infoMap.put("scaleToScreen", vsInfo.isScaleToScreen());
         infoMap.put("fitToWidth", vsInfo.isFitToWidth());
         infoMap.put("balancePadding", vsInfo.isBalancePadding());
         infoMap.put("isMetadata", vsInfo.isMetadata());
         infoMap.put("snapGrid", vsInfo.getSnapGrid());

         TableDataPath dataPath = new TableDataPath(-1, TableDataPath.OBJECT);
         VSCompositeFormat format = vs.getFormatInfo().getFormat(dataPath);
         String color = VSCSSUtil.getBackgroundRGBA(format);

         if(!color.isEmpty()) {
            infoMap.put("viewsheetBackground", color);
         }
         else {
            infoMap.put("viewsheetBackground", Tool.getVSCSSBgColorHexString());
         }

         LicenseManager licenseManager = LicenseManager.getInstance();

         if(licenseManager.isElasticLicense() && licenseManager.getElasticRemainingHours() == 0) {
            infoMap.put("hasWatermark", true);
         }
         else if(licenseManager.isHostedLicense()) {
            Principal user = ThreadContext.getContextPrincipal();

            if(user instanceof SRPrincipal principal) {
               String orgId = principal.getOrgId();
               String username = principal.getName();

               if(licenseManager.getHostedRemainingHours(orgId, username) == 0) {
                  infoMap.put("hasWatermark", true);
               }
            }
         }

         infoMap.put("statusText", rvs.getEntry().getDescription() + " ");
         infoMap.put("lastModifiedTime", vs.getLastModified());
         infoMap.put("dateFormat", Tool.getDateFormatPattern());
         infoMap.put("templateHeight", vsInfo.getTemplateHeight());
         infoMap.put("templateEnabled", vsInfo.isTemplateEnabled());
         infoMap.put("metadata", vsInfo.isMetadata());

         boolean accessible =
            Boolean.parseBoolean((SreeEnv.getProperty(" accessibility.enabled", "false")));

         infoMap.put("accessible", accessible);
         infoMap.put("messageLevels", vsInfo.getMessageLevels());
         infoMap.put("virtualScroll", "true".equals(SreeEnv.getProperty("viewsheet.virtual.scroll")));

         command.setInfo(infoMap);
         // TODO populate assemblyInfo with values from vs.getViewsheetInfo()
         // when it is determined what is needed
         command.setAssemblyInfo(info);
         command.setBaseEntry(vs.getBaseEntry());

         if(!UserEnv.supportedUser(rvs.getUser())) {
            command.setAnnotation(rvs.getViewsheet().getAnnotationsVisible());
         }
         else {
            command.setAnnotation(
               "true".equals(UserEnv.getProperty(rvs.getUser(), "annotation", "true")));
         }

         command.setAnnotated(AnnotationVSUtil.isAnnotated(vs));
         command.setFormTable(FormUtil.containsForm(vs, true));
         command.setHasScript(vsInfo.isScriptEnabled() &&
                                 (!StringUtils.isEmpty(vsInfo.getOnInit()) ||
                                    !StringUtils.isEmpty(vsInfo.getOnLoad())));

         List<String> layouts = vs.getLayoutInfo()
            .getViewsheetLayouts()
            .stream()
            .map(ViewsheetLayout::getName)
            .collect(Collectors.toList());
         layouts.add(0, Catalog.getCatalog().getString("Master"));

         if(vs.getLayoutInfo().getPrintLayout() != null) {
            layouts.add(Catalog.getCatalog().getString("Print Layout"));
         }

         command.setLayouts(layouts);
         command.setLinkUri(linkUri);
      }

      dispatcher.sendCommand(command);
   }

   public void sendMessage(String message, MessageCommand.Type type,
                           CommandDispatcher dispatcher)
   {
      MessageCommand command = new MessageCommand();
      command.setMessage(message);
      command.setType(type);
      dispatcher.sendCommand(command);
   }

   public boolean layoutViewsheet(RuntimeViewsheet rvs, String id, String uri,
                                  CommandDispatcher dispatcher) throws Exception
   {
      return layoutViewsheet(
         rvs, id, uri, dispatcher, new String[0], new ChangedAssemblyList());
   }

   public boolean layoutViewsheet(RuntimeViewsheet rvs, String id, String uri,
                                         CommandDispatcher dispatcher, String name,
                                         ChangedAssemblyList clist) throws Exception
   {
      String[] names = name == null ? new String[0] : new String[] {name};
      return layoutViewsheet(rvs, id, uri, dispatcher, names, clist);
   }

   public boolean layoutViewsheet(RuntimeViewsheet rvs, String id, String uri,
                                  CommandDispatcher dispatcher, String[] names,
                                  ChangedAssemblyList clist) throws Exception
   {
      // fix assembly size
      List rlist = VSEventUtil.fixAssemblySize(rvs);
      Viewsheet vs = rvs.getViewsheet();

      if(vs == null) {
         return false;
      }

      java.awt.Dimension osize = vs.getLastSize();
      Assembly[] assemblies = vs.layout(names);
      java.awt.Dimension nsize = vs.getPixelSize();

      if(nsize.width > osize.width || nsize.height > osize.height) {
         refreshViewsheet(rvs, id, uri, dispatcher, false, false, false, clist);
         return true;
      }

      // resized assembly
      for(Object item : rlist) {
         VSAssembly assembly = (VSAssembly) item;
         refreshVSAssembly(rvs, assembly, dispatcher);
      }

      // manually moved assembly
      List<String> list = Arrays.asList(names);

      for(String name : list) {
         VSAssembly assembly = (VSAssembly) vs.getAssembly(name);

         if(!rlist.contains(assembly)) {
            refreshVSAssembly(rvs, assembly, dispatcher);
         }
      }

      // automatically moved assembly
      for(Assembly assembly : assemblies) {
         if(rlist.contains(assembly)) {
            continue;
         }

         String name = assembly.getName();

         if(!list.contains(name)) {
            refreshVSAssembly(rvs, (VSAssembly) assembly, dispatcher);
         }
      }

      return false;
   }

   public void refreshViewsheet(RuntimeViewsheet rvs, String id, String uri,
                                CommandDispatcher dispatcher, boolean initing,
                                boolean component, boolean reset,
                                ChangedAssemblyList clist) throws Exception
   {
      refreshViewsheet(
         rvs, id, uri, 0, 0, false, null, dispatcher, initing, component, reset, clist);
   }

   public void refreshViewsheet(RuntimeViewsheet rvs, String id, String uri,
                                CommandDispatcher dispatcher, boolean initing,
                                boolean component, boolean reset,
                                ChangedAssemblyList clist,
                                boolean resetRuntime) throws Exception
   {
      refreshViewsheet(
         rvs, id, uri, 0, 0, false, null, dispatcher, initing, component, reset,
         clist, false, resetRuntime);
   }

   public void refreshViewsheet(RuntimeViewsheet rvs, String id, String uri,
                                int width, int height, boolean mobile,
                                String userAgent, CommandDispatcher dispatcher,
                                boolean initing, boolean component, boolean reset,
                                ChangedAssemblyList clist) throws Exception
   {
      refreshViewsheet(
         rvs, id, uri, width, height, mobile, userAgent, false, dispatcher, initing,
         component, reset, clist, null, null, false, false);
   }

   public void refreshViewsheet(RuntimeViewsheet rvs, String id, String uri,
      int width, int height, boolean mobile, String userAgent,
      CommandDispatcher dispatcher, boolean initing, boolean component,
      boolean reset, ChangedAssemblyList clist, boolean manualRefresh,
      boolean resetRuntime) throws Exception
   {
      refreshViewsheet(
         rvs, id, uri, width, height, mobile, userAgent, false, dispatcher,
         initing, component, reset, clist, null, null, manualRefresh, resetRuntime);
   }

   public void refreshViewsheet(RuntimeViewsheet rvs, String id, String uri,
      int width, int height, boolean mobile, String userAgent,
      boolean disableParameterSheet, CommandDispatcher dispatcher,
      boolean initing, boolean component, boolean reset,
      ChangedAssemblyList clist, Set<String> copiedSelections, VariableTable initvars,
      boolean manualRefresh, boolean resetRuntime) throws Exception
   {
      refreshViewsheet(
         rvs, id, uri, width, height, mobile, userAgent, false, dispatcher,
         initing, component, reset, clist, copiedSelections, initvars, manualRefresh,
         resetRuntime, false);
   }

   public void refreshViewsheet(RuntimeViewsheet rvs, String id, String uri, int width,
      int height, boolean mobile, String userAgent,
      boolean disableParameterSheet, CommandDispatcher dispatcher,
      boolean initing, boolean component, boolean reset,
      ChangedAssemblyList clist, Set<String> copiedSelections, VariableTable initvars,
      boolean manualRefresh, boolean resetRuntime, boolean isOpenVS) throws Exception
   {
      refreshViewsheet(
         rvs, id, uri, width, height, mobile, userAgent, disableParameterSheet, dispatcher,
         initing, component, reset, clist, copiedSelections, initvars, manualRefresh,
         resetRuntime, isOpenVS, false);
   }

   public void refreshViewsheet(RuntimeViewsheet rvs, String id, String uri, int width,
      int height, boolean mobile, String userAgent,
      boolean disableParameterSheet, CommandDispatcher dispatcher,
      boolean initing, boolean component, boolean reset,
      ChangedAssemblyList clist, Set<String> copiedSelections, VariableTable initvars,
      boolean manualRefresh, boolean resetRuntime,
      boolean isOpenVS, boolean toggleMaxMode) throws Exception
   {
      Viewsheet sheet = rvs.getViewsheet();
      final ViewsheetSandbox box = rvs.getViewsheetSandbox();
      boolean ignoreRefreshTempAssembly = WizardRecommenderUtil.ignoreRefreshTempAssembly();
      boolean loadTablesInLock = Boolean.TRUE.equals(VSUtil.OPEN_VIEWSHEET.get());

      if(box == null || sheet == null) {
         return;
      }

      boolean inited = false;

      if(!disableParameterSheet) {
         disableParameterSheet = sheet.getViewsheetInfo().isDisableParameterSheet();
      }

      for(CommandDispatcher.Command command : dispatcher) {
         if("InitGridCommand".equals(command.getType())) {
            inited = true;
            break;
         }
      }

      long ts = System.currentTimeMillis();
      ViewsheetInfo vsinfo = sheet.getViewsheetInfo();

      if(vsinfo != null && vsinfo.isScaleToScreen() && rvs.isRuntime() && height != 0 && width != 0)
      {
         // if scaling is to be applied, clear any previous scaling prior to calculating the view
         // size
         VSEventUtil.clearScale(sheet);
      }

      if(!"true".equals(rvs.getProperty("__EXPORTING__"))) {
         sheet.updateCSSFormat(null, null);
      }

      updateAssembliesTittleDefaultFormat(sheet);

      // Include invisible assemblies when calculating the view size because
      // they may be made visible at a later time, e.g. with a script.
      // Assemblies that are not included in the layout have already been
      // explicitly positioned and sized to zero so that they don't affect
      // anything else.
      Dimension viewSize = sheet.getPreferredSize(true, false);
      Assembly[] assemblies = {};
      box.lockWrite();

      try {
         viewsheetService.addExecution(id);
         // reset the runtime values before onLoad/onInit, so we don't
         // clear out values set in onLoad/onInit
         // @by stephenwebster, For Bug #7758, I moved resetRuntimeValues before
         // scale to screen operations so scaled column widths would not get reset.
         VSUtil.resetRuntimeValues(sheet, false);

         // don't scale viewsheet in design mode or if height or width is set to 0
         if(vsinfo != null && vsinfo.isScaleToScreen() && rvs.isRuntime() &&
            (height != 0 || vsinfo.isFitToWidth()) && width != 0 &&
            rvs.getEmbedAssemblyInfo() == null)
         {
            // if not initializing a viewsheet then always apply scale
            boolean applyScale = !initing || vsinfo.isDisableParameterSheet();

            if(!applyScale) {
               // Bug #69536, delay scaling until parameters are submitted and prevent
               // an early execution of the viewsheet.
               List<UserVariable> vars = parameterService.getPromptParameters(sheet, box, initvars);
               applyScale = vars.isEmpty();
            }

            if(applyScale) {
               // applyScale may trigger execution, which in turn may depend on variables
               // set in onInit. since viewsheetsandbox tracks whether onInit needs to be executed
               // again, calling it here should be safe
               box.processOnInit();
               // variables in onLoad should also be accessible by assembly scripts. (56119)
               box.processOnLoadIf();
               Assembly[] allAssemblies = sheet.getAssemblies();

               if(allAssemblies != null) {
                  // execute script, because it maybe set the pop component by script.
                  for(Assembly assembly : allAssemblies) {
                     try {
                        box.executeScript((VSAssembly) assembly);
                     }
                     catch(MessageException ex) {
                        // During script execution, exception may be thrown because of permission control
                        // of chart type, so catch it to make sure that other assemblies display correct.
                        if(!"INVALID_CHART_TYPE".equals(ex.getKeywords())) {
                           throw ex;
                        }
                     }
                  }
               }

               viewSize = sheet.getPreferredSize(true, false);
               Point2D.Double scaleRatio = VSEventUtil.calcScalingRatio(
                  sheet, viewSize, width, height, mobile);
               VSEventUtil.applyScale(sheet, scaleRatio, mobile, userAgent, width, height, box);

               // remember the current bounds
               rvs.setProperty("viewsheet.init.bounds", sheet.getPreferredBounds());
               rvs.setProperty("viewsheet.appliedScale", new Dimension(width, height));
               rvs.setProperty("viewsheet.scaleRatio", new Point2D.Double(scaleRatio.x, scaleRatio.y));
            }
         }

         if(!component && !inited) {
            sheet.setLastSize(sheet.getPixelSize());
            VSEventUtil.setToolbar(sheet);
         }

         try {
            box.setRefreshing(true);

            if(resetRuntime || manualRefresh) {
               rvs.resetRuntime();
               rvs.setTouchTimestamp(System.currentTimeMillis());
               box.setTouchTimestamp(rvs.getTouchTimestamp());
            }

            if(manualRefresh) {
               List<UserVariable> vars = new ArrayList<>();
               VSEventUtil.refreshParameters(viewsheetService, box, sheet, true, initvars, vars);

               if(!vars.isEmpty() && !disableParameterSheet) {
                  setViewsheetInfo(rvs, uri, dispatcher);

                  UserVariable[] vtable = vars.toArray(new UserVariable[0]);
                  parameterService.collectParameters(rvs.getViewsheet(), vtable,
                                                     disableParameterSheet, dispatcher);

                  return;
               }
            }

            if(isOpenVS) {
               refreshInputValues(box);
            }

            // viewsheetsandbox tracks whether onInit needs to be executed
            box.processOnInit();

            if(!component && !inited) {
               // send init after onInit/onLoad so changes in toolbar visibility is picked up
               InitGridCommand command = new InitGridCommand();
               command.setViewsheetId(id);
               command.setEntry(rvs.getEntry());
               long modified = sheet.getLastModified();
               Date date = new Date(modified);
               command.setIniting(initing);
               command.setViewSize(viewSize);
               command.setEditable(rvs.isEditable());
               command.setLockOwner(rvs.getLockOwner());
               command.setEmbeddedId(rvs.getEmbeddedID());
               command.setToolbarVisible(
                  sheet.getVSAssemblyInfo().isActionVisible("Toolbar") &&
                  !Boolean.valueOf(SreeEnv.getProperty("Viewsheet Toolbar Hidden")));

               if(initing) {
                  command.setLastModified(date);
               }

               command.setScope(rvs.getEntry().getScope());
               command.setRuntimeFontScale(sheet.getRScaleFont());
               command.setHasSharedFilters(vsinfo != null && !vsinfo.getFilterIDs().isEmpty());
               dispatcher.sendCommand(command);
            }

            if(initing) {
               // set infos so the isScaleToScreen() is correct when vsobject
               // is refreshed
               setViewsheetInfo(rvs, uri, dispatcher);

               // make sure containers are created before the children
               // so the check for whether a component is in container is correct
               refreshContainer(rvs);

               // Bug #71955, don't add embedded assemblies until the parameters are entered
               if(parameterService.getPromptParameters(sheet, box, initvars).isEmpty()) {
                  // make sure embedded viewsheet is created before the children so
                  // the position is available in VSObject.getPixelPosition
                  refreshEmbeddedViewsheet(rvs, rvs.getViewsheet(), uri, dispatcher,
                                           manualRefresh, manualRefresh && !resetRuntime);
               }

               // @by mikec, collect parameters before reset the sandbox seems
               // more reasonable, otherwise if during reset box the code need
               // parameters to access database, error will be thrown.
               // @see bug1234937851455
               List<UserVariable> vars = parameterService.getPromptParameters(sheet, box, initvars);

               if(!vars.isEmpty() && !disableParameterSheet) {
                  setViewsheetInfo(rvs, uri, dispatcher);
                  UserVariable[] vtable = vars.toArray(new UserVariable[0]);

                  parameterService.collectParameters(rvs.getViewsheet(), vtable,
                                                     disableParameterSheet, dispatcher, isOpenVS);

                  return;
               }

               assemblies = sheet.getAssemblies(false, true);
               Arrays.sort(assemblies, new TabAnnotationComparator());

               // make the assemblies paint before the data is fetched so the
               // user could see the vs without a long wait
               for(Assembly assembly : assemblies) {
                  if(box.isCancelled(ts)) {
                     return;
                  }

                  VSAssembly vsassembly = (VSAssembly) assembly;

                  // child assemblies created by container
                  if(vsassembly.getContainer() != null) {
                     continue;
                  }

                  // bug1390407468587, avoid triggering a query (e.g. chart)
                  // before condition is set (in box.reset later in this method)
                  if(vsassembly instanceof DataVSAssembly ||
                     vsassembly instanceof OutputVSAssembly ||
                     vsassembly instanceof ContainerVSAssembly ||
                     vsassembly instanceof Viewsheet ||
                     !VSEventUtil.isVisibleInTab(vsassembly.getVSAssemblyInfo()))
                  {
                     //bug1395797472256, chart need update for onload script.
                     if(vsassembly instanceof ChartVSAssembly) {
                        try {
                           box.updateAssembly(vsassembly.getAbsoluteName());
                        }
                        catch(ScriptException scriptException) {
                           // ScriptException should be logged at appropriate level when created
                        }
                        catch(Exception ex) {
                           LOG.warn("Failed to update chart assembly during initialization", ex);
                        }
                     }

                     continue;
                  }

                  VSAssemblyInfo info = (VSAssemblyInfo) vsassembly.getInfo();
                  boolean enabled = info.isEnabled();

                  info.setEnabled(false);
                  addDeleteVSObject(rvs, vsassembly, dispatcher);
                  info.setEnabled(enabled);

                  if (info instanceof TextInputVSAssemblyInfo) {
                     if(((TextInputVSAssemblyInfo) info).getValue() == null || "".equals(((TextInputVSAssemblyInfo) info).getValue())) {
                        ((TextInputVSAssemblyInfo) info).setValue(((TextInputVSAssemblyInfo) info).getDefaultText());
                     }
                  }
               }
            }

            Assembly[] sheetAssemblies =
               sheet.getAssemblies(false, false, !ignoreRefreshTempAssembly, false);

            // need process onload every time when refresh the viewsheet, since
            // onload script will effect without delay
            if(box.isCancelled(ts)) {
               return;
            }
            else if(reset) {
               box.reset(null, sheetAssemblies, clist, true, true, null, toggleMaxMode);
               rvs.refreshAllTipViewOrPopComponentTable();
            }
            else if(initing) {
               box.reset(null, sheetAssemblies, clist, true, true, copiedSelections);
               rvs.refreshAllTipViewOrPopComponentTable();
            }

            if(!box.getDelayedVisibilityAssemblies().isEmpty()) {
               for(Map.Entry<Integer, Set<String>> e :
                  box.getDelayedVisibilityAssemblies().entrySet())
               {
                  DelayVisibilityCommand cmd =
                     new DelayVisibilityCommand(e.getKey(), new ArrayList<>(e.getValue()));
                  dispatcher.sendCommand(cmd);
               }
            }

            if(initing) {
               sheet = rvs.getViewsheet();

               if(sheet == null) {
                  return;
               }

               rvs.replaceCheckpoint(sheet.prepareCheckpoint());
               // visibility may be changed in reset
               sheet.layout();
            }
            // @by davyc, InitGridCommand may removed all objects, so here
            // should refresh container to make sure the child get container is
            // correct in client side, see bug1239603135453
            else if(inited) {
               Viewsheet vs = rvs.getViewsheet();

               if(vs == null) {
                  return;
               }

               Assembly[] assemblies0 = vs.getAssemblies(false, true, false, !ignoreRefreshTempAssembly);

               for(Assembly assembly : assemblies0) {
                  if(box.isCancelled(ts)) {
                     return;
                  }

                  VSAssembly vsassembly = (VSAssembly) assembly;

                  if(vsassembly instanceof ContainerVSAssembly &&
                     !(vsassembly instanceof TabVSAssembly) ||
                     vsassembly instanceof SelectionVSAssembly)
                  {
                     refreshVSAssembly(rvs, vsassembly.getAbsoluteName(), dispatcher);
                  }
               }
            }

            Viewsheet vs = rvs.getViewsheet();

            if(vs == null) {
               return;
            }

            // recalculate the z-index of assemblies after the calls to Viewsheet.udpate() are
            // made which update embedded vs assemblies and reset the z-index to base
            vsCompositionService.shrinkZIndex(vs);

            assemblies = vs.getAssemblies(false, true, !ignoreRefreshTempAssembly, false);
            Arrays.sort(assemblies, new TabAnnotationComparator());

            for(Assembly assembly : assemblies) {
               if(box.isCancelled(ts)) {
                  return;
               }

               VSAssembly vsassembly = (VSAssembly) assembly;

               // already processed? ignore it
               if(clist.getProcessedList().contains(vsassembly.getAssemblyEntry())) {
                  continue;
               }

               if(vsassembly instanceof Viewsheet) {
                  VSEventUtil.setLinkURI(uri,
                                         ((Viewsheet) vsassembly).getAssemblies(true, false));
               }
               else if(vsassembly instanceof OutputVSAssembly) {
                  VSEventUtil.setLinkURI(uri, vsassembly);
               }

               addDeleteVSObject(rvs, vsassembly, dispatcher);
            }

            // Bug #70029, prevent race conditions between CollectParametersOverEvent and bookmark
            // being processed on viewsheet open. Load tables in lock so that they don't cause
            // issues for each other such as clearing column widths.
            if(loadTablesInLock) {
               initTables(rvs, dispatcher, uri, assemblies);
            }
         }
         finally {
            box.setRefreshing(false);
         }
      }
      finally {
         box.clearDelayedVisibilityAssemblies();
         box.unlockWrite();
         viewsheetService.removeExecution(id);
      }

      // loading table can take a long time, move it out of the locked block
      if(!loadTablesInLock) {
         initTables(rvs, dispatcher, uri, assemblies);
      }

      List errors = (List) AssetRepository.ASSET_ERRORS.get();

      if(errors != null && !errors.isEmpty()) {
         StringBuilder sb = new StringBuilder();
         AssetEntry entry = rvs.getEntry();

         for(int i = 0; i < errors.size(); i++) {
            if(i > 0) {
               sb.append(", ");
            }

            sb.append(errors.get(i));
         }

         sb.append("(").append(entry.getDescription()).append(")");
         errors.clear();

         String msg = Catalog.getCatalog().getString(
            "common.mirrorAssemblies.updateFailed", sb.toString());
         sendMessage(msg, MessageCommand.Type.WARNING, dispatcher);
      }

      // set info after script is executed
      setViewsheetInfo(rvs, uri, dispatcher);

      UpdateUndoStateCommand pointCommand = new UpdateUndoStateCommand();
      pointCommand.setPoints(rvs.size());
      pointCommand.setCurrent(rvs.getCurrent());
      pointCommand.setSavePoint(rvs.getSavePoint());
      dispatcher.sendCommand(pointCommand);
   }

   /**
    * Update the assembly tittle default font.
    */
   private void updateAssembliesTittleDefaultFormat(Viewsheet vs) {
      if(vs == null) {
         return;
      }

      Assembly[] allAssemblies = vs.getAssemblies();

      if(allAssemblies == null) {
         return;
      }

      for(Assembly assembly : allAssemblies) {
         if(!(assembly instanceof VSAssembly)) {
            continue;
         }

         VSAssembly vSAssembly = (VSAssembly) assembly;

         if(vSAssembly.getVSAssemblyInfo() instanceof TitledVSAssemblyInfo) {
            vSAssembly.getVSAssemblyInfo().updateTitleDefaultFontSize();
         }
      }
   }

   // if opening a new vs, we should load the value from worksheet if it
   // is bound to a cell in an embedded table. (44162)
   private void refreshInputValues(ViewsheetSandbox box) throws Exception {
      Viewsheet vs = box.getViewsheet();
      Assembly[] assemblies = vs.getAssemblies(false, true);
      long ts = System.currentTimeMillis();

      // make the assemblies paint before the data is fetched so the
      // user could see the vs without a long wait
      for(Assembly assembly : assemblies) {
         if(box.isCancelled(ts)) {
            return;
         }

         VSAssembly vsassembly = (VSAssembly) assembly;

         // child assemblies created by container
         if(vsassembly.getContainer() != null || !(vsassembly instanceof SingleInputVSAssembly)) {
            continue;
         }

         InputVSAssembly input = (InputVSAssembly) vsassembly;

         if(input.getRow() >= 0 && input.getColumn() != null) {
            Object value = new InputVSAQuery(box, assembly.getAbsoluteName()).getData();

            if(value instanceof ListData) {
               Object[] values = ((ListData) value).getValues();
               value = values == null || values.length == 0 ? null : values[0];
            }

            if(value != null) {
               ((SingleInputVSAssembly) vsassembly).setSelectedObject(value);
            }
         }
      }
   }

   private void initTables(RuntimeViewsheet rvs, CommandDispatcher dispatcher,
                           String uri, Assembly[] assemblies) throws Exception
   {
      for(Assembly assembly : assemblies) {
         if(assembly instanceof Viewsheet) {
            initTable(rvs, dispatcher, uri, ((Viewsheet) assembly).getAssemblies(true, false));
         }
         else {
            initTable(rvs, dispatcher, uri, assembly);
         }
      }
   }

   public void initTable(RuntimeViewsheet rvs, CommandDispatcher dispatcher,
                         String uri, Assembly... vsobjs) throws Exception
   {
      for(Assembly obj : vsobjs) {
         VSAssembly assembly = (VSAssembly) obj;
         boolean refreshed = false;

         if(assembly instanceof TableDataVSAssembly &&
            ((VSEventUtil.isVisible(rvs, assembly) &&
            VSEventUtil.isVisibleTabVS(assembly, rvs.isRuntime())) ||
            rvs.isRuntime() &&
            (rvs.isTipView(assembly.getAbsoluteName()) ||
            rvs.isPopComponent(assembly.getAbsoluteName()))))
         {
            int nrows = Math.max(assembly.getPixelSize().height / 16, 100);
            BaseTableService.loadTableData(rvs, assembly.getAbsoluteName(), 0, 0, nrows,
                                              uri, dispatcher);
            // Bug #17514 Initing a table can cause the info to have changes, like its
            // script being executed. 12.2 LoadTableLensEvent was called here which
            // not only loads data but also sends an updated assembly info to front end.
            // Refresh assembly here so info is correct.
            refreshVSAssembly(rvs, assembly, dispatcher);
            refreshed = true;
         }

         // @by billh, performance optimization for metlife
         // no need to refresh again if it was refreshed above
         if(!refreshed &&
            VSEventUtil.isVisibleTabVS(assembly) && (assembly instanceof CubeVSAssembly))
         {
            refreshVSAssembly(rvs, assembly, dispatcher);
         }
      }
   }

   public void refreshEmbeddedViewsheet(RuntimeViewsheet rvs,
                                               String uri,
                                               CommandDispatcher dispatcher)
      throws Exception
   {
      refreshEmbeddedViewsheet(rvs, rvs.getViewsheet(), uri, dispatcher, false);
   }

   private void refreshEmbeddedViewsheet(RuntimeViewsheet rvs, Viewsheet sheet, String uri,
                                         CommandDispatcher dispatcher, boolean manualRefresh)
      throws Exception
   {
      refreshEmbeddedViewsheet(rvs, sheet, uri, dispatcher, manualRefresh, true);
   }

   private void refreshEmbeddedViewsheet(RuntimeViewsheet rvs, Viewsheet sheet, String uri,
                                         CommandDispatcher dispatcher, boolean manualRefresh,
                                         boolean refreshParent)
      throws Exception
   {
      if(sheet == null || !sheet.isPrimary()) {
         return;
      }

      if(manualRefresh && refreshParent) {
         // make sure that any embedded viewsheets have their contents updated
         sheet.update(rvs.getAssetRepository(), null, rvs.getUser());
         ViewsheetSandbox box = rvs.getViewsheetSandbox();

         if(box != null) {
            box.disposeSandbox();
         }
      }

      Assembly[] assemblies = sheet.getAssemblies(false, true);

      for(Assembly assembly : assemblies) {
         VSAssembly vsassembly = (VSAssembly) assembly;

         if(vsassembly instanceof Viewsheet) {
            addDeleteVSObject(rvs, vsassembly, dispatcher, false);
            refreshEmbeddedViewsheet(
               rvs, (Viewsheet) vsassembly, uri, dispatcher, manualRefresh);
         }
      }
   }

   private void refreshContainer(RuntimeViewsheet rvs) {
      refreshContainer(rvs.getViewsheet());
   }

   private void refreshContainer(Viewsheet vs) {
      if(vs == null) {
         return;
      }

      Assembly[] assemblies = vs.getAssemblies(false, true);
      List<VSAssembly> containers = new ArrayList<>();

      for(Assembly assembly : assemblies) {
         VSAssembly vsassembly = (VSAssembly) assembly;

         if(vsassembly instanceof ContainerVSAssembly) {
            // @by stephenwebster, fix bug1395088797566
            // By calling updateZIndex here, we ensure that elements
            // within the container have a ZIndex of at least the ZIndex
            // of its container at runtime.  Otherwise, elements in the
            // container may have a ZIndex as the first level of the
            // viewsheet. This causes tabbed elements to show below a
            // shape object, for example, even though the tabbed element
            // has a higher ZIndex.  This is only a runtime modification.
            // The design time ZIndex is controlled by
            // VSUtil.calcChildZIndex.
            VSEventUtil.updateZIndex(vs, assembly);
            containers.add(vsassembly);
         }
      }

      containers.sort(new Comparator<VSAssembly>() {
         @Override
         public int compare(VSAssembly v1, VSAssembly v2) {
            if(v1 == null || v2 == null) {
               return 0;
            }

            // v1 contains v2?
            if(contains(v1, v2)) {
               return -1;
            }

            // v2 contains v1?
            if(contains(v2, v1)) {
               return 1;
            }

            return 0;
         }

         private boolean contains(VSAssembly v1, VSAssembly v2) {
            VSAssembly p = v2.getContainer();

            while(p != null) {
               if(p == v1) {
                  return true;
               }

               p = p.getContainer();
            }

            return false;
         }
      });

      for(VSAssembly vsAssembly : containers) {
         ContainerVSAssembly container = (ContainerVSAssembly) vsAssembly;
         String[] children = container.getAbsoluteAssemblies();

         if(children != null && children.length > 0) {
            for(String child : children) {
               if(vs.getAssembly(child) == null) {
                  container.removeAssembly(child);
               }
            }
         }

         if(container instanceof CurrentSelectionVSAssembly) {
            continue;
         }

         children = container.getAbsoluteAssemblies();

         if(children.length <= 1) {
            vs.removeAssembly(container);

            if(children.length > 0) {
               VSAssembly comp = (VSAssembly) vs.getAssembly(children[0]);
               comp.setZIndex(container.getZIndex());
            }

            continue;
         }

         if(container instanceof Viewsheet) {
            refreshContainer((Viewsheet) container);
         }
      }
   }

   public void refreshVSAssembly(RuntimeViewsheet rvs, String aname,
                                 CommandDispatcher dispatcher)
         throws Exception
   {
      Viewsheet vs = rvs.getViewsheet();

      if(vs == null) {
         return;
      }

      refreshVSAssembly(rvs, vs.getAssembly(aname), dispatcher);
   }

   public void refreshVSAssembly(RuntimeViewsheet rvs, VSAssembly assembly,
                                 CommandDispatcher dispatcher)
      throws Exception
   {
      String shared = dispatcher.getSharedHint();

      if(assembly == null || (!VSEventUtil.isVisible(rvs, assembly) &&
         !AnnotationVSUtil.isAnnotation(assembly) &&
         !rvs.isTipView(assembly.getAbsoluteName()) &&
         !rvs.isPopComponent(assembly.getAbsoluteName())))
      {
         return;
      }

      final ViewsheetSandbox box = rvs.getViewsheetSandbox();

      if(box == null) {
         return;
      }

      if(assembly instanceof Viewsheet) {
         ViewsheetVSAssemblyInfo info =
            (ViewsheetVSAssemblyInfo) VSEventUtil.getAssemblyInfo(rvs, assembly);
         assembly.setVSAssemblyInfo(info);

         refreshVSObject(assembly, rvs, shared, box, dispatcher);

         for(Object infoObj : info.getChildAssemblies()) {
            VSAssemblyInfo childInfo =
               VSEventUtil.getAssemblyInfo(rvs, (VSAssembly) infoObj);
            ((VSAssembly) infoObj).setVSAssemblyInfo(childInfo);
            addDeleteVSObject(rvs, (VSAssembly) infoObj, dispatcher);
         }

         initTable(rvs, dispatcher, "", ((Viewsheet) assembly).getAssemblies(false, false));
      }
      else {
         if(assembly.isEmbedded()) {
            Viewsheet vs2 = assembly.getViewsheet();

            if(vs2 == null) {
               return;
            }

            String name2 = vs2.getAbsoluteName();

            // visible embedded viewsheet?
            if(!name2.contains(".")) {
               VSAssemblyInfo info2 = VSEventUtil.getAssemblyInfo(rvs, vs2);
               vs2.setVSAssemblyInfo(info2);
               refreshVSObject(vs2, rvs, shared, box, dispatcher);
            }
         }

         box.lockWrite();

         try {
            VSAssemblyInfo info = VSEventUtil.getAssemblyInfo(rvs, assembly);
            assembly.setVSAssemblyInfo(info);

            if(rvs.isRuntime() && AnnotationVSUtil.needRefreshAnnotation(info, dispatcher)) {
               AnnotationVSUtil.refreshAllAnnotations(rvs, assembly, dispatcher, this);
            }

            refreshVSObject(assembly, rvs, shared, box, dispatcher);

            if((info instanceof SelectionListVSAssemblyInfo) &&
               ((SelectionListVSAssemblyInfo) info).isAdhocFilter())
            {
               FormatInfo fmtInfo = info.getFormatInfo();
               VSCompositeFormat ofmt = info.getFormat();
               VSCompositeFormat tfmt =
                  fmtInfo.getFormat(VSAssemblyInfo.TITLEPATH);
               ofmt.getDefaultFormat().setBackgroundValue(Color.WHITE.getRGB() + "");
               tfmt.getDefaultFormat().setBackgroundValue(Color.WHITE.getRGB() + "");
            }

            // when a group container's visibility is changed at runtime (e.g. in a script),
            // the children have not been added in the client. need to call addDeleteVSObject
            // to make sure they are added to the client app if necessary.
            if(info instanceof GroupContainerVSAssemblyInfo ||
               info instanceof TabVSAssemblyInfo)
            {
               Object linkUri = box.getVariableTable().get("__LINK_URI__");
               addContainerVSObject(rvs, assembly, linkUri == null ? "" : linkUri.toString(),
                                    dispatcher, new ArrayList<>());
            }
         }
         finally {
            box.unlockWrite();
         }
      }
   }

   public void refreshVSAssembly(RuntimeViewsheet rvs, String name,
                                        CommandDispatcher dispatcher, boolean recursive)
      throws Exception
   {
      Viewsheet vs = rvs.getViewsheet();
      VSAssembly assembly = vs == null ?
         null : (VSAssembly) vs.getAssembly(name);

      if(assembly == null) {
         return;
      }

      if(recursive && assembly instanceof ContainerVSAssembly) {
         ContainerVSAssembly cassembly = (ContainerVSAssembly) assembly;
         // use absolute name
         String[] names = cassembly.getAbsoluteAssemblies();

         for(String assemblyName : names) {
            refreshVSAssembly(rvs, assemblyName, dispatcher);
         }
      }

      refreshVSAssembly(rvs, assembly, dispatcher);
   }

   public void refreshVSObject(VSAssembly assembly, RuntimeViewsheet rvs, String sharedHint,
                               ViewsheetSandbox box, CommandDispatcher dispatcher)
   {
      if(assembly instanceof OutputVSAssembly && box != null) {
         OutputVSAssemblyInfo info = (OutputVSAssemblyInfo) assembly.getVSAssemblyInfo();
         box = getSandbox(box, info.getAbsoluteName());
         info.setLinkVarTable(box.getAllVariables());
         info.setLinkSelections(box.getSelections());
         parameterService.refreshTextParameters(rvs, assembly);
      }

      RefreshVSObjectCommand command = new RefreshVSObjectCommand();

      try {
         command.setInfo(objectModelService.createModel(assembly, rvs));
         command.setShared(sharedHint);
         command.setWizardTemporary(assembly.isWizardTemporary());
      }
      catch(MessageException ex) {
         MessageCommand msgCom = new MessageCommand();
         msgCom.setMessage(ex.getMessage());
         msgCom.setType(MessageCommand.Type.ERROR);
         dispatcher.sendCommand(msgCom);
      }

      if(assembly.getContainer() instanceof CurrentSelectionVSAssembly) {
         // If assembly is in selection container, send event to selection container to
         // refresh child object
         dispatcher.sendCommand(assembly.getContainer().getAbsoluteName(), command);
      }
      else if(assembly.isEmbedded()) {
         dispatcher.sendCommand(assembly.getViewsheet().getAbsoluteName(), command);
      }
      else {
         dispatcher.sendCommand(command);
      }
   }

   public ViewsheetSandbox getSandbox(ViewsheetSandbox box, String name) {
      int index = name.lastIndexOf('.');

      if(index >= 0) {
         ViewsheetSandbox box0 = box.getSandbox(name.substring(0, index));
         name = name.substring(index + 1);
         return getSandbox(box0, name);
      }

      return box;
   }

   public void addDeleteVSObject(RuntimeViewsheet rvs, VSAssembly assembly,
                                 CommandDispatcher dispatcher) throws Exception
   {
      String assemblyName = assembly != null ? assembly.getAbsoluteName() : null;

      try {
         if(assemblyName != null) {
            dispatcher.sendCommand(assemblyName, new AssemblyLoadingCommand());
         }

         addDeleteVSObject(rvs, assembly, dispatcher, true);
      }
      finally {
         if(assemblyName != null) {
            dispatcher.sendCommand(assemblyName, new ClearAssemblyLoadingCommand());
         }
      }
   }

   public void addDeleteVSObject(RuntimeViewsheet rvs, VSAssembly assembly,
                                 CommandDispatcher dispatcher, boolean sub)
      throws Exception
   {
      if(assembly == null) {
         throw new ConfirmException();
      }

      String name = assembly.getAbsoluteName();
      ViewsheetSandbox box = rvs.getViewsheetSandbox();

      if(box == null) {
         return;
      }

      if(rvs.getEmbedAssemblyInfo() != null && name != null) {
         EmbedAssemblyInfo embedAssemblyInfo = rvs.getEmbedAssemblyInfo();

         if(!Tool.equals(name, embedAssemblyInfo.getAssemblyName())) {
            return;
         }

         AssemblyInfo info = assembly.getInfo();

         if(info instanceof ChartVSAssemblyInfo) {
            // open with max mode
            ((ChartVSAssemblyInfo) info).setMaxSize(
               embedAssemblyInfo.getAssemblySize());
            info.setPixelSize(embedAssemblyInfo.getAssemblySize());
         }
      }

      // @by yanie: bug1422049637079
      // The runtime dynamic values might be reset, so herein execute them to
      // make sure the assembly's visibility state is correct
      if(assembly instanceof SelectionVSAssembly) {
         try {
            box.executeDynamicValues(name, assembly.getViewDynamicValues(true));
         }
         catch(ScriptException ex) {
            Tool.addUserMessage(ex.getMessage(), ConfirmException.ERROR);
         }
      }

      if(assembly instanceof SelectionTreeVSAssembly) {
         VSAQuery query = VSAQuery.createVSAQuery(getSandbox(box, name), assembly, DataMap.NORMAL);
         ((SelectionVSAQuery) query).refreshViewSelectionValue();
      }

      // VSEventUtil.getAssemblyInfo returns a cloned info. Since we create the object model
      // by passing in the assembly, we need to make sure the assembly has the correct info.
      // So clone assembly here, fix the info, and use cloned assembly to build models.
      VSAssembly vsAssembly = (VSAssembly) assembly.clone();

      box.lockWrite();

      try {
         vsAssembly.setVSAssemblyInfo((VSAssemblyInfo) assembly.getVSAssemblyInfo().clone(true));
      }
      finally {
         box.unlockWrite();
      }

      VSAssemblyInfo info = vsAssembly.getVSAssemblyInfo();
      VSEventUtil.fixAssemblyInfo(info, assembly, rvs);

      if(!VSEventUtil.isVisible(rvs, assembly) && !rvs.isTipView(name) &&
         !rvs.isPopComponent(name) && !VSEventUtil.isInTab(assembly) &&
         !info.isControlByScript() && !AnnotationVSUtil.isAnnotation(assembly))
      {
         RemoveVSObjectCommand command = new RemoveVSObjectCommand();
         command.setName(name);

         if(assembly.isEmbedded() && assembly.getViewsheet().isEmbedded()) {
            dispatcher.sendCommand(assembly.getViewsheet().getAbsoluteName(), command);
         }
         else if(assembly.getContainer() instanceof CurrentSelectionVSAssembly) {
            // If assembly is in selection container, send event to selection container
            // to refresh child object
            dispatcher.sendCommand(assembly.getContainer().getAbsoluteName(), command);
         }
         else {
            dispatcher.sendCommand(command);
         }

         deleteEmbeddedViewsheetChildren(assembly, dispatcher);

         return;
      }

      AddVSObjectCommand.Mode mode = AddVSObjectCommand.Mode.DESIGN_MODE;

      if(AnnotationVSUtil.isAnnotation(assembly) && (!rvs.isRuntime() || name.contains("."))) {
         return;
      }

      try {
         box.updateAssembly(assembly.getAbsoluteName());
      }
      catch(ConfirmException | ScriptException ex) {
         // ScriptException should be logged at appropriate level when created
      }
      catch(Exception ex) {
         LOG.warn("Failed to update a viewsheet assembly after deleting children", ex);
      }

      if(assembly instanceof Viewsheet) {
         ViewsheetVSAssemblyInfo vinfo = (ViewsheetVSAssemblyInfo) info;
         AddVSObjectCommand command = new AddVSObjectCommand();
         command.setName(assembly.getAbsoluteName());
         command.setMode(mode);
         // use cloned vsAssembly because it contains correct updated info
         command.setModel(objectModelService.createModel(vsAssembly, rvs));
         command.setWizardTemporary(assembly.isWizardTemporary());

         if(assembly.isEmbedded() && assembly.getViewsheet().isEmbedded()) {
            dispatcher.sendCommand(assembly.getViewsheet().getAbsoluteName(), command);
         }
         else {
            dispatcher.sendCommand(command);
         }

         if(sub) {
            List objList = vinfo.getChildAssemblies();

            dispatcher.sendCommand(info.getAbsoluteName(), new RefreshEmbeddedVSCommand(objList));

            for(Object assemblyObj : objList) {
               VSAssembly sassembly = (VSAssembly) assemblyObj;
               VSAssemblyInfo cinfo = VSEventUtil.getAssemblyInfo(rvs, sassembly);

               if(VSEventUtil.isVisible(rvs, sassembly) ||
                  rvs.isRuntime() && (rvs.isTipView(cinfo.getAbsoluteName()) ||
                                      rvs.isPopComponent(cinfo.getAbsoluteName())))
               {
                  addDeleteVSObject(rvs, sassembly, dispatcher);
               }
            }
         }
      }
      else {
         if(info instanceof OutputVSAssemblyInfo && info.isEnabled()) {
            Object data = null;

            try {
               data = box.getData(assembly.getName());
            }
            catch(ScriptException e) {
               // ScriptException should be logged at appropriate level when created
            }
            catch(Exception e) {
               LOG.warn("Failed to get data", e);
            }

            OutputVSAssemblyInfo outputInfo = (OutputVSAssemblyInfo) info;

            if(data == null) {
               data = ((OutputVSAssembly) assembly).getValue();
            }
            // set the newest value again in case the newly calculated result has changed
            // due to sequencing (e.g. input assembly value applied in parameter after the
            // previous execution of output value). (68371)
            else {
               outputInfo.setValue(data);
               outputInfo.updateHighlight(box.getAllVariables(),
                                          box.getConditionAssetQuerySandbox(assembly.getViewsheet()));
            }

            BindingInfo binding = outputInfo.getBindingInfo();
            // it is not reasonable to disable text, this will cause
            // format problem, fix bug1343748782524
            outputInfo.setOutputEnabled(data != null || !box.isRuntime() ||
                                           binding == null || binding.isEmpty() ||
                                           outputInfo instanceof TextVSAssemblyInfo);
         }

         // first refresh, draw with mask
         if(!info.isEnabled()) {
            info = (VSAssemblyInfo) info.clone();
         }

         if(info instanceof OutputVSAssemblyInfo) {
            box = getSandbox(box, info.getAbsoluteName());
            ((OutputVSAssemblyInfo) info).setLinkVarTable(box.getAllVariables());
            ((OutputVSAssemblyInfo) info).setLinkSelections(box.getSelections());
            parameterService.refreshTextParameters(rvs, vsAssembly);
         }

         if(rvs.isRuntime() && AnnotationVSUtil.needRefreshAnnotation(info, dispatcher)) {
            AnnotationVSUtil.refreshAllAnnotations(rvs, assembly, dispatcher, this);
         }

         if(rvs.getViewsheetSandbox() == null) {
            return;
         }

         AddVSObjectCommand command = new AddVSObjectCommand();
         command.setName(assembly.getAbsoluteName());
         command.setMode(mode);
         command.setWizardTemporary(assembly.isWizardTemporary());

         try {
            // use cloned vsAssembly because it contains correct updated info
            command.setModel(objectModelService.createModel(vsAssembly, rvs));
         }
         catch(MessageException ex) {
            MessageCommand msgCom = new MessageCommand();
            msgCom.setMessage(ex.getMessage());
            msgCom.setType(MessageCommand.Type.ERROR);
            dispatcher.sendCommand(msgCom);
         }

         Assembly container = assembly.getContainer();

         // if assembly is in selection container, send event to selection container
         // to add child object
         if(container instanceof CurrentSelectionVSAssembly) {
            dispatcher.sendCommand(container.getAbsoluteName(), command);
         }
         else if(assembly.isEmbedded()) {
            dispatcher.sendCommand(assembly.getViewsheet().getAbsoluteName(), command);
         }
         else {
            dispatcher.sendCommand(command);
         }
      }
   }

   public void removeVSAssembly(RuntimeViewsheet rvs, String uri,
                                VSAssembly assembly, CommandDispatcher dispatcher,
                                boolean replace, boolean layout) throws Exception
   {
      removeVSAssemblies(rvs, uri, dispatcher, replace, layout, true, assembly);
   }

   public void removeVSAssemblies(RuntimeViewsheet rvs, String uri, CommandDispatcher dispatcher,
                                  boolean replace, boolean layout, boolean fireEvent,
                                  VSAssembly ...assemblies)
      throws Exception
   {
      removeVSAssemblies(rvs, uri, dispatcher, replace, layout, fireEvent, true, assemblies);
   }

   public void removeVSAssemblies(RuntimeViewsheet rvs, String uri, CommandDispatcher dispatcher,
                                  boolean replace, boolean layout, boolean fireEvent,
                                  boolean refreshData, VSAssembly ...assemblies)
      throws Exception
   {
      final String id = rvs.getID();
      Viewsheet vs = rvs.getViewsheet();
      ViewsheetSandbox box = rvs.getViewsheetSandbox();

      if(vs == null || box == null || assemblies.length == 0) {
         return;
      }

      final Viewsheet gvs = vs; // global viewsheet
      String name0 = assemblies[0].getAbsoluteName();
      final int dot = name0.lastIndexOf('.');

      if(dot >= 0) {
         String bname = name0.substring(0, dot);
         Assembly vsc = vs.getAssembly(bname);
         ViewsheetSandbox box2 = box.getSandbox(bname);

         if(vsc instanceof Viewsheet && box2 != null) {
            vs = (Viewsheet) vsc;
            box = box2;
         }
      }

      final List<String> names = Arrays.stream(assemblies).map(Assembly::getName)
         .collect(Collectors.toList());
      final List<String> fnames = Arrays.stream(assemblies).map(Assembly::getAbsoluteName)
         .collect(Collectors.toList());

      // remove assembly in layouts
      Viewsheet finalVs = vs;
      names.forEach(name -> vsLayoutService.removeLayoutAssembly(finalVs, name));

      final Worksheet ws = vs.getBaseWorksheet();
      final List<AssemblyEntry> assemblyEntries = Arrays.stream(assemblies)
         .map(a -> a.getAssemblyEntry()).collect(Collectors.toList());
      final Set<AssemblyRef> refs = new HashSet<>();
      final Set<String> containsDepNames = new HashSet<>();

      for(AssemblyEntry entry : assemblyEntries) {
         if(entry == null) {
            continue;
         }

         Set<AssemblyRef> depSet = Arrays.asList(finalVs.getDependings(entry))
            .stream()
            .filter(ref -> !assemblyEntries.contains(ref.getEntry()))
            .collect(Collectors.toSet());

         if(depSet.size() > 0) {
            containsDepNames.add(entry.getName());
         }

         refs.addAll(depSet);
      }

      final List<Assembly> rlist = new ArrayList<>();
      final Set<SelectionVSAssembly> relatedSelections = new HashSet<>();
      final Set<String> refreshAssemblies = new HashSet<>();
      boolean needRefresh = false;

      if(!replace) {
         for(Assembly assembly : assemblies) {
            if(assembly instanceof SelectionVSAssembly) {
               final SelectionVSAssembly sassembly = (SelectionVSAssembly) assembly;
               final List<String> tableNames = sassembly.getTableNames();

               for(String tname : tableNames) {
                  final SelectionVSAssembly[] sarr = box.getSelectionVSAssemblies(tname);

                  final Optional<SelectionVSAssembly> relatedSelection = Arrays.stream(sarr)
                     .filter(item -> item != assembly)
                     .findFirst();

                  // one selection is sufficient because other related selections will be updated
                  // during processing in ViewsheetSandbox.
                  relatedSelection.ifPresent(relatedSelections::add);
               }
            }
            else if(assembly instanceof EmbeddedTableVSAssembly) {
               new EmbeddedTableVSAQuery(box, assembly.getName(), false).resetEmbeddedData();
            }
            else if(assembly instanceof InputVSAssembly) {
               InputVSAssembly vassembly = (InputVSAssembly) assembly;
               new InputVSAQuery(box, assembly.getName()).resetEmbeddedData(false);

               if(vassembly.isVariable()) {
                  String tname = vassembly.getTableName();

                  if(tname != null && tname.startsWith("$(")) {
                     tname = tname.substring(2, tname.length() - 1);
                  }

                  VariableAssembly vass = (VariableAssembly) ws.getAssembly(tname);
                  Object dvalue = null;

                  if(vass != null) {
                     dvalue = vass.getVariable().getValueNode() == null ?
                        null : vass.getVariable().getValueNode().getValue();
                  }

                  VSAssemblyInfo info = vassembly.getVSAssemblyInfo();

                  if(dvalue != null) {
                     if(info instanceof SliderVSAssemblyInfo) {
                        ((SliderVSAssemblyInfo) info).setSelectedObject(dvalue);
                     }
                     else if(info instanceof SpinnerVSAssemblyInfo) {
                        ((SpinnerVSAssemblyInfo) info).setSelectedObject(dvalue);
                     }
                     else if(info instanceof CheckBoxVSAssemblyInfo) {
                        Object[] objs = new Object[]{ dvalue };
                        ((CheckBoxVSAssemblyInfo) info).setSelectedObjects(objs);
                     }
                     else if(info instanceof RadioButtonVSAssemblyInfo) {
                        ((RadioButtonVSAssemblyInfo) info).setSelectedObject(dvalue);
                     }
                     else if(info instanceof ComboBoxVSAssemblyInfo) {
                        ((ComboBoxVSAssemblyInfo) info).setSelectedObject(dvalue);
                     }
                  }
                  else {
                     if(vassembly instanceof NumericRangeVSAssembly) {
                        ((NumericRangeVSAssembly) vassembly).clearSelectedObject();
                     }
                     else if(vassembly instanceof ListInputVSAssembly) {
                        ((ListInputVSAssembly) vassembly).clearSelectedObjects();
                     }
                  }

                  needRefresh = true;
               }
            }
            else if(assembly instanceof AnnotationVSAssembly) {
               Assembly base = AnnotationVSUtil.getBaseAssembly(gvs, assembly.getAbsoluteName());

               if(base != null && base.getInfo() instanceof BaseAnnotationVSAssemblyInfo) {
                  BaseAnnotationVSAssemblyInfo baseInfo =
                     (BaseAnnotationVSAssemblyInfo) base.getInfo();
                  baseInfo.removeAnnotation(assembly.getAbsoluteName());

                  if(!assemblyEntries.contains(base.getAssemblyEntry())) {
                     refreshAssemblies.add(base.getAbsoluteName());
                  }
               }
            }
         }

         for(AssemblyRef ref : refs) {
            AssemblyEntry entry = ref.getEntry();
            Assembly tassembly = null;

            if(entry.isWSAssembly()) {
               tassembly = ws != null ? ws.getAssembly(entry) : null;

               // reexecute runtime condition list
               if(tassembly instanceof TableAssembly) {
                  //!(assembly instanceof EmbeddedTableVSAssembly))
                  ((TableAssembly) tassembly).setPreRuntimeConditionList(null);
                  ((TableAssembly) tassembly).setPostRuntimeConditionList(null);
                  AssemblyRef[] refs2 = vs.getDependeds(entry);

                  for(int j = 0; refs2 != null && j < refs2.length; j++) {
                     Assembly assembly2 = vs.getAssembly(refs2[j].getEntry());

                     if(assembly2 instanceof SelectionVSAssembly) {
                        rlist.add(assembly2);
                     }
                  }
               }
            }
            else {
               tassembly = vs.getAssembly(entry);
            }

            if(tassembly != null) {
               rlist.add(tassembly);
            }
         }
      }

      Assembly[] rarr = new Assembly[rlist.size()];
      rlist.toArray(rarr);
      ArrayList<AssemblyRef> vrefs = new ArrayList<>(
         assemblyEntries.stream()
            .map(e -> new HashSet<>(Arrays.asList(finalVs.getViewDependings(e))))
            .reduce(new HashSet<>(), (set, a) -> {
               set.addAll(a);
               return set;
            }));
      Set<String> removed = new HashSet<>();

      for(int i = 0; i < names.size(); i++) {
         String name = names.get(i);
         String fname = fnames.get(i);
         VSAssembly assembly = assemblies[i];

         // there may be duplicates when grouped container is involved
         if(removed.contains(fname)) {
            continue;
         }

         removed.add(fname);

         if(vs.removeAssembly(name, fireEvent)) {
            ViewsheetInfo vinfo = vs.getViewsheetInfo();
            vinfo.setFilterID(assembly.getAbsoluteName(), null);
            vinfo.removeLocalID(name, true);

            RemoveVSObjectCommand command = new RemoveVSObjectCommand();
            command.setName(fname);

            if(assembly.getContainer() instanceof CurrentSelectionVSAssembly) {
               //If assembly is in selection container, send event to selection container
               // to refresh child object
               dispatcher.sendCommand(assembly.getContainer().getAbsoluteName(), command);
            }
            // remove in embedded vs
            else if(!fname.equals(name)) {
               dispatcher.sendCommand(fname.substring(0, fname.length() - name.length() - 1),
                                      command);
            }
            else {
               dispatcher.sendCommand(command);
            }

            // reexecute depending assemblies
            // if there are related selections, an execution will be triggered later.
            // dont run reset/execute here otherwise the selection condition will be missing
            // and the assemblies will be run twice.
            if(rarr.length > 0 && relatedSelections.isEmpty() && containsDepNames.contains(name)) {
               ChangedAssemblyList clist = new ChangedAssemblyList();
               box.reset(null, rarr, clist, false, false, null);
               execute(rvs, fname, uri, clist, dispatcher, false, true, names);
            }

            if(!replace) {
               // current selection supports remove child
               // when in embedded viewsheet
               if(assembly.getContainer() instanceof CurrentSelectionVSAssembly) {
                  ContainerVSAssembly cass = (ContainerVSAssembly) assembly.getContainer();

                  // do not use absolute name
                  if(cass.removeAssembly(assembly.getName())) {
                     refreshAssemblies.add(cass.getAbsoluteName());
                  }
               }
               else {
                  for(Assembly assemblyItem : vs.getAssemblies()) {
                     if(!(assemblyItem instanceof ContainerVSAssembly)) {
                        continue;
                     }

                     ContainerVSAssembly container = (ContainerVSAssembly) assemblyItem;

                     if(!container.removeAssembly(name)) {
                        continue;
                     }

                     refreshAssemblies.add(container.getAbsoluteName());

                     if(assembly instanceof ContainerVSAssembly) {
                        ContainerVSAssembly removedContainer = (ContainerVSAssembly) assembly;

                        if(removedContainer.getAssemblies().length > 0) {
                           String firstChildName = removedContainer.getAssemblies()[0];
                           List<String> children = new ArrayList<>();

                           Collections.addAll(children, container.getAssemblies());

                           children.add(firstChildName);
                           container.setAssemblies(children.toArray(new String[0]));
                        }
                     }

                     if(!(assemblyItem instanceof TabVSAssembly)) {
                        continue;
                     }

                     TabVSAssembly tab = (TabVSAssembly) assemblyItem;
                     String[] tabAssemblies = tab.getAssemblies();

                     // for viewsheet performance, we don't refresh the assembly
                     // which is not the selected tab in tab assembly,
                     // so if we remove the selected assembly in tab, we should
                     // refresh the next selected assembly.
                     // see bug1302191571448
                     tab.setSelectedValue(tabAssemblies[0]);
                     loadTableLens(rvs, tabAssemblies[0], uri, dispatcher);

                     if(tabAssemblies.length <= 1) {
                        removeVSAssembly(rvs, uri, tab, dispatcher, false, true);

                        VSAssembly comp = (VSAssembly)
                           tab.getViewsheet().getAssembly(tabAssemblies[0]);
                        comp.setZIndex(tab.getZIndex());
                        refreshAssemblies.add(comp.getAbsoluteName());
                     }
                     else {
                        refreshAssemblies.add(tab.getAbsoluteName());
                        VSAssembly comp = (VSAssembly)
                           tab.getViewsheet().getAssembly(tabAssemblies[0]);
                        refreshAssemblies.add(comp.getAbsoluteName());
                     }
                  }
               }
            }

            if(assembly instanceof Viewsheet) {
               List<Assembly> objList = new ArrayList<>();
               VSEventUtil.appendEmbeddedChild((Viewsheet) assembly, objList, true, rvs);

               for(Assembly obj : objList) {
                  VSAssembly childAssembly = (VSAssembly) obj;
                  command = new RemoveVSObjectCommand();
                  command.setName(childAssembly.getAbsoluteName());
                  dispatcher.sendCommand(command);
               }
            }
            else if(assembly instanceof TabVSAssembly && layout) {
               layoutViewsheet(rvs, id, uri, dispatcher);

               TabVSAssembly tab = (TabVSAssembly) assembly;
               String[] tabAssemblies = tab.getAssemblies();

               // move floatable children apart since layout would not move them
               for(int k = 0; k < tabAssemblies.length; k++) {
                  VSAssembly comp = (VSAssembly)
                     tab.getViewsheet().getAssembly(tabAssemblies[k]);

                  if(comp instanceof FloatableVSAssembly) {
                     Point pos = comp.getPixelOffset();
                     comp.setPixelOffset(new Point(pos.x + (k * AssetUtil.defw), pos.y));
                  }

                  refreshAssemblies.add(tabAssemblies[k]);
                  loadTableLens(rvs, tabAssemblies[k], uri, dispatcher);
               }
            }
            else if(assembly instanceof GroupContainerVSAssembly && layout) {
               String[] children = ((GroupContainerVSAssembly) assembly).getAssemblies();

               for(String child : children) {
                  refreshAssemblies.add(child);
               }
            }
            else if(assembly instanceof DrillFilterVSAssembly && !replace) {
               needRefresh = true;
            }
         }
         else {
            MessageCommand command = new MessageCommand();
            command.setMessage(
               Catalog.getCatalog().getString("common.removeAssemblyFailed"));
            command.setType(MessageCommand.Type.WARNING);
            dispatcher.sendCommand(command);
         }
      }

      // reprocess associated assemblies
      if(refreshData && !relatedSelections.isEmpty()) {
         try {
            int hint = VSAssembly.OUTPUT_DATA_CHANGED;

            for(SelectionVSAssembly relatedSelection : relatedSelections) {
               execute(rvs, relatedSelection.getAbsoluteName(), uri, hint, dispatcher);
            }
         }
         catch(ConfirmDataException ex) {
            // do nothing, it doesn't need the confirm data exception
            // when remove assembly
         }
         catch(ScriptException ex) {
            List<Exception> exs = WorksheetService.ASSET_EXCEPTIONS.get();

            if(exs != null) {
               exs.add(ex);
            }
         }
      }

      // refresh views dependings
      if(!replace) {
         for(int i = 0; i < vrefs.size(); i++) {
            AssemblyEntry entry = vrefs.get(i).getEntry();

            if(entry.isVSAssembly()) {
               try {
                  box.executeView(entry.getName(), true);
               }
               catch(ConfirmDataException ex) {
                  // do nothing, it doesn't need the confirm data exception
                  // when remove assembly
               }
               catch(ScriptException ex) {
                  List<Exception> exs = WorksheetService.ASSET_EXCEPTIONS.get();

                  if(exs != null) {
                     exs.add(ex);
                  }
               }

               refreshAssemblies.add(entry.getAbsoluteName());
            }
         }
      }

      if(needRefresh) {
         AssetQuerySandbox wbox = box.getAssetQuerySandbox();
         wbox.setIgnoreFiltering(false);
         ChangedAssemblyList clist = createList(true, dispatcher, rvs, uri);
         refreshEmbeddedViewsheet(rvs, uri, dispatcher);
         box.resetRuntime();
         refreshViewsheet(rvs, id, uri, dispatcher, false, true, true, clist);
      }
      else {
         for(String name : refreshAssemblies) {
            refreshVSAssembly(rvs, name, dispatcher, true);
            VSAssembly assembly = vs.getAssembly(name);

            if(assembly != null && !assembly.isVisible() && assembly.getContainer() instanceof TabVSAssembly) {
               refreshVSAssembly(rvs, assembly.getContainer(), dispatcher);

               for(String child : ((TabVSAssembly) assembly.getContainer()).getAbsoluteAssemblies()) {
                  VSAssembly childAssembly = vs.getAssembly(child);

                  if(assembly.isEmbedded() && childAssembly != null) {
                     addDeleteVSObject(rvs, childAssembly, dispatcher);
                  }
                  else {
                     refreshVSAssembly(rvs, child, dispatcher);
                  }
               }
            }
         }
      }
   }

   public void execute(RuntimeViewsheet rvs, String name, String uri, int hint,
                       CommandDispatcher dispatcher)
      throws Exception
   {
      execute(rvs, name, uri, hint, true, dispatcher);
   }

   public void execute(RuntimeViewsheet rvs, String name, String uri, int hint,
                       boolean refreshData, CommandDispatcher dispatcher)
      throws Exception
   {
      ViewsheetSandbox box = rvs.getViewsheetSandbox();

      if(box == null) {
         return;
      }

      ChangedAssemblyList clist = new ChangedAssemblyList();

      try {
         box.processChange(name, hint, clist);
      }
      catch(ConfirmException e) {
         if(!waitForMV(e, rvs, dispatcher)) {
            throw e;
         }
      }

      try {
         execute(rvs, name, uri, clist, dispatcher, true, refreshData);
      }
      catch(ConfirmException e) {
         if(!waitForMV(e, rvs, dispatcher)) {
            throw e;
         }
      }
   }

   /**
    * Execute the changed assemblies and refresh them if necessary.
    */
   public void execute(RuntimeViewsheet rvs, String name, String uri,
                       ChangedAssemblyList clist, CommandDispatcher dispatcher,
                       boolean included) throws Exception
   {
      execute(rvs, name, uri, clist, dispatcher, included, true);
   }

   public void execute(RuntimeViewsheet rvs, String name, String uri,
                       ChangedAssemblyList clist, CommandDispatcher dispatcher,
                       boolean included, boolean refreshData) throws Exception
   {
      execute(rvs, name, uri, clist, dispatcher, included, refreshData, null);
   }

   /**
    * Execute the changed assemblies and refresh them if necessary.
    */
   public void execute(RuntimeViewsheet rvs, String name, String uri,
                       ChangedAssemblyList clist, CommandDispatcher dispatcher,
                       boolean included, boolean refreshData, List<String> removed)
      throws Exception
   {
      Viewsheet vs = rvs.getViewsheet();
      ViewsheetSandbox box = rvs.getViewsheetSandbox();

      if(vs == null || box == null) {
         return;
      }

      List<Object> processed = new ArrayList<>();
      // refreshData before executeView so the highlight uses the correct value
      List<AssemblyEntry> dataList = clist.getDataList();
      List<AssemblyEntry> viewList = clist.getViewList();
      Set<String> tableDataAssemblies = new HashSet<>();

      for(AssemblyEntry entry : dataList) {
         String vname = entry.getAbsoluteName();
         VSAssembly assembly = vs.getAssembly(vname);

         // already processed? ignore it
         // if the assembly will be removed, do not fix its relation data.
         if(clist.getProcessedList().contains(entry) ||
            AnnotationVSUtil.isAnnotation(assembly) ||
            removed != null && removed.contains(vname))
         {
            continue;
         }

         if(refreshData) {
            refreshData(rvs, dispatcher, entry, uri);
         }

         if(assembly == null) {
            continue;
         }

         if((included || !vname.equals(name)) && !processed.contains(vname)) {
            // if it will be refreshed in the view loop, don't refresh it twice
            if(!viewList.contains(entry)) {
               addDeleteVSObject(rvs, assembly, dispatcher);
            }

            tableDataAssemblies.add(vname);
            processed.add(vname);
         }
      }

      Tool.mergeSort(viewList, new DependencyComparator(vs, true));

      for(AssemblyEntry entry : viewList) {
         // already processed? ignore it
         if(clist.getProcessedList().contains(entry) ||
            removed != null && removed.contains(entry.getAbsoluteName()))
         {
            continue;
         }

         String vname = entry.getAbsoluteName();
         VSAssembly assembly = (VSAssembly) vs.getAssembly(vname);

         if(assembly == null || AnnotationVSUtil.isAnnotation(assembly)) {
            continue;
         }

         // Fix Bug #22513. Because the call to refreshData() in the previous loop calls
         // refreshVSAssembly() and causes a VGraphPair to be created, we need to clear the cached
         // VGraphPair before calling executeView() so that a VGraphPair with the dynamic values
         // will be placed in the cache. If we can perform the refreshData() without generating a
         // VGraphPair, we should be able to remove this.
         box.clearGraph(entry.getAbsoluteName());

         box.executeView(entry.getAbsoluteName(), false);

         if(included || !vname.equals(name)) {
            if(refreshData) {
               addDeleteVSObject(rvs, assembly, dispatcher);
            }

            // @by davyc, for view, should also refresh children,
            // to make sure in client the enable is correct
            if(assembly instanceof ContainerVSAssembly) {
               addContainerVSObject(rvs, assembly, uri, dispatcher, processed);
            }
            else if(assembly instanceof Viewsheet) {
               Assembly[] assems = ((Viewsheet) assembly).getAssemblies(true);

               for(Assembly assem : assems) {
                  if(assem != null) {
                     addDeleteVSObject(rvs, (VSAssembly) assem, dispatcher);

                     if(!processed.contains(assem.getAbsoluteName())) {
                        tableDataAssemblies.add(assem.getAbsoluteName());
                        processed.add(assem.getAbsoluteName());
                     }
                  }
               }
            }

            if(!processed.contains(vname)) {
               tableDataAssemblies.add(vname);
               processed.add(vname);
            }
         }
      }

      // load table data after execute() so the dynamic values would be
      // updated already
      for(String vname : tableDataAssemblies) {
         if(!WizardRecommenderUtil.isWizardTempBindingAssembly(vname)) {
            // Bug 19946, dynamic format properties not applied on cached table
            // need to clear and re-create VSTableLens
            box.resetDataMap(vname);
            loadTableLens(rvs, vname, uri, dispatcher, refreshData);
         }
      }

      // the setActionVisible may be called in script so we refresh the info.
      // in the future, we may consider adding the dependency to clist to
      // refresh only necessary
      setPermission(rvs, rvs.getUser(), dispatcher);

      final UserMessage msg = Tool.getUserMessage();

      if(msg != null) {
         dispatcher.sendCommand(MessageCommand.fromUserMessage(msg));
      }
   }

   public void executeInfluencedHyperlinkAssemblies(Viewsheet vs,
                                                    CommandDispatcher dispatcher,
                                                    RuntimeViewsheet rvs,
                                                    String uri, List<String> group)
      throws Exception
   {
      Assembly[] assemblies = vs.getAssemblies();
      ChangedAssemblyList clist = createList(true, dispatcher, rvs, uri);

      // Iterate over all assemblies and for add to view list if they have
      // hyperlinks that "send selection parameters"
      for(Assembly ass : assemblies) {
         VSAssembly vass = (VSAssembly) ass;
         VSAssemblyInfo info = vass.getVSAssemblyInfo();
         Hyperlink[] links = VSUtil.getAllLinks(info, true);

         for(Hyperlink link : links) {
            if(link != null && link.isSendSelectionParameters()) {
               // bindable table exist in the processed selections?
               // ignore it, because the selection will handle it
               if(group != null && vass instanceof BindableVSAssembly) {
                  String tname = vass.getTableName();

                  if(tname != null && group.contains(tname)) {
                     break;
                  }
               }

               AssemblyEntry vref = vass.getAssemblyEntry();

               // clear the graph, because it is invalid(cancelled)
               if(vass instanceof ChartVSAssembly) {
                  rvs.getViewsheetSandbox().clearGraph(info.getAbsoluteName());
               }

               if(!clist.getViewList().contains(vref)) {
                  clist.getViewList().add(vref);
               }

               break;
            }
         }
      }

      if(!clist.getViewList().isEmpty()) {
         execute(rvs, null, uri, clist, dispatcher, true);
      }
   }

   private void addContainerVSObject(RuntimeViewsheet rvs, VSAssembly assembly,
                                     String uri, CommandDispatcher dispatcher,
                                     List<Object> processed) throws Exception
   {
      Viewsheet vs = rvs.getViewsheet();

      if(vs == null) {
         return;
      }

      List<Assembly> list = new ArrayList<>();
      Set<String> vsNames = new HashSet<>();
      VSEventUtil.getAssembliesInContainer(vs, assembly, list);

      for(Assembly assemblyItem : list) {
         VSAssembly child = (VSAssembly) assemblyItem;

         // Ensure that parent viewsheet assemblies are added before their children
         addContainerObjectParent(child, list, processed, vsNames, rvs, uri, dispatcher);
         addDeleteVSObject(rvs, child, dispatcher);

         if(!processed.contains(child.getAbsoluteName())) {
            loadTableLens(rvs, child.getAbsoluteName(), uri, dispatcher);
            processed.add(child);
         }
      }
   }

   private void addContainerObjectParent(VSAssembly child, List<Assembly> list,
                                         List<Object> processed, Set<String> vsNames,
                                         RuntimeViewsheet rvs, String uri,
                                         CommandDispatcher dispatcher) throws Exception
   {
      String vsName = child.getViewsheet().getVSAssemblyInfo().getAbsoluteName();

      if(vsName != null && !vsNames.contains(vsName)) {
         vsNames.add(vsName);

         for(Assembly assemblyItem : list) {
            VSAssembly assemblyItem0 = (VSAssembly) assemblyItem;

            if(assemblyItem0.getName().equals(vsName)) {
               addContainerObjectParent(assemblyItem0, list, processed, vsNames, rvs, uri, dispatcher);
               addDeleteVSObject(rvs, assemblyItem0, dispatcher);

               if(!processed.contains(assemblyItem0.getAbsoluteName())) {
                  loadTableLens(rvs, assemblyItem0.getAbsoluteName(), uri, dispatcher);
                  processed.add(assemblyItem0);
               }

               break;
            }
         }
      }

      if(child instanceof Viewsheet) {
         vsNames.add(child.getAbsoluteName());
      }
   }

   /**
    * Check the removed assemblies of new viewsheet and
    * update client side components for consistency.
    *
    * @param ovs old viewsheet
    * @param nvs new viewsheet
    * @param dispatcher command dispatcher
    */
   public void checkAndRemoveAssemblies(Viewsheet ovs,
                                        Viewsheet nvs,
                                        CommandDispatcher dispatcher)
   {
      final List<Assembly> newAssemblies = Arrays.asList(nvs.getAssemblies());
      final Assembly[] oldAssemblies = ovs.getAssemblies();

      for(Assembly oassembly : oldAssemblies) {
         final VSAssembly oldAssembly = (VSAssembly) oassembly;
         final VSAssembly newAssembly = (VSAssembly) nvs.getAssembly(oassembly.getName());
         final VSAssembly oldAssemblyContainer = oldAssembly.getContainer();

         if(newAssembly == null ||
            !newAssemblies.contains(oassembly) ||
            !Objects.equals(oldAssemblyContainer, newAssembly.getContainer()))
         {
            final RemoveVSObjectCommand command = new RemoveVSObjectCommand();
            command.setName(oldAssembly.getName());

            if(oldAssemblyContainer instanceof CurrentSelectionVSAssembly) {
               dispatcher.sendCommand(oldAssemblyContainer.getAbsoluteName(), command);
            }
            else {
               dispatcher.sendCommand(command);
            }

            // this probably isn't necessary since the embedded viewsheet itself will be removed
            // so nothing is listening to the remove commands.
            deleteEmbeddedViewsheetChildren(oldAssembly, dispatcher);
         }
      }
   }

   private void deleteEmbeddedViewsheetChildren(VSAssembly assembly,
                                                CommandDispatcher dispatcher)
   {
      if(!assembly.isEmbedded() || !(assembly instanceof Viewsheet)) {
         return;
      }

      List<Assembly> assemblies = new ArrayList<>();
      VSEventUtil.listEmbeddedAssemblies((Viewsheet) assembly, assemblies);

      for(Assembly embeddedAssembly : assemblies) {
         String name = embeddedAssembly.getAbsoluteName();
         RemoveVSObjectCommand command = new RemoveVSObjectCommand();
         command.setName(name);
         dispatcher.sendCommand(command);
      }
   }

   public void setPermission(RuntimeViewsheet rvs, Principal user,
                             CommandDispatcher dispatcher) throws Exception
   {
      SetPermissionsCommand command = new SetPermissionsCommand();
      command.setPermissions(getPermissions(rvs, user));
      dispatcher.sendCommand(command);
   }

   public Set<String> getPermissions(RuntimeViewsheet rvs, Principal user) throws Exception {
      Set<String> permissions = new HashSet<>();

      if(rvs.isRuntime()) {
         final SecurityEngine engine = SecurityEngine.getSecurity();

         if(Boolean.parseBoolean(SreeEnv.getProperty("Viewsheet Toolbar Hidden"))) {
            permissions.add("Toolbar");
         }

         if(!engine.checkPermission(user, ResourceType.VIEWSHEET_TOOLBAR_ACTION, "AddBookmark", ResourceAction.READ)) {
            permissions.add("AddBookmark");
         }

         if(!engine.checkPermission(user, ResourceType.VIEWSHEET_TOOLBAR_ACTION, "BrowserBookmark", ResourceAction.READ)) {
            permissions.add("BrowserBookmark");
         }

         if(!engine.checkPermission(user, ResourceType.VIEWSHEET_TOOLBAR_ACTION, "Print", ResourceAction.READ)) {
            permissions.add("PrintVS");
         }

         if(!engine.checkPermission(user, ResourceType.VIEWSHEET_TOOLBAR_ACTION, "SaveSnapshot", ResourceAction.READ)) {
            permissions.add("SaveSnapshot");
         }

         if(!engine.checkPermission(user, ResourceType.VIEWSHEET_TOOLBAR_ACTION, "HOME", ResourceAction.READ)) {
            permissions.add("Home");
         }

         if(!engine.checkPermission(user, ResourceType.VIEWSHEET_TOOLBAR_ACTION, "PageNavigation", ResourceAction.READ)) {
            permissions.add("PageNavigation");
         }

         if(!engine.checkPermission(user, ResourceType.VIEWSHEET_TOOLBAR_ACTION, "Edit", ResourceAction.READ) ||
            !engine.checkPermission(user, ResourceType.VIEWSHEET, "*", ResourceAction.ACCESS))
         {
            permissions.add("Edit");
         }

         if(!engine.checkPermission(user, ResourceType.VIEWSHEET_TOOLBAR_ACTION, "Export", ResourceAction.READ)) {
            permissions.add("ExportVS");
         }

         if(!engine.checkPermission(user, ResourceType.VIEWSHEET_TOOLBAR_ACTION, "Import", ResourceAction.READ) ||
            !FormUtil.containsForm(rvs.getViewsheet(), true))
         {
            permissions.add("ImportXLS");
         }

         if(!engine.checkPermission(user, ResourceType.VIEWSHEET_TOOLBAR_ACTION, "Zoom In", ResourceAction.READ)) {
            permissions.add("Zoom In");
         }

         if(!engine.checkPermission(user, ResourceType.VIEWSHEET_TOOLBAR_ACTION, "Zoom Out", ResourceAction.READ)) {
            permissions.add("Zoom Out");
         }

         if(!engine.checkPermission(user, ResourceType.VIEWSHEET_TOOLBAR_ACTION, "Email", ResourceAction.READ)) {
            permissions.add("Email");
         }

         if(!engine.checkPermission(user, ResourceType.VIEWSHEET_TOOLBAR_ACTION, "Schedule", ResourceAction.READ) ||
            !engine.checkPermission(user, ResourceType.SCHEDULER, "*", ResourceAction.ACCESS) ||
            !engine.checkPermission(user, ResourceType.SCHEDULE_TASK_FOLDER, "/", ResourceAction.READ) ||
            VSUtil.hideActionsForHostAssets(rvs.getEntry(), user))
         {
            permissions.add("Schedule");
         }

         if(!engine.checkPermission(user, ResourceType.VIEWSHEET_TOOLBAR_ACTION, "Refresh", ResourceAction.READ)) {
            permissions.add("Refresh");
         }

         String entryPath = rvs.getEntry().getScope() == AssetRepository.USER_SCOPE ?
            Tool.MY_DASHBOARD + "/" + rvs.getEntry().getPath() : rvs.getEntry().getPath();

         if(!engine.checkPermission(user, ResourceType.VIEWSHEET_TOOLBAR_ACTION, "Social Sharing", ResourceAction.READ) ||
            !(engine.checkPermission(user, ResourceType.REPORT, entryPath, ResourceAction.SHARE) ||
               VSUtil.isDefaultVSGloballyViewsheet(rvs.getEntry(), user)))
         {
            permissions.add("Social Sharing");
         }

         if(!engine.checkPermission(user, ResourceType.VIEWSHEET_ACTION, "Bookmark", ResourceAction.READ)) {
            permissions.add("AllBookmark");
         }

         if(!engine.checkPermission(user, ResourceType.VIEWSHEET_ACTION, "OpenBookmark", ResourceAction.READ)) {
            permissions.add("OpenBookmark");
         }

         if(!engine.checkPermission(user, ResourceType.VIEWSHEET_ACTION, "ShareBookmark", ResourceAction.READ)) {
            permissions.add("ShareBookmark");
         }

         if(!engine.checkPermission(user, ResourceType.VIEWSHEET_ACTION, "ShareToAll", ResourceAction.READ)) {
            permissions.add("ShareToAll");
         }

         if(!engine.checkPermission(user, ResourceType.PORTAL_TAB, "Report", ResourceAction.READ)) {
            permissions.add("PortalRepository");
         }

         if(engine.checkPermission(user, ResourceType.REPORT, rvs.getEntry().getPath(),
                                   ResourceAction.WRITE))
         {
            permissions.add("Viewsheet_Write");
         }

         boolean profiling = ((XPrincipal) user).isProfiling() &&
            SecurityEngine.getSecurity().checkPermission(user, ResourceType.PROFILE, "*", ResourceAction.ACCESS);

         if(profiling) {
            permissions.add("Profiling");
         }

         final Viewsheet vs = rvs.getViewsheet();

         if(vs != null) {
            final VSAssemblyInfo vsAssemblyInfo = vs.getVSAssemblyInfo();
            permissions.addAll(vsAssemblyInfo.getActionNames());
         }
      }

      return permissions;
   }

   public void setExportType(RuntimeViewsheet rvs, CommandDispatcher dispatcher) {
      Viewsheet vs = rvs.getViewsheet();
      VSAssemblyInfo vsAssemblyInfo = vs.getVSAssemblyInfo();
      String[] allOptions = VSUtil.getExportOptions();
      ArrayList<String> options = new ArrayList<>();

      for(int i = 0; i < allOptions.length; i++) {
         String eoption = allOptions[i];

         if(vsAssemblyInfo.isActionVisible(eoption)) {
            options.add(eoption);
         }
      }

      SetExportTypesCommand command = new SetExportTypesCommand();
      command.setExportTypes(options.toArray(new String[options.size()]));
      dispatcher.sendCommand(command);
   }

   public void setComposedDashboard(RuntimeViewsheet rvs, CommandDispatcher dispatcher) {
      Viewsheet vs = rvs.getViewsheet();

      if(vs.getViewsheetInfo().isComposedDashboard()) {
         dispatcher.sendCommand(new SetComposedDashboardCommand());
      }
   }

   private void refreshData(RuntimeViewsheet rvs, CommandDispatcher dispatcher,
                           AssemblyEntry entry, String uri)
      throws Exception
   {
      Viewsheet vs = rvs.getViewsheet();
      ViewsheetSandbox box = rvs.getViewsheetSandbox();

      if(vs == null || box == null) {
         return;
      }

      VSAssembly assembly = vs.getAssembly(entry.getAbsoluteName());

      if(assembly instanceof OutputVSAssembly) {
         // set link uri to output assembly info
         OutputVSAssemblyInfo oinfo = (OutputVSAssemblyInfo) assembly.getInfo();
         oinfo.setLinkURI(uri);
         box.executeOutput(entry);
         Object data = oinfo.getValue();

         if(data != null) {
            ((OutputVSAssembly) assembly).updateHighlight(
               box.getAllVariables(),
               box.getConditionAssetQuerySandbox(assembly.getViewsheet()));
         }
      }

      refreshVSAssembly(rvs, entry.getAbsoluteName(), dispatcher);
   }

   public void loadTableLens(RuntimeViewsheet rvs, String name, String uri,
                             CommandDispatcher dispatcher)
   {
      loadTableLens(rvs, name, uri, dispatcher, true);
   }

   private void loadTableLens(RuntimeViewsheet rvs, String name, String uri,
                             CommandDispatcher dispatcher, boolean refreshData)
   {
      try {
         Viewsheet vs = rvs.getViewsheet();
         VSAssembly assembly = vs == null ? null : (VSAssembly) vs.getAssembly(name);

         if(!(assembly instanceof TableDataVSAssembly)) {
            return;
         }

         VSAssemblyInfo info = assembly.getVSAssemblyInfo();

         if(!VSEventUtil.isVisible(rvs, assembly) && !info.isControlByScript() &&
            !(rvs.isRuntime() && (rvs.isTipView(name) ||
            rvs.isPopComponent(name))))
         {
            return;
         }

         int mode = 0;
         int num = 100;
         int start = ((TableDataVSAssembly) assembly).getLastStartRow();
         BaseTableService.loadTableData(rvs, name, mode, start, num, uri, dispatcher, refreshData);
      }
      catch(ExpiredSheetException | CancelledException | ConfirmException | MessageException |
         ColumnNotFoundException e)
      {
         throw e;
      }
      catch(ScriptException e) {
         List<Exception> exs = WorksheetService.ASSET_EXCEPTIONS.get();

         if(exs != null) {
            exs.add(e);
         }
      }
      catch(Exception ex) {
         LOG.error("Failed to load the table data", ex);
         sendMessage(ex.getMessage(), MessageCommand.Type.ERROR, dispatcher);
      }
   }

   private void updateExternalUrl(RuntimeViewsheet rvs, CommandDispatcher dispatcher,
                                  AssemblyEntry entry, String linkUri)
   {
      List<TextVSAssembly> targets = Arrays.stream(rvs.getViewsheet().getAssemblies(true))
         .filter(TextVSAssembly.class::isInstance)
         .map(TextVSAssembly.class::cast)
         .filter(a -> ((TextVSAssemblyInfo) a.getVSAssemblyInfo()).isUrl())
         .collect(Collectors.toList());

      if(!targets.isEmpty()) {
         try {
            UpdateExternalUrlCommand command = new UpdateExternalUrlCommand();
            command.setName(entry.getAbsoluteName());
            command.setUrl(
               linkUri + "api/vs/external?vs=" + URLEncoder.encode(rvs.getID(), "UTF-8") +
               "&assembly=" + URLEncoder.encode(entry.getAbsoluteName(), "UTF-8"));

            for(TextVSAssembly target : targets) {
               dispatcher.sendCommand(target.getAbsoluteName(), command);
            }
         }
         catch(Exception e) {
            LOG.error("Failed to send update external URL command", e);
         }
      }
   }

   /**
    * Dispatch event to trigger ViewsheetScope script execution.
    * @param event event provide event source, type and other properties.
    */
   public void dispatchEvent(ScriptEvent event, CommandDispatcher dispatcher, RuntimeViewsheet rvs) {
      ViewsheetSandbox box = rvs.getViewsheetSandbox();
      Viewsheet vs = box.getViewsheet();
      ViewsheetScope vsscope = box.getScope();
      vsscope.addVariable("event" , event);
      String onload = vs.getViewsheetInfo().getOnLoad();

      if(vs.getViewsheetInfo().isScriptEnabled() &&
         onload != null && onload.trim().length() > 0)
      {
         try {
            vsscope.execute(onload, ViewsheetScope.VIEWSHEET_SCRIPTABLE);
         }
         catch(Exception ex) {
            if(LOG.isDebugEnabled()) {
               LOG.debug("Failed to execute viewsheet script", ex);
            }
            else {
               LOG.warn("Failed to execute viewsheet script: {}", ex.getMessage());
            }

            CoreTool.addUserMessage(ex.getMessage());
         }

         Set<AssemblyRef> refs = new HashSet<>();
         VSUtil.getReferencedAssets(onload, refs, vs, null);

         // refresh modified components
         for(AssemblyRef ref : refs) {
            String name = ref.getEntry().getName();
            boolean contained = vs.containsAssembly(name);

            if(contained) {
               VSAssembly assembly = vs.getAssembly(name);

               try {
                  parameterService.refreshTextParameters(rvs, assembly);
                  RefreshVSObjectCommand command = new RefreshVSObjectCommand();
                  command.setInfo(objectModelService.createModel(assembly, rvs));
                  command.setWizardTemporary(assembly.isWizardTemporary());
                  dispatcher.sendCommand(command);
               }
               catch(Exception exception) {
                  LOG.warn(
                              "Unable to to trigger script execution", exception);
               }
            }
         }
      }

      vsscope.removeVariable("event");
   }

   private boolean shouldApplyTheSelection(boolean canApplySelectFirst, VSAssembly assembly) {
      boolean openVS = Boolean.TRUE.equals(VSUtil.OPEN_VIEWSHEET.get());

      if(assembly == null || !canApplySelectFirst || !openVS) {
         return false;
      }

      if(assembly.getVSAssemblyInfo() instanceof SelectionVSAssemblyInfo) {
         if(!((SelectionVSAssemblyInfo) assembly.getVSAssemblyInfo()).isSelectFirstItem()) {
            return false;
         }
      }

      if(assembly instanceof SelectionListVSAssembly) {
         SelectionListVSAssembly selectionList = (SelectionListVSAssembly) assembly;
         SelectionListVSAssemblyInfo selectionListInfo = selectionList.getSelectionListInfo();

         return (selectionList.getStateSelectionList() == null ||
            selectionList.getStateSelectionList().getSelectionValueCount() == 0) &&
            selectionListInfo.getSelectionList() != null &&
            selectionListInfo.getSelectionList().getSelectionValueCount() > 0;
      }
      else if(assembly instanceof SelectionTreeVSAssembly) {
         SelectionTreeVSAssembly selectionTree = (SelectionTreeVSAssembly) assembly;
         SelectionTreeVSAssemblyInfo selectionTreeInfo = selectionTree.getSelectionTreeInfo();

         return (selectionTree.getStateSelectionList() == null ||
            selectionTree.getStateSelectionList().getSelectionValueCount() == 0) &&
            selectionTreeInfo.getCompositeSelectionValue() != null &&
            selectionTreeInfo.getCompositeSelectionValue().getSelectionList() != null &&
            selectionTreeInfo.getCompositeSelectionValue().getSelectionList().getSelectionValueCount() > 0;
      }

      return false;
   }

   private final VSObjectModelFactoryService objectModelService;
   private final ViewsheetService viewsheetService;
   private final VSLayoutService vsLayoutService;
   private final ParameterService parameterService;
<<<<<<< HEAD
   private final CoreLifecycleControllerServiceProxy serviceProxy;
=======
   private final VSCompositionService vsCompositionService;
>>>>>>> 0213d05d
   private static final Logger LOG = LoggerFactory.getLogger(CoreLifecycleService.class);

   /**
    * Comparator for sorting tabs before other assemblies but after annotations
    */
   protected static final class TabAnnotationComparator extends AnnotationComparator {
      TabAnnotationComparator() {
         super(true);
         this.asc = true;
      }

      @Override
      public int compare(Assembly a, Assembly b) {
         int comp = super.compare(a, b);

         if(comp == 0 && a != null && b != null) {
            AssemblyInfo ainfo = a.getInfo();
            AssemblyInfo binfo = b.getInfo();

            if(ainfo instanceof TabVSAssemblyInfo) {
               comp = asc ? -1 : 1;
            }
            else if(binfo instanceof TabVSAssemblyInfo) {
               comp = asc ? 1 : -1;
            }
         }

         return comp;
      }

      private boolean asc;
   }

   private class ReadyListener
      implements ChangedAssemblyList.ReadyListener, Serializable
   {
      ReadyListener(ChangedAssemblyList clist, CommandDispatcher dispatcher,
                    RuntimeViewsheet rvs, String uri)
      {
         this(clist, 0, 0, dispatcher, rvs, uri);
      }
      /**
       * Create a ready listener.
       */
      ReadyListener(ChangedAssemblyList clist, int width, int height,
                    CommandDispatcher dispatcher, RuntimeViewsheet rvs, String uri)
      {
         super();
         this.clist = clist;
         this.width = width;
         this.height = height;
         this.dispatcher = dispatcher;
         this.rvs = rvs;
         this.uri = uri;
      }

      /**
       * Get the changed assembly list.
       * @return the changed assembly list.
       */
      public ChangedAssemblyList getList() {
         return clist;
      }

      /**
       * Get the asset command.
       * @return the asset command.
       */
      public CommandDispatcher getDispatcher() {
         return dispatcher;
      }

      /**
       * Set the runtime sheet.
       * @param rs the specified runtime sheet.
       */
      @Override
      public void setRuntimeSheet(RuntimeSheet rs) {
         this.rvs = (RuntimeViewsheet) rs;
      }

      /**
       * Get the runtime sheet.
       * @return the runtime sheet if any, <tt>null</tt> otherwise.
       */
      @Override
      public RuntimeSheet getRuntimeSheet() {
         return this.rvs;
      }

      /**
       * Set whether to initialize grid.
       * @param grid <tt>true</tt> to initialize grid, <tt>false</tt> otherwise.
       */
      @Override
      public void setInitingGrid(boolean grid) {
         this.grid = grid;
      }

      /**
       * Check if should initing grid.
       * @return <tt>true</tt> if should initing grid, <tt>false</tt> otherwise.
       */
      @Override
      public boolean isInitingGrid() {
         return grid;
      }

      /**
       * Get the viewsheet id.
       * @return the viewsheet id of the list.
       */
      @Override
      public String getID() {
         return id;
      }

      /**
       * Set the viewsheet id to the list.
       * @param id the specified viewsheet id.
       */
      @Override
      public void setID(String id) {
         this.id = id;
      }

      /**
       * Triggered when more assembly gets ready.
       */
      @Override
      public void onReady() throws Exception {
         try {
            onReady0();
         }
         catch(Exception ex) {
            // ignore if the runtime viewsheet has been disposed
            if(rvs != null && rvs.getViewsheet() != null) {
               throw ex;
            }
            else {
               LOG.debug("Runtime viewsheet disposed", ex);
            }
         }
      }

      private void onReady0() throws Exception {
         if(!inited) {
            Viewsheet sheet = rvs.getViewsheet();

            if(grid && sheet != null) {
               sheet.setLastSize(sheet.getPixelSize());
               InitGridCommand command = new InitGridCommand();
               command.setViewsheetId(id);
               command.setEntry(rvs.getEntry());
               command.setIniting(false);
               command.setEditable(rvs.isEditable());
               command.setLockOwner(rvs.getLockOwner());
               command.setViewSize(new Dimension(width, height));
               command.setHasSharedFilters(!sheet.getViewsheetInfo().getFilterIDs().isEmpty());
               dispatcher.sendCommand(command);
            }

            inited = true;
         }

         List<AssemblyEntry> ready = clist.getReadyList();
         List<AssemblyEntry> processed = clist.getProcessedList();
         List<AssemblyEntry> pending = clist.getPendingList();

         while(!ready.isEmpty()) {
            AssemblyEntry entry = ready.remove(0);
            process(entry);

            if(!processed.contains(entry)) {
               processed.add(entry);
            }

            pending.remove(entry);
         }

         while(!pending.isEmpty()) {
            AssemblyEntry entry = pending.remove(0);
            String vname = entry.getAbsoluteName();
            Viewsheet vs = rvs.getViewsheet();
            VSAssembly assembly = (VSAssembly) vs.getAssembly(vname);
            // @by: ChrisSpagnoli bug1412261632374 #2 2014-10-10
            // It is possible for client to send VSLayoutEvent with an assembly
            // which has since been deleted.  So, check for null before proceeding.
            if(assembly != null) {
               addDeleteVSObject(rvs, assembly, dispatcher);
            }
         }
      }

      /**
       * Process an assembly.
       * @param entry the specified assembly.
       */
      private void process(AssemblyEntry entry) throws Exception {
         if(rvs == null || rvs.isDisposed()) {
            return;
         }

         Viewsheet vs = rvs.getViewsheet();
         ViewsheetSandbox box = rvs.getViewsheetSandbox();
         String vname = entry.getAbsoluteName();

         box.lockRead();

         try {
            VSAssembly assembly = (VSAssembly) vs.getAssembly(vname);

            if(assembly == null) {
               return;
            }

            boolean canApplySelectFirst = false;

            if(assembly.getVSAssemblyInfo() instanceof SelectionVSAssemblyInfo) {
               if(!((SelectionVSAssemblyInfo) assembly.getVSAssemblyInfo()).isSelectFirstItem()) {
                  canApplySelectFirst = true;
               }
            }

            box.executeView(entry.getAbsoluteName(), false);

            // execute view will execute the selection script,
            // process selected states change after set select the first item.
            if(shouldApplyTheSelection(canApplySelectFirst, assembly)) {
               ChangedAssemblyList list = createList(true, dispatcher, rvs, uri);
               box.processChange(assembly.getAbsoluteName(), VSAssembly.OUTPUT_DATA_CHANGED, list);
               execute(rvs, assembly.getName(), uri, list, dispatcher, false);
            }

            // @by billh, performance optimization, make sure that
            // AddVSObjectCommand and RefreshVSObjectCommand are bundled
            // together, so that RefreshVSObjectCommand could be removed
            // when compacting this AssetCommand to reduce traffic load
            refreshData(rvs, dispatcher, entry, uri);
            addDeleteVSObject(rvs, assembly, dispatcher);
            loadTableLens(rvs, vname, uri, dispatcher);
            updateExternalUrl(rvs, dispatcher, entry, uri);
         }
         finally {
            box.unlockRead();
         }
      }

      private ChangedAssemblyList clist;
      private CommandDispatcher dispatcher;
      private RuntimeViewsheet rvs;
      private boolean grid;
      private boolean inited;
      private String id;
      private String uri;
      private int width = 0;
      private int height = 0;
   }
}<|MERGE_RESOLUTION|>--- conflicted
+++ resolved
@@ -75,22 +75,15 @@
    @Autowired
    public CoreLifecycleService(
       VSObjectModelFactoryService objectModelService, ViewsheetService viewsheetService,
-<<<<<<< HEAD
-      VSLayoutService vsLayoutService, ParameterService parameterService, CoreLifecycleControllerServiceProxy serviceProxy)
-=======
-      VSLayoutService vsLayoutService, ParameterService parameterService,
+      VSLayoutService vsLayoutService, ParameterService parameterService, , CoreLifecycleControllerServiceProxy serviceProxy,
       VSCompositionService vsCompositionService)
->>>>>>> 0213d05d
    {
       this.objectModelService = objectModelService;
       this.viewsheetService = viewsheetService;
       this.vsLayoutService = vsLayoutService;
       this.parameterService = parameterService;
-<<<<<<< HEAD
       this.serviceProxy = serviceProxy;
-=======
       this.vsCompositionService = vsCompositionService;
->>>>>>> 0213d05d
    }
 
    public CoreLifecycleControllerService.ProcessSheetResult openViewsheet(ViewsheetService engine,
@@ -2755,11 +2748,8 @@
    private final ViewsheetService viewsheetService;
    private final VSLayoutService vsLayoutService;
    private final ParameterService parameterService;
-<<<<<<< HEAD
+   private final VSCompositionService vsCompositionService;
    private final CoreLifecycleControllerServiceProxy serviceProxy;
-=======
-   private final VSCompositionService vsCompositionService;
->>>>>>> 0213d05d
    private static final Logger LOG = LoggerFactory.getLogger(CoreLifecycleService.class);
 
    /**

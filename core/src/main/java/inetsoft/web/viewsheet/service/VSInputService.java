--- conflicted
+++ resolved
@@ -3040,9 +3040,6 @@
       return false;
    }
 
-<<<<<<< HEAD
-   private Map<String, VSAssemblyInfo> getOldCrosstabInfo(String vsId, Principal principal) throws Exception {
-=======
    private void addEmbeddedHyperlinkAssemblies(Viewsheet vs, ChangedAssemblyList clist) {
       for(Assembly a : vs.getAssemblies()) {
          if(a instanceof OutputVSAssembly && !clist.contains(a.getAssemblyEntry())) {
@@ -3060,8 +3057,7 @@
       }
    }
 
-   private Map<String, VSAssemblyInfo> getOldCrosstabInfo(Principal principal) throws Exception {
->>>>>>> 39b44d90
+   private Map<String, VSAssemblyInfo> getOldCrosstabInfo(String vsId, Principal principal) throws Exception {
       // @by ankitmathur, Fix Bug #4211, Need to maintain the old instances of
       // all VSCrosstabInfo's which can be used to sync the new/updated
       // TableDataPaths after the assembly is updated.

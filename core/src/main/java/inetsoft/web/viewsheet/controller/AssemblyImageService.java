--- conflicted
+++ resolved
@@ -647,12 +647,7 @@
                   if(pair == null || !pair.isCompleted() || pair.isCancelled() ||
                      !pair.isPlotted())
                   {
-<<<<<<< HEAD
-                     return null;
-=======
-                     response.setIntHeader("Retry-After", 1);
-                     return;
->>>>>>> cd945cde
+                     return new ImageRenderResult(1);
                   }
 
                   if(svg) {
@@ -1198,6 +1193,11 @@
                                         HttpServletRequest request, HttpServletResponse response) throws Exception
    {
       if(result != null) {
+         if(result.getRetryAfter() > 0) {
+            response.setIntHeader("Retry-After", result.getRetryAfter());
+            return;
+         }
+
          boolean isPNG = result.isPng();
          BinaryTransfer imageData = result.getImageData();
 
@@ -1243,12 +1243,22 @@
       private final BinaryTransfer imageData;
       private final int width;
       private final int height;
+      private final int retryAfter;
 
       public ImageRenderResult(boolean isPng, BinaryTransfer imageData, int width, int height) {
          this.isPng = isPng;
          this.imageData = imageData;
          this.width = width;
          this.height = height;
+         this.retryAfter = 0;
+      }
+
+      public ImageRenderResult(int retryAfter) {
+         this.retryAfter = retryAfter;
+         this.isPng = false;
+         this.imageData = null;
+         this.width = 0;
+         this.height = 0;
       }
 
       public boolean isPng() {
@@ -1265,6 +1275,10 @@
 
       public int getHeight() {
          return height;
+      }
+
+      public int getRetryAfter() {
+         return retryAfter;
       }
    }
 

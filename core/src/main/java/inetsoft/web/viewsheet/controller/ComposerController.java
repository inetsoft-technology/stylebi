/*
 * This file is part of StyleBI.
 * Copyright (C) 2024  InetSoft Technology
 *
 * This program is free software: you can redistribute it and/or modify
 * it under the terms of the GNU Affero General Public License as published by
 * the Free Software Foundation, either version 3 of the License, or
 * (at your option) any later version.
 *
 * This program is distributed in the hope that it will be useful,
 * but WITHOUT ANY WARRANTY; without even the implied warranty of
 * MERCHANTABILITY or FITNESS FOR A PARTICULAR PURPOSE.  See the
 * GNU Affero General Public License for more details.
 *
 * You should have received a copy of the GNU Affero General Public License
 * along with this program.  If not, see <https://www.gnu.org/licenses/>.
 */

package inetsoft.web.viewsheet.controller;

import inetsoft.sree.security.*;
import inetsoft.util.Catalog;
import inetsoft.web.composer.command.OpenComposerAssetCommand;
import inetsoft.web.composer.vs.command.OpenComposerCommand;
import inetsoft.web.composer.vs.event.CreateQueryEventCommand;
import inetsoft.web.composer.vs.event.EditViewsheetEvent;
import inetsoft.web.portal.data.EditWorksheetEvent;
import inetsoft.web.viewsheet.command.MessageCommand;
import inetsoft.web.viewsheet.service.CommandDispatcher;
import inetsoft.web.viewsheet.service.ComposerClientService;
import org.springframework.beans.factory.annotation.Autowired;
import org.springframework.messaging.handler.annotation.MessageMapping;
import org.springframework.messaging.handler.annotation.Payload;
import org.springframework.messaging.simp.*;
import org.springframework.messaging.simp.stomp.StompHeaderAccessor;
import org.springframework.stereotype.Controller;

import java.security.Principal;

import static inetsoft.web.viewsheet.service.ComposerClientService.COMMANDS_TOPIC;

@Controller
public class ComposerController {
   @Autowired
   public ComposerController(SimpMessagingTemplate simpMessagingTemplate,
                             ComposerClientService composerClientService,
                             SecurityProvider securityProvider)
   {
      this.simpMessagingTemplate = simpMessagingTemplate;
      this.composerClientService = composerClientService;
      this.securityProvider = securityProvider;
   }

   @MessageMapping("/composer/editViewsheet")
   public void editViewsheet(@Payload EditViewsheetEvent event, Principal principal,
                             SimpMessageHeaderAccessor headerAccessor,
                             CommandDispatcher commandDispatcher)
   {
      String httpSessionId =
         headerAccessor.getSessionAttributes().get("HTTP.SESSION.ID").toString();
      String simpSessionId = composerClientService.getFirstSimpSessionId(httpSessionId);

      if(simpSessionId == null) {
         OpenComposerCommand openComposerCommand = OpenComposerCommand.builder()
            .vsId(event.getVsId())
            .build();
         commandDispatcher.sendCommand(openComposerCommand);
         return;
      }

      MessageCommand command = new MessageCommand();
      command.setMessage(Catalog.getCatalog().getString("composer.openDashboardRepeatedly"));
      commandDispatcher.sendCommand(command);
      SimpMessageHeaderAccessor msgHeaderAccessor = SimpMessageHeaderAccessor
         .create(SimpMessageType.MESSAGE);
      msgHeaderAccessor.setSessionId(simpSessionId);
      msgHeaderAccessor.setLeaveMutable(true);
      OpenComposerAssetCommand composerAssetCommand = OpenComposerAssetCommand.builder()
         .assetId(event.getVsId())
         .viewsheet(true)
         .build();
      simpMessagingTemplate
         .convertAndSendToUser(simpSessionId, COMMANDS_TOPIC, composerAssetCommand,
                               msgHeaderAccessor.getMessageHeaders());
   }

   @MessageMapping("/composer/editWorksheet")
   public void editWorksheet(@Payload EditWorksheetEvent event, Principal principal,
                             SimpMessageHeaderAccessor headerAccessor,
                             CommandDispatcher commandDispatcher)
   {
      String httpSessionId =
         headerAccessor.getSessionAttributes().get("HTTP.SESSION.ID").toString();
<<<<<<< HEAD
      String simpSessionId = composerClientService.getFirstSimpSessionId(httpSessionId);
=======
      String simpSessionId = ComposerClientService.getFirstSimpSessionId(httpSessionId);
      boolean canWorksheet = securityProvider.checkPermission(
         principal, ResourceType.WORKSHEET, "*", ResourceAction.ACCESS);
>>>>>>> 8ceb2dba

      if(canWorksheet && simpSessionId == null) {
         OpenComposerCommand openComposerCommand = OpenComposerCommand.builder()
            .vsId(event.getWsId())
            .build();
         commandDispatcher.sendCommand(openComposerCommand);
         return;
      }

      MessageCommand command = new MessageCommand();
      command.setMessage(Catalog.getCatalog().getString(canWorksheet?
         "composer.openWorksheetNoPermission" : "composer.openWorksheetRepeatedly"));
      commandDispatcher.sendCommand(command);
      SimpMessageHeaderAccessor msgHeaderAccessor = SimpMessageHeaderAccessor
         .create(SimpMessageType.MESSAGE);
      msgHeaderAccessor.setSessionId(simpSessionId);
      msgHeaderAccessor.setLeaveMutable(true);
      OpenComposerAssetCommand composerAssetCommand = OpenComposerAssetCommand.builder()
         .assetId(event.getWsId())
         .viewsheet(false)
         .build();
      simpMessagingTemplate
         .convertAndSendToUser(simpSessionId, COMMANDS_TOPIC, composerAssetCommand,
                               msgHeaderAccessor.getMessageHeaders());
   }

   @MessageMapping("/composer/ws/query/create")
   public void createQuery(@Payload CreateQueryEventCommand event, Principal principal,
                           SimpMessageHeaderAccessor headerAccessor,
                           CommandDispatcher commandDispatcher)
   {
      String httpSessionId =
         headerAccessor.getSessionAttributes().get("HTTP.SESSION.ID").toString();
      String simpSessionId = composerClientService.getFirstSimpSessionId(httpSessionId);

      if(simpSessionId == null) {
         commandDispatcher.sendCommand(event);
         return;
      }

      MessageCommand command = new MessageCommand();
      command.setMessage(Catalog.getCatalog().getString("composer.createQueryRepeatedly"));
      commandDispatcher.sendCommand(command);

      SimpMessageHeaderAccessor msgHeaderAccessor = SimpMessageHeaderAccessor
         .create(SimpMessageType.MESSAGE);
      msgHeaderAccessor.setSessionId(simpSessionId);
      msgHeaderAccessor.setLeaveMutable(true);
      OpenComposerAssetCommand composerAssetCommand = OpenComposerAssetCommand.builder()
         .baseDataSource(event.getBaseDataSource())
         .baseDataSourceType(event.getBaseDataSourceType())
         .viewsheet(false)
         .wsWizard(true)
         .build();
      simpMessagingTemplate
         .convertAndSendToUser(simpSessionId, COMMANDS_TOPIC, composerAssetCommand,
                               msgHeaderAccessor.getMessageHeaders());
   }

   @MessageMapping(COMMANDS_TOPIC + "/leave")
   public void unsubscribe(StompHeaderAccessor stompHeaderAccessor) {
      composerClientService.removeFromSessionList(stompHeaderAccessor);
   }

   private final SimpMessagingTemplate simpMessagingTemplate;
   private final ComposerClientService composerClientService;
   private final SecurityProvider securityProvider;
}<|MERGE_RESOLUTION|>--- conflicted
+++ resolved
@@ -91,13 +91,9 @@
    {
       String httpSessionId =
          headerAccessor.getSessionAttributes().get("HTTP.SESSION.ID").toString();
-<<<<<<< HEAD
       String simpSessionId = composerClientService.getFirstSimpSessionId(httpSessionId);
-=======
-      String simpSessionId = ComposerClientService.getFirstSimpSessionId(httpSessionId);
       boolean canWorksheet = securityProvider.checkPermission(
          principal, ResourceType.WORKSHEET, "*", ResourceAction.ACCESS);
->>>>>>> 8ceb2dba
 
       if(canWorksheet && simpSessionId == null) {
          OpenComposerCommand openComposerCommand = OpenComposerCommand.builder()

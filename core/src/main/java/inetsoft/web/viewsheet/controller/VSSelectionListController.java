--- conflicted
+++ resolved
@@ -19,7 +19,8 @@
 
 import inetsoft.web.factory.DecodePathVariable;
 import inetsoft.web.viewsheet.*;
-import inetsoft.web.viewsheet.event.*;
+import inetsoft.web.viewsheet.event.ApplySelectionListEvent;
+import inetsoft.web.viewsheet.event.SortSelectionListEvent;
 import inetsoft.web.viewsheet.model.RuntimeViewsheetRef;
 import inetsoft.web.viewsheet.service.*;
 import org.springframework.beans.factory.annotation.Autowired;
@@ -139,12 +140,8 @@
                                            @LinkUri String linkUri)
       throws Exception
    {
-<<<<<<< HEAD
       vsSelectionServiceProxy.toggleSelectionStyle(runtimeViewsheetRef.getRuntimeId(), assemblyName,
                                               principal, dispatcher, linkUri);
-=======
-      final Context context = createContext(principal, dispatcher, linkUri);
-      vsSelectionService.toggleSelectionStyle(assemblyName, context);
    }
 
    @MessageMapping("/selectionTree/updateVisible/{name}")
@@ -154,28 +151,10 @@
                                    @LinkUri String linkUri)
       throws Exception
    {
-      final Context context = createContext(principal, dispatcher, linkUri);
-      vsSelectionService.updateVisibleValues(assemblyName, event, context);
+      vsSelectionServiceProxy.updateVisibleValues(
+         runtimeViewsheetRef.getRuntimeId(), assemblyName, event, principal, dispatcher, linkUri);
    }
 
-   private Context createContext(Principal principal,
-                                 CommandDispatcher dispatcher,
-                                 String linkUri)
-      throws Exception
-   {
-      return vsSelectionService.createContext(runtimeViewsheetRef.getRuntimeId(),
-         principal, dispatcher, linkUri);
-   }
-
-   private Context createContext(String runtimeId, Principal principal,
-                                 String linkUri)
-      throws Exception
-   {
-      return CommandDispatcher.withDummyDispatcher(principal, dispatcher ->
-         vsSelectionService.createContext(runtimeId, principal, dispatcher, linkUri));
->>>>>>> 9d970af4
-   }
-
-   private final RuntimeViewsheetRef runtimeViewsheetRef;
+      private final RuntimeViewsheetRef runtimeViewsheetRef;
    private final VSSelectionServiceProxy vsSelectionServiceProxy;
 }
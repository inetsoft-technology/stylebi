/*
 * This file is part of StyleBI.
 * Copyright (C) 2024  InetSoft Technology
 *
 * This program is free software: you can redistribute it and/or modify
 * it under the terms of the GNU Affero General Public License as published by
 * the Free Software Foundation, either version 3 of the License, or
 * (at your option) any later version.
 *
 * This program is distributed in the hope that it will be useful,
 * but WITHOUT ANY WARRANTY; without even the implied warranty of
 * MERCHANTABILITY or FITNESS FOR A PARTICULAR PURPOSE.  See the
 * GNU Affero General Public License for more details.
 *
 * You should have received a copy of the GNU Affero General Public License
 * along with this program.  If not, see <https://www.gnu.org/licenses/>.
 */
package inetsoft.web.viewsheet.controller;

import inetsoft.web.viewsheet.LoadingMask;
import inetsoft.web.viewsheet.event.RefreshVSAssemblyEvent;
import inetsoft.web.viewsheet.event.VSRefreshEvent;
import inetsoft.web.viewsheet.model.RuntimeViewsheetRef;
import inetsoft.web.viewsheet.service.*;
import org.slf4j.Logger;
import org.slf4j.LoggerFactory;
import org.springframework.beans.factory.annotation.Autowired;
import org.springframework.messaging.handler.annotation.MessageMapping;
import org.springframework.messaging.handler.annotation.Payload;
import org.springframework.stereotype.Controller;
import java.security.Principal;

@Controller
public class VSRefreshController {
   /**
    * Creates a new instance of <tt>VSRefreshController</tt>.
    *
    * @param runtimeViewsheetRef reference to the runtime vs associated with the websocket
    */
   @Autowired
   public VSRefreshController(RuntimeViewsheetRef runtimeViewsheetRef,
                              VSRefreshServiceProxy vsRefreshServiceProxy)
   {
      this.runtimeViewsheetRef = runtimeViewsheetRef;
      this.vsRefreshServiceProxy = vsRefreshServiceProxy;
   }

   /**
    * Refresh a viewsheet
    */
   @LoadingMask
   @MessageMapping("/vs/refresh")
   public void refreshViewsheet(@Payload VSRefreshEvent event, Principal principal,
                                CommandDispatcher commandDispatcher,
                                @LinkUri String linkUri) throws Exception
   {
      vsRefreshServiceProxy.refreshViewsheet(this.runtimeViewsheetRef.getRuntimeId(),
                                             event, principal, commandDispatcher, linkUri);

   }

   @MessageMapping("/vs/refresh/assembly")
   public void refreshVsAssembly(RefreshVSAssemblyEvent event, CommandDispatcher dispatcher,
                                 @LinkUri String linkUri, Principal principal)
      throws Exception
   {
<<<<<<< HEAD
      vsRefreshServiceProxy.refreshVsAssembly(event.getVsRuntimeId(), event, dispatcher, linkUri, principal);
   }

   private final RuntimeViewsheetRef runtimeViewsheetRef;
   private VSRefreshServiceProxy vsRefreshServiceProxy;
=======
      String runtimeId = event.getVsRuntimeId();
      RuntimeViewsheet rvs = viewsheetService.getViewsheet(runtimeId, principal);

      if(rvs == null) {
         return;
      }

      Viewsheet vs = rvs.getViewsheet();
      VSAssembly assembly = vs.getAssembly(event.getAssemblyName());

      // reset the assembly and dependencies.
      if(assembly != null) {
         refreshAssemblyAndDependencies(rvs, assembly, linkUri, dispatcher);
      }

      updateUndoState(rvs, dispatcher);
   }

   @MessageMapping("/vs/refresh/assembly/view")
   public void refreshVsAssemblyView(RefreshVSAssemblyEvent event,
                                     CommandDispatcher dispatcher,
                                     @LinkUri String linkUri,
                                     Principal principal)
      throws Exception
   {
      String runtimeId = event.getVsRuntimeId();
      RuntimeViewsheet rvs = viewsheetService.getViewsheet(runtimeId, principal);

      if(rvs == null) {
         return;
      }

      Viewsheet vs = rvs.getViewsheet();
      VSAssembly assembly = vs.getAssembly(event.getAssemblyName());

      if(assembly != null) {
         try {
            coreLifecycleService.refreshVSAssembly(rvs, assembly, dispatcher);

            if(assembly instanceof TableDataVSAssembly) {
               int rows = Math.max(assembly.getPixelSize().height / 16, 100);
               BaseTableController.loadTableData(
                  rvs, assembly.getAbsoluteName(), 0, 0, rows, linkUri, dispatcher);
            }
         }
         catch(ExpiredSheetException e) {
            LOG.warn("Viewsheet [{}] is expired.", runtimeId);
         }
      }
   }

   /**
    * Refresh the assembly and reset dependencies.
    * @param rvs runtime viewsheet.
    * @param assembly vs assembly.
    * @param linkUri
    * @param dispatcher
    * @throws Exception
    */
   private void refreshAssemblyAndDependencies(RuntimeViewsheet rvs, VSAssembly assembly,
                                               String linkUri, CommandDispatcher dispatcher)
      throws Exception
   {
      Viewsheet vs = rvs.getViewsheet();
      AssemblyEntry assemblyEntry = assembly.getAssemblyEntry();
      final Worksheet ws = vs.getBaseWorksheet();
      final AssemblyRef[] refs = vs.getDependings(assemblyEntry);
      final List<Assembly> rlist = new ArrayList<>();
      ChangedAssemblyList clist = new ChangedAssemblyList();

      for(int i = 0; i < refs.length; i++) {
         AssemblyEntry entry = refs[i].getEntry();
         Assembly tassembly = null;

         if(entry.isWSAssembly()) {
            tassembly = ws != null ? ws.getAssembly(entry) : null;

            if(tassembly instanceof TableAssembly &&
               !(assembly instanceof EmbeddedTableVSAssembly))
            {
               ((TableAssembly) tassembly).setPreRuntimeConditionList(null);
               ((TableAssembly) tassembly).setPostRuntimeConditionList(null);
               AssemblyRef[] refs2 = vs.getDependeds(entry);

               for(int j = 0; refs2 != null && j < refs2.length; j++) {
                  Assembly assembly2 = vs.getAssembly(refs2[j].getEntry());

                  if(assembly2 instanceof SelectionVSAssembly) {
                     rlist.add(assembly2);
                  }
               }
            }
         }
         else if(!assembly.getAbsoluteName().equals(entry.getName())) {
            tassembly = vs.getAssembly(entry);
         }

         if(tassembly != null) {
            rlist.add(tassembly);
         }
      }

      if(!rlist.contains(assembly)) {
         rlist.add(assembly);
      }

      Assembly[] rarr = new Assembly[rlist.size()];
      rlist.toArray(rarr);
      rvs.getViewsheetSandbox().reset(null, rarr, clist, false, false,
         null);
      coreLifecycleService.execute(rvs, assembly.getAbsoluteName(), linkUri, clist, dispatcher,
                                   false);

      // refresh new table data.
      if(assembly instanceof TableDataVSAssembly) {
         try {
            dispatcher.sendCommand(assembly.getAbsoluteName(), new AssemblyLoadingCommand());

            BaseTableController.loadTableData(
               rvs, assembly.getAbsoluteName(), 0, 0, 100, linkUri, dispatcher);
         }
         finally {
            dispatcher.sendCommand(assembly.getAbsoluteName(), new ClearAssemblyLoadingCommand());
         }
      }
   }

   /**
    * Update the undo state.
    * @param rvs
    * @param dispatcher
    */
   private void updateUndoState(RuntimeViewsheet rvs, CommandDispatcher dispatcher) {
      UpdateUndoStateCommand pointCommand = new UpdateUndoStateCommand();
      pointCommand.setPoints(rvs.size());
      pointCommand.setCurrent(rvs.getCurrent());
      pointCommand.setSavePoint(rvs.getSavePoint());
      dispatcher.sendCommand(pointCommand);
   }

   private final RuntimeViewsheetRef runtimeViewsheetRef;
   private final CoreLifecycleService coreLifecycleService;
   private final ViewsheetService viewsheetService;
   private final VSObjectTreeService vsObjectTreeService;
   private final VSBookmarkService vsBookmarkService;
   private final VSChartDataHandler chartDataHandler;
   private final ParameterService parameterService;
   private final ConcurrentMap<String, Boolean> pending = new ConcurrentHashMap<>();

   private static final Logger LOG = LoggerFactory.getLogger(VSRefreshController.class);
>>>>>>> 8ceb2dba
}<|MERGE_RESOLUTION|>--- conflicted
+++ resolved
@@ -17,13 +17,14 @@
  */
 package inetsoft.web.viewsheet.controller;
 
+import inetsoft.report.composition.ExpiredSheetException;
+import inetsoft.report.composition.RuntimeViewsheet;
+import inetsoft.uql.viewsheet.*;
 import inetsoft.web.viewsheet.LoadingMask;
 import inetsoft.web.viewsheet.event.RefreshVSAssemblyEvent;
 import inetsoft.web.viewsheet.event.VSRefreshEvent;
 import inetsoft.web.viewsheet.model.RuntimeViewsheetRef;
 import inetsoft.web.viewsheet.service.*;
-import org.slf4j.Logger;
-import org.slf4j.LoggerFactory;
 import org.springframework.beans.factory.annotation.Autowired;
 import org.springframework.messaging.handler.annotation.MessageMapping;
 import org.springframework.messaging.handler.annotation.Payload;
@@ -64,29 +65,7 @@
                                  @LinkUri String linkUri, Principal principal)
       throws Exception
    {
-<<<<<<< HEAD
       vsRefreshServiceProxy.refreshVsAssembly(event.getVsRuntimeId(), event, dispatcher, linkUri, principal);
-   }
-
-   private final RuntimeViewsheetRef runtimeViewsheetRef;
-   private VSRefreshServiceProxy vsRefreshServiceProxy;
-=======
-      String runtimeId = event.getVsRuntimeId();
-      RuntimeViewsheet rvs = viewsheetService.getViewsheet(runtimeId, principal);
-
-      if(rvs == null) {
-         return;
-      }
-
-      Viewsheet vs = rvs.getViewsheet();
-      VSAssembly assembly = vs.getAssembly(event.getAssemblyName());
-
-      // reset the assembly and dependencies.
-      if(assembly != null) {
-         refreshAssemblyAndDependencies(rvs, assembly, linkUri, dispatcher);
-      }
-
-      updateUndoState(rvs, dispatcher);
    }
 
    @MessageMapping("/vs/refresh/assembly/view")
@@ -97,129 +76,10 @@
       throws Exception
    {
       String runtimeId = event.getVsRuntimeId();
-      RuntimeViewsheet rvs = viewsheetService.getViewsheet(runtimeId, principal);
-
-      if(rvs == null) {
-         return;
-      }
-
-      Viewsheet vs = rvs.getViewsheet();
-      VSAssembly assembly = vs.getAssembly(event.getAssemblyName());
-
-      if(assembly != null) {
-         try {
-            coreLifecycleService.refreshVSAssembly(rvs, assembly, dispatcher);
-
-            if(assembly instanceof TableDataVSAssembly) {
-               int rows = Math.max(assembly.getPixelSize().height / 16, 100);
-               BaseTableController.loadTableData(
-                  rvs, assembly.getAbsoluteName(), 0, 0, rows, linkUri, dispatcher);
-            }
-         }
-         catch(ExpiredSheetException e) {
-            LOG.warn("Viewsheet [{}] is expired.", runtimeId);
-         }
-      }
-   }
-
-   /**
-    * Refresh the assembly and reset dependencies.
-    * @param rvs runtime viewsheet.
-    * @param assembly vs assembly.
-    * @param linkUri
-    * @param dispatcher
-    * @throws Exception
-    */
-   private void refreshAssemblyAndDependencies(RuntimeViewsheet rvs, VSAssembly assembly,
-                                               String linkUri, CommandDispatcher dispatcher)
-      throws Exception
-   {
-      Viewsheet vs = rvs.getViewsheet();
-      AssemblyEntry assemblyEntry = assembly.getAssemblyEntry();
-      final Worksheet ws = vs.getBaseWorksheet();
-      final AssemblyRef[] refs = vs.getDependings(assemblyEntry);
-      final List<Assembly> rlist = new ArrayList<>();
-      ChangedAssemblyList clist = new ChangedAssemblyList();
-
-      for(int i = 0; i < refs.length; i++) {
-         AssemblyEntry entry = refs[i].getEntry();
-         Assembly tassembly = null;
-
-         if(entry.isWSAssembly()) {
-            tassembly = ws != null ? ws.getAssembly(entry) : null;
-
-            if(tassembly instanceof TableAssembly &&
-               !(assembly instanceof EmbeddedTableVSAssembly))
-            {
-               ((TableAssembly) tassembly).setPreRuntimeConditionList(null);
-               ((TableAssembly) tassembly).setPostRuntimeConditionList(null);
-               AssemblyRef[] refs2 = vs.getDependeds(entry);
-
-               for(int j = 0; refs2 != null && j < refs2.length; j++) {
-                  Assembly assembly2 = vs.getAssembly(refs2[j].getEntry());
-
-                  if(assembly2 instanceof SelectionVSAssembly) {
-                     rlist.add(assembly2);
-                  }
-               }
-            }
-         }
-         else if(!assembly.getAbsoluteName().equals(entry.getName())) {
-            tassembly = vs.getAssembly(entry);
-         }
-
-         if(tassembly != null) {
-            rlist.add(tassembly);
-         }
-      }
-
-      if(!rlist.contains(assembly)) {
-         rlist.add(assembly);
-      }
-
-      Assembly[] rarr = new Assembly[rlist.size()];
-      rlist.toArray(rarr);
-      rvs.getViewsheetSandbox().reset(null, rarr, clist, false, false,
-         null);
-      coreLifecycleService.execute(rvs, assembly.getAbsoluteName(), linkUri, clist, dispatcher,
-                                   false);
-
-      // refresh new table data.
-      if(assembly instanceof TableDataVSAssembly) {
-         try {
-            dispatcher.sendCommand(assembly.getAbsoluteName(), new AssemblyLoadingCommand());
-
-            BaseTableController.loadTableData(
-               rvs, assembly.getAbsoluteName(), 0, 0, 100, linkUri, dispatcher);
-         }
-         finally {
-            dispatcher.sendCommand(assembly.getAbsoluteName(), new ClearAssemblyLoadingCommand());
-         }
-      }
-   }
-
-   /**
-    * Update the undo state.
-    * @param rvs
-    * @param dispatcher
-    */
-   private void updateUndoState(RuntimeViewsheet rvs, CommandDispatcher dispatcher) {
-      UpdateUndoStateCommand pointCommand = new UpdateUndoStateCommand();
-      pointCommand.setPoints(rvs.size());
-      pointCommand.setCurrent(rvs.getCurrent());
-      pointCommand.setSavePoint(rvs.getSavePoint());
-      dispatcher.sendCommand(pointCommand);
+      vsRefreshServiceProxy.refreshVsAssemblyView(
+         runtimeId, event.getAssemblyName(), dispatcher, linkUri, principal);
    }
 
    private final RuntimeViewsheetRef runtimeViewsheetRef;
-   private final CoreLifecycleService coreLifecycleService;
-   private final ViewsheetService viewsheetService;
-   private final VSObjectTreeService vsObjectTreeService;
-   private final VSBookmarkService vsBookmarkService;
-   private final VSChartDataHandler chartDataHandler;
-   private final ParameterService parameterService;
-   private final ConcurrentMap<String, Boolean> pending = new ConcurrentHashMap<>();
-
-   private static final Logger LOG = LoggerFactory.getLogger(VSRefreshController.class);
->>>>>>> 8ceb2dba
+   private VSRefreshServiceProxy vsRefreshServiceProxy;
 }
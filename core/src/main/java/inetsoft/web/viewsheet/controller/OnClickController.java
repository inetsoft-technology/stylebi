--- conflicted
+++ resolved
@@ -17,30 +17,9 @@
  */
 package inetsoft.web.viewsheet.controller;
 
-<<<<<<< HEAD
 import inetsoft.web.binding.event.VSOnClickEvent;
 import inetsoft.web.viewsheet.LoadingMask;
 import inetsoft.web.viewsheet.Undoable;
-=======
-import inetsoft.analytic.composition.ViewsheetService;
-import inetsoft.report.composition.*;
-import inetsoft.report.composition.execution.ViewsheetSandbox;
-import inetsoft.report.internal.license.LicenseManager;
-import inetsoft.report.script.viewsheet.VSPropertyDescriptor;
-import inetsoft.report.script.viewsheet.ViewsheetScope;
-import inetsoft.uql.asset.*;
-import inetsoft.uql.asset.internal.ScriptIterator;
-import inetsoft.uql.asset.internal.WSExecution;
-import inetsoft.uql.viewsheet.*;
-import inetsoft.uql.viewsheet.internal.*;
-import inetsoft.util.Tool;
-import inetsoft.util.UserMessage;
-import inetsoft.web.binding.event.VSOnClickEvent;
-import inetsoft.web.viewsheet.LoadingMask;
-import inetsoft.web.viewsheet.Undoable;
-import inetsoft.web.viewsheet.command.*;
-import inetsoft.web.viewsheet.event.InputValue;
->>>>>>> 4d323057
 import inetsoft.web.viewsheet.event.VSSubmitEvent;
 import inetsoft.web.viewsheet.model.RuntimeViewsheetRef;
 import inetsoft.web.viewsheet.service.*;
@@ -48,11 +27,6 @@
 import org.springframework.messaging.handler.annotation.*;
 import org.springframework.stereotype.Controller;
 import java.security.Principal;
-<<<<<<< HEAD
-=======
-import java.util.*;
-import java.util.concurrent.atomic.AtomicBoolean;
->>>>>>> 4d323057
 
 @Controller
 public class OnClickController {
@@ -91,330 +65,8 @@
                        @LinkUri String linkUri, Principal principal,
                        CommandDispatcher dispatcher) throws Exception
    {
-<<<<<<< HEAD
       inputServiceProxy.onClick(runtimeViewsheetRef.getRuntimeId(), name, x, y, submitEvent,
                                 linkUri, principal, dispatcher);
-=======
-      if(submitEvent != null && submitEvent.values() != null) {
-         final InputValue[] inputValues = submitEvent.values();
-
-         if(inputValues != null) {
-            final String[] assemblyNames = Arrays.stream(inputValues)
-               .map(InputValue::assemblyName)
-               .toArray(String[]::new);
-            final Object[] selectedObjects = Arrays.stream(inputValues)
-               .map(InputValue::value)
-               .toArray();
-            this.inputService.multiApplySelection(assemblyNames, selectedObjects, principal, dispatcher, linkUri);
-         }
-      }
-
-      onClick(name, x, y, linkUri, false, null, principal, dispatcher);
-   }
-
-   public void onClick(String name, String x, String y, String linkUri,
-                       boolean isConfirm, List<UserMessage> usrmsg, Principal principal,
-                       CommandDispatcher dispatcher) throws Exception
-   {
-      RuntimeViewsheet rvs = viewsheetService.getViewsheet(runtimeViewsheetRef.getRuntimeId(),
-                                                           principal);
-
-      WSExecution.setAssetQuerySandbox(rvs.getViewsheetSandbox().getAssetQuerySandbox());
-      Viewsheet vs = rvs.getViewsheet();
-      VSAssembly assembly = vs != null ? vs.getAssembly(name) : null;
-      String script = getScript(assembly);
-      boolean loadingMask = shouldShowLoadingMask(assembly, script, vs);
-
-      try {
-         if(loadingMask) {
-            dispatcher.sendCommand(new ShowLoadingMaskCommand());
-         }
-
-         process0(rvs, name, x, y, linkUri, isConfirm, usrmsg, principal, dispatcher);
-      }
-      finally {
-         WSExecution.setAssetQuerySandbox(null);
-
-         if(loadingMask) {
-            dispatcher.sendCommand(new ClearLoadingCommand());
-         }
-      }
-   }
-
-   private void process0(RuntimeViewsheet rvs, String name, String xstr, String ystr,
-                         String linkUri, boolean isConfirm, List<UserMessage> usrmsg,
-                         Principal principal, CommandDispatcher dispatcher)
-      throws Exception
-   {
-      Viewsheet vs = rvs.getViewsheet();
-      ViewsheetSandbox box = rvs.getViewsheetSandbox();
-
-      if(vs == null || box == null) {
-         return;
-      }
-
-      VSAssembly assembly = (VSAssembly) vs.getAssembly(name);
-
-      if(assembly == null) {
-         LOG.warn("Assembly is missing, failed to process on click event: " + name);
-         return;
-      }
-
-      if(!(assembly.getInfo() instanceof ClickableOutputVSAssemblyInfo ||
-         assembly.getInfo() instanceof  ClickableInputVSAssemblyInfo))
-      {
-         return;
-      }
-
-      if(!assembly.getVSAssemblyInfo().isScriptEnabled()) {
-         return;
-      }
-
-      ViewsheetSandbox box0 = getVSBox(name, box);
-      ViewsheetScope scope = box0.getScope();
-      String script = getScript(assembly);
-
-      if(xstr != null && ystr != null) {
-         scope.put("mouseX", scope, xstr);
-         scope.put("mouseY", scope, ystr);
-      }
-
-      // after onClick event, the viewsheet will be refreshed, which reset
-      // the runtime values. If the changes in onClick is applied to RValue,
-      // they will be lost immediately.
-      VSPropertyDescriptor.setUseDValue(true);
-
-      try {
-         scope.execute(script, assembly.getName());
-      }
-      finally {
-         VSPropertyDescriptor.setUseDValue(false);
-      }
-
-      UserMessage msg = Tool.getUserMessage();
-
-      if(usrmsg != null) {
-         usrmsg.add(msg);
-      }
-
-      Set<AssemblyRef> set = new HashSet<>();
-      ChangedAssemblyList clist = this.coreLifecycleService.createList(true, dispatcher,
-                                                                       rvs, linkUri);
-
-      VSUtil.getReferencedAssets(script, set,
-                                 name.contains(".") ? box0.getViewsheet() : vs, assembly);
-
-      for(AssemblyRef ref : set) {
-         switch(ref.getType()) {
-         case AssemblyRef.OUTPUT_DATA:
-            clist.getDataList().add(ref.getEntry());
-            break;
-         case AssemblyRef.INPUT_DATA:
-            clist.getDataList().add(ref.getEntry());
-            break;
-         case AssemblyRef.VIEW:
-            clist.getViewList().add(ref.getEntry());
-            break;
-         }
-      }
-
-      ArrayList<VSAssembly> inputAssemblies = new ArrayList<>();
-
-      try {
-         // fix bug1269914683174, need to refresh chart when the chart data changed
-         // by onclick script
-         for(AssemblyEntry obj : clist.getDataList()) {
-            String name0 = obj.getAbsoluteName();
-            VSAssembly assembly0 = (VSAssembly) vs.getAssembly(name0);
-
-            if(assembly0 instanceof TableVSAssembly) {
-               box.resetDataMap(name0);
-
-               // @by yanie: fix #691, refresh FormTableLens after commit
-               TableVSAssembly ta = (TableVSAssembly) assembly0;
-               TableVSAssemblyInfo tinfo = (TableVSAssemblyInfo) ta.getInfo();
-
-               if(tinfo.isForm()) {
-                  FormTableLens flens = box.getFormTableLens(name0);
-
-                  if(hasFormScript(script, name0) && flens.isChanged()) {
-                     box.addScriptChangedForm(name0);
-                  }
-
-                  box.syncFormData(name0);
-               }
-            }
-            else if(assembly0 instanceof CrosstabVSAssembly) {
-               box.resetDataMap(name0);
-            }
-            else if(assembly0 instanceof ChartVSAssembly) {
-               processChart(rvs, name0, linkUri, principal, dispatcher);
-            }
-            else if(assembly0 instanceof InputVSAssembly) {
-               inputAssemblies.add(assembly0);
-            }
-         }
-
-         for(VSAssembly inputAssembly : inputAssemblies) {
-            box.processChange(inputAssembly.getAbsoluteName(),
-               VSAssembly.OUTPUT_DATA_CHANGED, clist);
-         }
-
-         //If property "refresh viewsheet after submit" of the submit button is checked,
-         //we should update whole viewsheet after clicking the button.
-         if(assembly instanceof SubmitVSAssembly &&
-            ((SubmitVSAssemblyInfo) assembly.getInfo()).isRefresh())
-         {
-            this.coreLifecycleService.refreshViewsheet(rvs, rvs.getID(), linkUri, dispatcher,
-                                                       false, true, true, clist, true);
-         }
-         else {
-            box.processChange(name, VSAssembly.INPUT_DATA_CHANGED, clist);
-            coreLifecycleService.execute(rvs, name, linkUri, clist, dispatcher, true);
-         }
-      }
-      finally {
-         box.clearScriptChangedFormSet();
-      }
-
-      if(!isConfirm) {
-         String cmsg = Tool.getConfirmMessage();
-         Tool.clearConfirmMessage();
-
-         if(cmsg != null) {
-            try {
-               scope.execute("confirmEvent.confirmed = false", ViewsheetScope.VIEWSHEET_SCRIPTABLE);
-            }
-            catch(Exception ignore) {
-            }
-
-            MessageCommand cmd = new MessageCommand();
-            cmd.setMessage(cmsg);
-            cmd.setType(MessageCommand.Type.CONFIRM);
-            VSOnClickEvent event = new VSOnClickEvent();
-            event.setConfirmEvent(true);
-            cmd.addEvent("/events/onclick/" + name + "/" + xstr + "/" + ystr + "/" + true, event);
-            dispatcher.sendCommand(cmd);
-         }
-
-         if(msg != null) {
-            dispatcher.sendCommand(MessageCommand.fromUserMessage(msg));
-         }
-      }
-   }
-
-   private boolean hasFormScript(String script, String name) {
-      if(!LicenseManager.isComponentAvailable(LicenseManager.LicenseComponent.FORM)) {
-         return false;
-      }
-
-      List<String> formFunc = new ArrayList<>();
-      formFunc.add("setObject");
-      formFunc.add("appendRow");
-      formFunc.add("insertRow");
-      formFunc.add("deleteRow");
-
-      for(int i = 0; i < formFunc.size(); i++) {
-         StringBuffer buffer = new StringBuffer();
-         buffer.append(name);
-         buffer.append(".");
-         buffer.append(formFunc.get(i));
-
-         if(script.indexOf(buffer.toString()) != -1) {
-            return true;
-         }
-      }
-
-      return false;
-   }
-
-   /**
-    * Process chart when chart data changed.
-    */
-   private void processChart(RuntimeViewsheet rvs, String name, String linkUri,
-                             Principal principal, CommandDispatcher dispatcher)
-         throws Exception
-   {
-      Viewsheet vs = rvs.getViewsheet();
-      ViewsheetSandbox box = rvs.getViewsheetSandbox();
-
-      if(vs == null || box == null) {
-         return;
-      }
-
-      VSAssembly assembly = (VSAssembly) vs.getAssembly(name);
-      box.clearGraph(name);
-      coreLifecycleService.refreshVSAssembly(rvs, assembly, dispatcher);
-   }
-
-   /**
-    * If viewsheet is embeded, get matching sandbox.
-    */
-   private ViewsheetSandbox getVSBox(String name, ViewsheetSandbox box0) {
-      int index = name == null ? -1 : name.lastIndexOf(".");
-
-      if(index == -1) {
-         return box0;
-      }
-
-      String vsName = name.substring(0, index);
-      box0 = box0.getSandbox(vsName);
-
-      return getVSBox(name.substring(index + 1, name.length()), box0);
->>>>>>> 4d323057
-   }
-
-   private String getScript(VSAssembly assembly) {
-      if(assembly == null || !assembly.getVSAssemblyInfo().isScriptEnabled()) {
-         return null;
-      }
-
-      String script = null;
-
-      if(assembly.getInfo() instanceof ClickableOutputVSAssemblyInfo) {
-         script = ((ClickableOutputVSAssemblyInfo) assembly.getInfo()).getOnClick();
-      }
-      else if(assembly.getInfo() instanceof ClickableInputVSAssemblyInfo) {
-         script = ((ClickableInputVSAssemblyInfo) assembly.getInfo()).getOnClick();
-      }
-
-      return script;
-   }
-
-   private boolean shouldShowLoadingMask(VSAssembly assembly, String script, Viewsheet vs) {
-      AtomicBoolean loadingMask = new AtomicBoolean(true);
-
-      if(!(assembly instanceof SubmitVSAssembly) ||
-         !((SubmitVSAssemblyInfo) assembly.getInfo()).isRefresh())
-      {
-         ScriptIterator iterator = new ScriptIterator(script);
-         ScriptIterator.ScriptListener listener = (token, pref, cref) -> {
-            if(cref != null && "refresh".equals(cref.val)) {
-               Viewsheet vsToRefresh = null;
-
-               // thisViewsheet
-               if(ViewsheetScope.VIEWSHEET_SCRIPTABLE.equals(token.val)) {
-                  vsToRefresh = assembly.getViewsheet();
-               }
-               else {
-                  Assembly vsAssembly = vs.getAssembly(token.val);
-
-                  if(vsAssembly instanceof Viewsheet) {
-                     vsToRefresh = (Viewsheet) vsAssembly;
-                  }
-               }
-
-               if(vsToRefresh != null) {
-                  loadingMask.set(false);
-               }
-            }
-         };
-
-         iterator.addScriptListener(listener);
-         iterator.iterate();
-      }
-
-      return loadingMask.get();
    }
 
    private final RuntimeViewsheetRef runtimeViewsheetRef;

/*
 * This file is part of StyleBI.
 * Copyright (C) 2024  InetSoft Technology
 *
 * This program is free software: you can redistribute it and/or modify
 * it under the terms of the GNU Affero General Public License as published by
 * the Free Software Foundation, either version 3 of the License, or
 * (at your option) any later version.
 *
 * This program is distributed in the hope that it will be useful,
 * but WITHOUT ANY WARRANTY; without even the implied warranty of
 * MERCHANTABILITY or FITNESS FOR A PARTICULAR PURPOSE.  See the
 * GNU Affero General Public License for more details.
 *
 * You should have received a copy of the GNU Affero General Public License
 * along with this program.  If not, see <https://www.gnu.org/licenses/>.
 */
package inetsoft.web.viewsheet.controller;

import inetsoft.web.binding.event.VSOnClickEvent;
import inetsoft.web.viewsheet.LoadingMask;
import inetsoft.web.viewsheet.Undoable;
import inetsoft.web.viewsheet.event.VSSubmitEvent;
import inetsoft.web.viewsheet.model.RuntimeViewsheetRef;
import inetsoft.web.viewsheet.service.*;
import org.springframework.beans.factory.annotation.Autowired;
import org.springframework.messaging.handler.annotation.*;
import org.springframework.stereotype.Controller;
import java.security.Principal;

@Controller
public class OnClickController {
   @Autowired
   public OnClickController(RuntimeViewsheetRef runtimeViewsheetRef,
<<<<<<< HEAD
                            CoreLifecycleService coreLifecycleService,
                            VSInputServiceProxy inputServiceProxy)
   {
      this.runtimeViewsheetRef = runtimeViewsheetRef;
      this.coreLifecycleService = coreLifecycleService;
      this.inputServiceProxy = inputServiceProxy;
=======
                            OnClickServiceProxy onClickServiceProxy)
   {
      this.runtimeViewsheetRef = runtimeViewsheetRef;
      this.onClickServiceProxy = onClickServiceProxy;
>>>>>>> 2e142384
   }

   @Undoable
   @LoadingMask
   @MessageMapping("/onclick/{name}/{x}/{y}/{isConfirm}")
   public void onConfirm(@DestinationVariable("name") String name,
                       @DestinationVariable("x") String x,
                       @DestinationVariable("y") String y,
                       @DestinationVariable("isConfirm") boolean isConfirm,
                       @Payload VSOnClickEvent confirmEvent,
                       @LinkUri String linkUri, Principal principal,
                         CommandDispatcher dispatcher) throws Exception
   {
<<<<<<< HEAD
      inputServiceProxy.onConfirm(runtimeViewsheetRef.getRuntimeId(), name, x, y, isConfirm,
                                  confirmEvent, linkUri, principal, dispatcher);
=======
      onClickServiceProxy.onConfirm(runtimeViewsheetRef.getRuntimeId(), name, x, y, isConfirm,
                                    confirmEvent, linkUri, principal, dispatcher);
>>>>>>> 2e142384
   }

   @Undoable
   @LoadingMask
   @MessageMapping("/onclick/{name}/{x}/{y}")
   public void onClick(@DestinationVariable("name") String name,
                       @DestinationVariable("x") String x,
                       @DestinationVariable("y") String y,
                       @Payload VSSubmitEvent submitEvent,
                       @LinkUri String linkUri, Principal principal,
                       CommandDispatcher dispatcher) throws Exception
   {
<<<<<<< HEAD
      inputServiceProxy.onClick(runtimeViewsheetRef.getRuntimeId(), name, x, y, submitEvent,
                                linkUri, principal, dispatcher);
   }

   private final RuntimeViewsheetRef runtimeViewsheetRef;
   private final CoreLifecycleService coreLifecycleService;
   private final VSInputServiceProxy inputServiceProxy;

   private static final Logger LOG = LoggerFactory.getLogger(OnClickController.class);
}
=======
      onClickServiceProxy.onClick(runtimeViewsheetRef.getRuntimeId(), name, x, y, submitEvent,
                                  linkUri, principal, dispatcher);
   }

   private final RuntimeViewsheetRef runtimeViewsheetRef;
   private OnClickServiceProxy onClickServiceProxy;
   }
>>>>>>> 2e142384
<|MERGE_RESOLUTION|>--- conflicted
+++ resolved
@@ -32,19 +32,14 @@
 public class OnClickController {
    @Autowired
    public OnClickController(RuntimeViewsheetRef runtimeViewsheetRef,
-<<<<<<< HEAD
                             CoreLifecycleService coreLifecycleService,
-                            VSInputServiceProxy inputServiceProxy)
+                            VSInputServiceProxy inputServiceProxy,
+                            OnClickServiceProxy onClickServiceProxy)
    {
       this.runtimeViewsheetRef = runtimeViewsheetRef;
       this.coreLifecycleService = coreLifecycleService;
       this.inputServiceProxy = inputServiceProxy;
-=======
-                            OnClickServiceProxy onClickServiceProxy)
-   {
-      this.runtimeViewsheetRef = runtimeViewsheetRef;
       this.onClickServiceProxy = onClickServiceProxy;
->>>>>>> 2e142384
    }
 
    @Undoable
@@ -58,13 +53,8 @@
                        @LinkUri String linkUri, Principal principal,
                          CommandDispatcher dispatcher) throws Exception
    {
-<<<<<<< HEAD
-      inputServiceProxy.onConfirm(runtimeViewsheetRef.getRuntimeId(), name, x, y, isConfirm,
-                                  confirmEvent, linkUri, principal, dispatcher);
-=======
       onClickServiceProxy.onConfirm(runtimeViewsheetRef.getRuntimeId(), name, x, y, isConfirm,
                                     confirmEvent, linkUri, principal, dispatcher);
->>>>>>> 2e142384
    }
 
    @Undoable
@@ -77,7 +67,6 @@
                        @LinkUri String linkUri, Principal principal,
                        CommandDispatcher dispatcher) throws Exception
    {
-<<<<<<< HEAD
       inputServiceProxy.onClick(runtimeViewsheetRef.getRuntimeId(), name, x, y, submitEvent,
                                 linkUri, principal, dispatcher);
    }
@@ -85,15 +74,7 @@
    private final RuntimeViewsheetRef runtimeViewsheetRef;
    private final CoreLifecycleService coreLifecycleService;
    private final VSInputServiceProxy inputServiceProxy;
+   private OnClickServiceProxy onClickServiceProxy;
 
    private static final Logger LOG = LoggerFactory.getLogger(OnClickController.class);
-}
-=======
-      onClickServiceProxy.onClick(runtimeViewsheetRef.getRuntimeId(), name, x, y, submitEvent,
-                                  linkUri, principal, dispatcher);
-   }
-
-   private final RuntimeViewsheetRef runtimeViewsheetRef;
-   private OnClickServiceProxy onClickServiceProxy;
-   }
->>>>>>> 2e142384
+   }
--- conflicted
+++ resolved
@@ -525,12 +525,8 @@
       Principal contextPrincipal = ThreadContext.getContextPrincipal();
 
       if(!(contextPrincipal instanceof XPrincipal xPrincipal) ||
-<<<<<<< HEAD
-         Organization.getDefaultOrganizationID().equals(xPrincipal.getOrgId()))
-=======
          Organization.getDefaultOrganizationID().equals(xPrincipal.getOrgId()) ||
          !SUtil.isDefaultVSGloballyVisible(xPrincipal))
->>>>>>> 7df02060
       {
          return;
       }
@@ -562,13 +558,9 @@
          return;
       }
 
-<<<<<<< HEAD
-      switchOrganization(orgId);
-=======
       if(Organization.getDefaultOrganizationID().equals(orgId)) {
          OrganizationContextHolder.setCurrentOrgId(orgId);
       }
->>>>>>> 7df02060
    }
 
    @After("@annotation(SwitchOrg) && within(inetsoft.web..*)")
@@ -602,13 +594,6 @@
       private Object parameter;
    }
 
-<<<<<<< HEAD
-   public static void switchOrganization(String orgID) {
-      OrganizationContextHolder.setCurrentOrgId(orgID);
-   }
-
-=======
->>>>>>> 7df02060
    private final RuntimeViewsheetRef runtimeViewsheetRef;
    private final CoreLifecycleService coreLifecycleService;
    private final ViewsheetService viewsheetService;
@@ -616,7 +601,6 @@
    private final EventAspectServiceProxy eventAspectServiceProxy;
    private static final Timer timer = new Timer();
    private final SpelExpressionParser expressionParser = new SpelExpressionParser();
-<<<<<<< HEAD
 
    public static final class WSExecutionAspectTask implements AspectTask {
       public WSExecutionAspectTask(String id, boolean undoable) {
@@ -740,7 +724,4 @@
       private final AtomicBoolean complete = new AtomicBoolean(false);
       private final AtomicBoolean loading = new AtomicBoolean(false);
    }
-=======
-   private static final Logger LOG = LoggerFactory.getLogger(EventAspect.class);
->>>>>>> 7df02060
 }
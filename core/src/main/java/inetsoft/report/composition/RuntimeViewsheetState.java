--- conflicted
+++ resolved
@@ -197,21 +197,19 @@
       this.embedAssemblyInfo = embedAssemblyInfo;
    }
 
-<<<<<<< HEAD
    public String getTemporaryInfo() {
       return temporaryInfo;
    }
 
    public void setTemporaryInfo(String temporaryInfo) {
       this.temporaryInfo = temporaryInfo;
-=======
+
    public String getOriginalId() {
       return originalId;
    }
 
    public void setOriginalId(String originalId) {
       this.originalId = originalId;
->>>>>>> 6ca22f36
    }
 
    @Override
@@ -241,11 +239,8 @@
          Objects.equals(rvsLayout, that.rvsLayout) &&
          Objects.equals(layoutPoints, that.layoutPoints) &&
          Objects.equals(embedAssemblyInfo, that.embedAssemblyInfo) &&
-<<<<<<< HEAD
-         Objects.equals(temporaryInfo, that.temporaryInfo);
-=======
+         Objects.equals(temporaryInfo, that.temporaryInfo) &&
          Objects.equals(originalId, that.originalId);
->>>>>>> 6ca22f36
    }
 
    @Override
@@ -254,11 +249,7 @@
          super.hashCode(), bindingId, vs, originalVs, vars, viewer, preview, needsRefresh, mode,
          execSessionId, touchts, tipviews, popcomponents, bookmarksMap, ibookmark, openedBookmark,
          lastReset, dateCreated, rvsLayout, layoutPoints, layoutPoint,  wizardViewsheet,
-<<<<<<< HEAD
-         embedAssemblyInfo, temporaryInfo);
-=======
-         embedAssemblyInfo, originalId);
->>>>>>> 6ca22f36
+         embedAssemblyInfo, temporaryInfo, originalId);
    }
 
    @Override

/*
 * This file is part of StyleBI.
 * Copyright (C) 2025  InetSoft Technology
 *
 * This program is free software: you can redistribute it and/or modify
 * it under the terms of the GNU Affero General Public License as published by
 * the Free Software Foundation, either version 3 of the License, or
 * (at your option) any later version.
 *
 * This program is distributed in the hope that it will be useful,
 * but WITHOUT ANY WARRANTY; without even the implied warranty of
 * MERCHANTABILITY or FITNESS FOR A PARTICULAR PURPOSE.  See the
 * GNU Affero General Public License for more details.
 *
 * You should have received a copy of the GNU Affero General Public License
 * along with this program.  If not, see <https://www.gnu.org/licenses/>.
 */

package inetsoft.report.composition;

import com.fasterxml.jackson.core.JsonFactory;
import com.fasterxml.jackson.core.StreamReadConstraints;
import com.fasterxml.jackson.databind.*;
import com.fasterxml.jackson.datatype.guava.GuavaModule;
import com.fasterxml.jackson.datatype.jdk8.Jdk8Module;
import com.fasterxml.jackson.datatype.jsr310.JavaTimeModule;
import inetsoft.sree.SreeEnv;
import inetsoft.sree.internal.cluster.*;
import inetsoft.sree.security.SRPrincipal;
import inetsoft.util.Tool;
import inetsoft.web.json.ThirdPartySupportModule;
import org.apache.ignite.IgniteCache;
import org.apache.ignite.cache.query.ContinuousQuery;
import org.apache.ignite.lang.IgniteFuture;
import org.slf4j.Logger;
import org.slf4j.LoggerFactory;
import org.w3c.dom.Document;

import javax.cache.Cache;
import javax.cache.event.*;
import java.io.*;
import java.security.Principal;
import java.util.*;
import java.util.concurrent.*;
import java.util.concurrent.locks.ReadWriteLock;
import java.util.concurrent.locks.ReentrantReadWriteLock;

public class RuntimeSheetCache
   implements Map<String, RuntimeSheet>, Closeable, CacheRebalanceListener
{
   public RuntimeSheetCache(String name) {
      this.cluster = Cluster.getInstance();
      this.local = new ConcurrentHashMap<>();
      this.cache = getCache(cluster, name);
      this.maxSheetCount = getMaxSheetCount();
      this.lock = new ReentrantReadWriteLock();
      this.executor = Executors.newSingleThreadScheduledExecutor();
      this.mapper = createObjectMapper();

      this.cluster.addCacheRebalanceListener(name, this);
      this.executor.schedule(this::flushAll, 30L, TimeUnit.SECONDS);

      ContinuousQuery<String, RuntimeSheetState> continuousQuery = new ContinuousQuery<>();
      continuousQuery.setLocalListener(new CacheEntryUpdatedListener<String, RuntimeSheetState>() {
         @Override
         public void onUpdated(Iterable<CacheEntryEvent<? extends String, ? extends RuntimeSheetState>> evts) {
            for(CacheEntryEvent<? extends String, ? extends RuntimeSheetState> e : evts) {
               final String key = e.getKey();
               final RuntimeSheetState value = e.getValue();
               final EventType eventType = e.getEventType();

               asyncProcessor.submit(() -> {
                  try {
                     switch(eventType) {
                     case CREATED:
                     case UPDATED:
<<<<<<< HEAD
                        value.setUpdate(true);
                        local.put(key, toSheet(value));
=======
                        updateLocal(key, toSheet(value));
>>>>>>> b2a553a2
                        break;
                     case REMOVED:
                     case EXPIRED:
                        local.remove(key);
                        break;
                     }
                  }
                  catch(Exception ex) {
                     LOG.error("Failed to process cache event for key: " + key, ex);
                  }
               });
            }
         }
      });

      cache.query(continuousQuery);
   }

   private static int getMaxSheetCount() {
      String property = SreeEnv.getProperty("asset.worksheet.max");
      int max = 500;

      try {
         max = Integer.parseInt(property);
      }
      catch(Exception ex) {
         LOG.warn(
            "Invalid value for maximum number of open worksheets (asset.worksheet.max): {}",
            property, ex);
      }

      return max;
   }

   @SuppressWarnings("unchecked")
   private static IgniteCache<String, RuntimeSheetState> getCache(Cluster cluster, String name) {
      Cache<String, RuntimeSheetState> cache = cluster.getCache(name);
      return cache.unwrap(IgniteCache.class);
   }

   protected static ObjectMapper createObjectMapper() {
      StreamReadConstraints defaults = StreamReadConstraints.defaults();
      JsonFactory jsonFactory = new MappingJsonFactory();
      jsonFactory.setStreamReadConstraints(StreamReadConstraints.builder()
                                              .maxDocumentLength(defaults.getMaxDocumentLength())
                                              .maxNameLength(defaults.getMaxNameLength())
                                              .maxNumberLength(defaults.getMaxNumberLength())
                                              .maxNestingDepth(defaults.getMaxNestingDepth())
                                              .maxStringLength(1073741824)
                                              .build());
      ObjectMapper mapper = new ObjectMapper(jsonFactory);
      mapper.registerModule(new Jdk8Module());
      mapper.registerModule(new JavaTimeModule());
      mapper.registerModule(new ThirdPartySupportModule());
      mapper.registerModule(new GuavaModule());
      mapper.disable(SerializationFeature.FAIL_ON_EMPTY_BEANS);
      return mapper;
   }

   @Override
   public int size() {
      return local.size();
   }

   @Override
   public boolean isEmpty() {
      return local.isEmpty();
   }

   @Override
   public boolean containsKey(Object key) {
      return local.containsKey(key) || key instanceof String id && cache.containsKey(id);
   }

   @Override
   public boolean containsValue(Object value) {
      return local.containsValue(value);
   }

   @Override
   public RuntimeSheet get(Object key) {
      lock.readLock().lock();

      try {
         if(!(key instanceof String id)) {
            return null;
         }

         RuntimeSheet sheet = local.get(id);

         if(sheet != null) {
            return sheet;
         }

         RuntimeSheetState state = cache.get(id);

         if(state == null) {
            return null;
         }

         RuntimeSheet loaded = toSheet(state);
         RuntimeSheet prev = local.putIfAbsent(id, loaded);

         return prev == null ? loaded : prev;
      }
      finally {
         lock.readLock().unlock();
      }
   }

   @Override
   public RuntimeSheet put(String key, RuntimeSheet value) {
      lock.writeLock().lock();

      try {
         RuntimeSheet sheet = putToLocal(key, value);
         putToCache(key, value);

         return sheet;
      }
      finally {
         lock.writeLock().unlock();
      }
   }

   public Future<RuntimeSheet> putSheet(String key, RuntimeSheet value) {
      lock.writeLock().lock();

      try {
         putToLocal(key, value);
         return putToCache(key, value);
      }
      finally {
         lock.writeLock().unlock();
      }
   }

   private void updateLocal(String key, RuntimeSheet sheet) {
      lock.writeLock().lock();

      try {
         RuntimeSheet osheet = local.get(key);

         // 1. don't overwrite the latest changes with outdated versions.
         // 2. don't overwrite local map value with same version value(event caused by operation of same node),
         //    avoid losing runtime changes during flush.
         if(sheet != null && osheet != null && sheet.getModified() <= osheet.getModified()) {
            return;
         }

         local.put(key, sheet);
         putToLocal(key, sheet);
      }
      finally {
         lock.writeLock().unlock();
      }
   }

   private RuntimeSheet putToLocal(String key, RuntimeSheet value) {
      if(applyMaxCount && local.size() >= maxSheetCount && !local.containsKey(key)) {
         for(Iterator<String> i = local.keySet().iterator(); i.hasNext();) {
            String id = i.next();

            if(id.startsWith(WorksheetService.PREVIEW_PREFIX)) {
               i.remove();
               cache.removeAsync(id);
               break;
            }
         }
      }

      value.setModified(System.currentTimeMillis());
      return local.put(key, value);
   }

   private Future<RuntimeSheet> putToCache(String key, RuntimeSheet value) {
      try {
         IgniteFuture<Void> igniteFuture = cache.putAsync(key, value.saveState(mapper));
         CompletableFuture<RuntimeSheet> future = new CompletableFuture<>();

         igniteFuture.listen(f -> {
            try {
               f.get();
               future.complete(value);
            }
            catch (Exception ex) {
               LOG.warn("Failed to save sheet state to cache", ex);
               future.completeExceptionally(ex);
            }
         });

         return future;
      }
      catch(Exception e) {
         LOG.warn("Failed to save sheet state to cache", e);
         CompletableFuture<RuntimeSheet> failed = new CompletableFuture<>();
         failed.completeExceptionally(e);

         return failed;
      }
   }

   @Override
   public RuntimeSheet remove(Object key) {
      lock.writeLock().lock();

      try {
         RuntimeSheet sheet = local.remove(key);

         if(key instanceof String id) {
            if(sheet == null) {
               sheet = toSheet(cache.getAndRemove(id));
            }
            else {
               cache.removeAsync(id);
            }
         }

         return sheet;
      }
      finally {
         lock.writeLock().unlock();
      }
   }

   @Override
   public void putAll(Map<? extends String, ? extends RuntimeSheet> m) {
      Map<String, RuntimeSheetState> states = new HashMap<>();

      for(Map.Entry<? extends String, ? extends RuntimeSheet> e : m.entrySet()) {
         states.put(e.getKey(), e.getValue().saveState(mapper));
      }

      lock.writeLock().lock();

      try {
         local.putAll(m);
         cache.putAllAsync(states);
      }
      finally {
         lock.writeLock().unlock();
      }
   }

   @Override
   public void clear() {
      lock.writeLock().lock();

      try {
         Set<String> ids = getLocalKeys();
         local.clear();
         cache.removeAllAsync(ids);
      }
      finally {
         lock.writeLock().unlock();
      }
   }

   @Override
   public Set<String> keySet() {
      return new KeySet();
   }

   @Override
   public Collection<RuntimeSheet> values() {
      return new ValueCollection();
   }

   @Override
   public Set<Entry<String, RuntimeSheet>> entrySet() {
      return new EntrySet();
   }

   @Override
   public void close() throws IOException {
      cluster.removeCacheRebalanceListener(cache.getName(), this);
      executor.close();
   }

   public boolean isApplyMaxCount() {
      return applyMaxCount;
   }

   public void setApplyMaxCount(boolean applyMaxCount) {
      this.applyMaxCount = applyMaxCount;
   }

   // this should be called in a locked code section
   private Set<String> getLocalKeys() {
      Set<String> allIds = new HashSet<>(local.keySet());

      for(Cache.Entry<String, RuntimeSheetState> e : cache) {
         allIds.add(e.getKey());
      }

      return Set.copyOf(cluster.getLocalCacheKeys(cache, allIds));
   }

   public void flush(String key) {
      lock.writeLock().lock();

      try {
         RuntimeSheet sheet = local.get(key);

         if(sheet == null) {
            cache.remove(key);
         }
         else {
            cache.put(key, sheet.saveState(mapper));
         }
      }
      finally {
         lock.writeLock().unlock();
      }
   }

   private void flushAll() {
      lock.readLock().lock();

      try {
         Map<String, RuntimeSheetState> changeset = new HashMap<>();

         for(String id : getLocalKeys()) {
            RuntimeSheet sheet = local.get(id);

            if(sheet != null) {
               changeset.put(id, sheet.saveState(mapper));
            }
         }

         cache.putAllAsync(changeset);
      }
      finally {
         lock.readLock().unlock();
      }
   }

   @Override
   public void cacheRebalanced(CacheRebalanceEvent event) {
      lock.writeLock().lock();

      try {
         Set<String> keys = getLocalKeys();
         local.keySet().removeIf(k -> !keys.contains(k));

         for(String key : keys) {
            if(!local.containsKey(key) && cache.containsKey(key)) {
               local.put(key, toSheet(cache.get(key)));
            }
         }
      }
      finally {
         lock.writeLock().unlock();
      }
   }

   private RuntimeSheet toSheet(RuntimeSheetState state) {
      RuntimeSheet sheet = null;

      if(state instanceof RuntimeViewsheetState vsState) {
         sheet = new RuntimeViewsheet(vsState, mapper);
      }
      else if(state instanceof RuntimeWorksheetState wsState) {
         sheet = new RuntimeWorksheet(wsState, mapper);
      }

      return sheet;
   }

   public List<String> getAllIds(Principal user) {
      Set<String> ids = new HashSet<>();

      for(Iterator<Cache.Entry<String, RuntimeSheetState>> i = cache.iterator(); i.hasNext(); ) {
         Cache.Entry<String, RuntimeSheetState> e = i.next();

         if(user == null) {
            ids.add(e.getKey());
         }
         else if(e.getValue().getUser() != null) {
            try {
               Document document = Tool.parseXML(new StringReader(e.getValue().getUser()));
               SRPrincipal principal = new SRPrincipal();
               principal.parseXML(document.getDocumentElement());

               if(Objects.equals(principal, user)) {
                  ids.add(e.getKey());
               }
            }
            catch(Exception ex) {
               LOG.error("Failed to parse principal", ex);
            }
         }
      }

      return List.copyOf(ids);
   }

   private final Cluster cluster;
   private final Map<String, RuntimeSheet> local;
   private final IgniteCache<String, RuntimeSheetState> cache;
   private final int maxSheetCount;
   private final ReadWriteLock lock;
   private final ScheduledExecutorService executor;
   private final ObjectMapper mapper;
   private boolean applyMaxCount;
   private static final ExecutorService asyncProcessor = Executors.newFixedThreadPool(2);
   private static final Logger LOG = LoggerFactory.getLogger(RuntimeSheetCache.class);

   private abstract class CacheIterator<T> implements Iterator<T> {
      protected abstract T map(Map.Entry<String, RuntimeSheet> entry);

      public CacheIterator() {
         lock.readLock().lock();
         iterator = new ArrayList<>(local.entrySet()).iterator();
         lock.readLock().unlock();
      }

      @Override
      public boolean hasNext() {
         return iterator.hasNext();
      }

      @Override
      public T next() {
         current = iterator.next();
         return map(current);
      }

      @Override
      public void remove() {
         if(current == null) {
            throw new IllegalStateException();
         }

         RuntimeSheetCache.this.remove(current.getKey());
         current = null;
      }

      private final Iterator<Map.Entry<String, RuntimeSheet>> iterator;
      private Map.Entry<String, RuntimeSheet> current = null;
   }

   private abstract class CacheSet<T> extends AbstractSet<T> {
      @Override
      public int size() {
         return local.size();
      }
   }

   private final class EntryIterator extends CacheIterator<Map.Entry<String, RuntimeSheet>> {
      @Override
      protected Entry<String, RuntimeSheet> map(Entry<String, RuntimeSheet> entry) {
         return entry;
      }
   }

   private final class EntrySet extends CacheSet<Map.Entry<String, RuntimeSheet>> {
      @Override
      public Iterator<Entry<String, RuntimeSheet>> iterator() {
         return new EntryIterator();
      }
   }

   private final class KeyIterator extends CacheIterator<String> {
      @Override
      protected String map(Entry<String, RuntimeSheet> entry) {
         return entry.getKey();
      }
   }

   private final class KeySet extends CacheSet<String> {
      @Override
      public Iterator<String> iterator() {
         return new KeyIterator();
      }
   }

   private final class ValueCollection extends CacheSet<RuntimeSheet> {
      @Override
      public Iterator<RuntimeSheet> iterator() {
         return new ValueIterator();
      }
   }

   private final class ValueIterator extends CacheIterator<RuntimeSheet> {
      @Override
      protected RuntimeSheet map(Entry<String, RuntimeSheet> entry) {
         return entry.getValue();
      }
   }
}<|MERGE_RESOLUTION|>--- conflicted
+++ resolved
@@ -74,12 +74,8 @@
                      switch(eventType) {
                      case CREATED:
                      case UPDATED:
-<<<<<<< HEAD
                         value.setUpdate(true);
-                        local.put(key, toSheet(value));
-=======
                         updateLocal(key, toSheet(value));
->>>>>>> b2a553a2
                         break;
                      case REMOVED:
                      case EXPIRED:

/*
 * This file is part of StyleBI.
 * Copyright (C) 2024  InetSoft Technology
 *
 * This program is free software: you can redistribute it and/or modify
 * it under the terms of the GNU Affero General Public License as published by
 * the Free Software Foundation, either version 3 of the License, or
 * (at your option) any later version.
 *
 * This program is distributed in the hope that it will be useful,
 * but WITHOUT ANY WARRANTY; without even the implied warranty of
 * MERCHANTABILITY or FITNESS FOR A PARTICULAR PURPOSE.  See the
 * GNU Affero General Public License for more details.
 *
 * You should have received a copy of the GNU Affero General Public License
 * along with this program.  If not, see <https://www.gnu.org/licenses/>.
 */
package inetsoft.report.composition;

import com.fasterxml.jackson.databind.ObjectMapper;
import inetsoft.analytic.AnalyticAssistant;
import inetsoft.report.composition.execution.AssetQuerySandbox;
import inetsoft.report.composition.execution.ViewsheetSandbox;
import inetsoft.sree.SreeEnv;
import inetsoft.sree.UserEnv;
import inetsoft.sree.internal.SUtil;
import inetsoft.sree.internal.cluster.Cluster;
import inetsoft.sree.security.*;
import inetsoft.uql.VariableTable;
import inetsoft.uql.XPrincipal;
import inetsoft.uql.asset.*;
import inetsoft.uql.asset.sync.*;
import inetsoft.uql.viewsheet.*;
import inetsoft.uql.viewsheet.VSBookmark.DefaultBookmark;
import inetsoft.uql.viewsheet.internal.*;
import inetsoft.uql.viewsheet.vslayout.*;
import inetsoft.util.*;
import inetsoft.util.audit.AuditRecordUtils;
import inetsoft.util.audit.BookmarkRecord;
import inetsoft.web.embed.EmbedAssemblyInfo;
import inetsoft.web.viewsheet.service.CommandDispatcher;
import inetsoft.web.vswizard.model.recommender.VSTemporaryInfo;
import org.slf4j.Logger;
import org.slf4j.LoggerFactory;
import org.w3c.dom.Document;
import org.w3c.dom.Element;

import java.awt.event.ActionListener;
import java.io.StringReader;
import java.security.Principal;
import java.util.*;
import java.util.concurrent.locks.ReentrantLock;

/**
 * RuntimeViewsheet represents a runtime viewsheet, contains the viewsheet and
 * other runtime information.
 *
 * @version 8.5
 * @author InetSoft Technology Corp
 */
public class RuntimeViewsheet extends RuntimeSheet {
   /**
    * Viewsheet design mode.
    */
   public static final int VIEWSHEET_DESIGN_MODE = Viewsheet.SHEET_DESIGN_MODE;
   /**
    * Viewsheet runtime mode.
    */
   public static final int VIEWSHEET_RUNTIME_MODE = Viewsheet.SHEET_RUNTIME_MODE;

   /**
    * Create a runtime viewsheet for a viewsheet.
    */
   public RuntimeViewsheet() {
      super();
   }

   /**
    * Create a runtime viewsheet for a viewsheet.
    * @param entry the viewsheet repository entry.
    * @param vs viewsheet definition.
    * @param user the user who opens this viewsheet.
    * @param rep the specified asset repository.
    * @param bookmarksMap the specified viewsheet bookmark.
    * @param reset <tt>true</tt> to reset the viewsheet sandbox.
    */
   public RuntimeViewsheet(AssetEntry entry, Viewsheet vs, Principal user,
                           AssetRepository rep, WorksheetService engine,
                           Map<String, VSBookmark> bookmarksMap, boolean reset)
   {
      this();
      this.entry = entry;
      this.user = user;
      this.rep = rep;
      this.viewer = "true".equals(entry.getProperty("viewer"));
      this.preview = "true".equals(entry.getProperty("preview"));
      this.mode = viewer || preview || entry.isVSSnapshot() ?
         VIEWSHEET_RUNTIME_MODE : VIEWSHEET_DESIGN_MODE;
      // only design time is editable
      setEditable(mode == VIEWSHEET_DESIGN_MODE);
      this.bookmarksMap = bookmarksMap;

      if(this.bookmarksMap == null) {
         this.bookmarksMap = new HashMap<>();
      }

      Viewsheet ovs = this.vs;
      this.vs = vs;
      this.originalVs = vs;
      resetViewsheet(this.vs, ovs);

      this.dateCreated = System.currentTimeMillis();

      // Get the user environment property if annotations should be shown and set it on
      // the viewsheet so the assemblies can check it without having access to the
      // current user
      final boolean showAnnotation =
         "true".equals(UserEnv.getProperty(user, "annotation", "true"));
      this.vs.setAnnotationsVisible(showAnnotation && mode == VIEWSHEET_RUNTIME_MODE);

      // maintain the inital viewsheet state
      if(isRuntime()) {
         ibookmark = new VSBookmark();
         ibookmark.addBookmark(VSBookmark.INITIAL_STATE, vs,
            VSBookmarkInfo.PRIVATE, false, true);
      }

      setEntry(entry);

      // use user defined default bookmark
      if(isRuntime()) {
         refresh();
      }

      this.engine = engine;
      initViewsheet(this.vs, true);
      this.box = new ViewsheetSandbox(this.vs, mode, user, reset, entry);
      this.box.setOpenedBookmark(getOpenedBookmark()); // set in the call to refresh()
      this.box.getAssetQuerySandbox().setMVProcessor(new MVProcessorImpl(this));
      // the cloned viewsheet is for undo/redo, and we should share the cloned
      // viewsheet in cached query and undo/redo
      addCheckpoint(this.vs.prepareCheckpoint());
   }

   RuntimeViewsheet(RuntimeViewsheetState state, ObjectMapper mapper) {
      super(state, mapper);
      bindingID = state.getBindingId();

      if(state.getVs() != null) {
         vs = loadXml(new Viewsheet(), state.getVs());
      }

      if(state.getOriginalVs() != null) {
         originalVs = loadXml(new Viewsheet(), state.getOriginalVs());
      }

      if(state.getVars() != null) {
         vars = loadJson(VariableTable.class, state.getVars(), mapper);
      }

      viewer = state.isViewer();
      preview = state.isPreview();
      needRefresh = state.isNeedsRefresh();
      mode = state.getMode();
<<<<<<< HEAD

      if(state.getBoxRid() != null) {
         box = new ViewsheetSandbox(vs, mode, getUser(), entry, state.getBoxRid());
      }
      else {
         box = new ViewsheetSandbox(vs, mode, getUser(), entry);
      }

=======
      box = new ViewsheetSandbox(vs, mode, getUser(), entry);
      box.setOriginalID(state.getOriginalId());
>>>>>>> 450404bb
      rep = (AssetRepository) AnalyticAssistant.getAnalyticAssistant().getAnalyticRepository();
      execSessionID = state.getExecSessionId();
      touchts = state.getTouchts();
      tipviews = state.getTipviews();
      popcomponents = state.getPopcomponents();

      if(state.getBookmarksMap() != null) {
         bookmarksMap = new HashMap<>();

         for(Map.Entry<String, String> e : state.getBookmarksMap().entrySet()) {
            VSBookmark bk = loadXml(new VSBookmark(), e.getValue());
            bk.setUser(IdentityID.getIdentityIDFromKey(e.getKey()));
            bookmarksMap.put(e.getKey(), bk);
         }
      }

      if(state.getIbookmark() != null) {
         ibookmark = loadXml(new VSBookmark(), state.getIbookmark());
      }

      if(state.getOpenedBookmark() != null) {
         openedBookmark = loadXml(new VSBookmarkInfo(), state.getOpenedBookmark());
      }

      lastReset = state.getLastReset();
      dateCreated = state.getDateCreated();
      engine = WorksheetEngine.getWorksheetService();
      notHitMVs = new HashSet<>();

      if(state.getRvsLayout() != null) {
         rvsLayout = loadXml(new ViewsheetLayout(), state.getRvsLayout());
      }

      if(state.getLayoutPoints() != null) {
         layoutPoints = new ArrayList<>();

         for(String xml : state.getLayoutPoints()) {
            layoutPoints.add(loadLayout(xml));
         }
      }

      layoutPointLock = new ReentrantLock();
      layoutPoint = state.getLayoutPoint();
      wizardViewsheet = state.isWizardViewsheet();

      if(state.getEmbedAssemblyInfo() != null) {
         embedAssemblyInfo = loadJson(EmbedAssemblyInfo.class, state.getEmbedAssemblyInfo(), mapper);
      }

      setEntry(entry);

      // load base worksheet and create asset query sandbox
      resetRuntime();
   }

   /**
    * Update bookmark.
    */
   public void updateVSBookmark() {
      updateVSBookmark(false);
   }

   /**
    * Update bookmark.
    */
   public void updateVSBookmark(boolean updateHome) {
      if(this.user == null) {
         return;
      }

      if(isAnonymous()) {
         VSBookmark bookmark = getVSBookmark(XPrincipal.ANONYMOUS);

         if(bookmark != null &&
            !bookmark.containsBookmark(VSBookmark.HOME_BOOKMARK))
         {
            bookmark.addHomeBookmark(vs, isRuntime());
         }

         return;
      }

      // open a viewsheet?
      if((entry.getScope() == AssetRepository.GLOBAL_SCOPE ||
          entry.getScope() == AssetRepository.USER_SCOPE) &&
         entry.getType() == AssetEntry.Type.VIEWSHEET && isRuntime())
      {
         if(entry.getScope() != AssetRepository.USER_SCOPE) {
            bookmarksMap.clear();
         }

         if(rep instanceof AbstractAssetEngine) {
            AbstractAssetEngine abstractAssetEngine = (AbstractAssetEngine) rep;
            abstractAssetEngine.clearCache(entry);
         }

         IdentityID pId = user == null ? null : IdentityID.getIdentityIDFromKey(getUserName());
         VSBookmark bookmark = getVSBookmark(getUserName());
         List<VSBookmarkInfo> visibleBookmarks = getUserVisibleBookmarks(pId);

         if(bookmark != null && !containsHomeBookmark(visibleBookmarks) && updateHome) {
            bookmark.addHomeBookmark(vs, true);
         }
         // fix Bug #24338, should update the home bookmark when preview the viewsheet.
         else if(updateHome) {
            try {
               updateBookmark(VSBookmark.HOME_BOOKMARK, pId, 0);
            }
            catch(Exception ex) {
               LOG.warn("Failed to update home bookmark", ex);
            }
         }
      }
      else if(entry.getScope() == AssetRepository.TEMPORARY_SCOPE &&
         entry.getType() == AssetEntry.Type.VIEWSHEET && isPreview())
      {
         IdentityID pId = IdentityID.getIdentityIDFromKey(this.user.getName());
         VSBookmark bookmark = new VSBookmark();
         bookmark.setUser(pId);
         bookmark.addHomeBookmark(vs, isRuntime());
         bookmarksMap.put(getUserName(), bookmark);
      }
   }

   /**
    * Get VSBookmark for principalKey.
    */
   private VSBookmark getVSBookmark(String principalKey) {
      VSBookmark bookmark = null;

      try {
         bookmark = rep.getVSBookmark(entry, new XPrincipal(IdentityID.getIdentityIDFromKey(principalKey)));
         bookmarksMap.put(principalKey, bookmark);
      }
      catch(Exception ex) {
         LOG.warn("Failed to get bookmark", ex);
      }

      return bookmark;
   }

   /**
    * Reload the bookmark from the storage so that it contains the most recent data
    * @param owner bookmark owner
    */
   public void reloadVSBookmark(IdentityID owner) {
      getVSBookmark(owner.convertToKey());
   }

   /**
    * Set the asset entry.
    * @param entry the specified asset entry.
    */
   @Override
   public void setEntry(AssetEntry entry) {
      super.setEntry(entry);
      updateVSBookmark(isRuntime());

      // go to the default bookmark state for runtime only
      if(isRuntime() && !isAnonymous() && vs != null && user != null) {
         Viewsheet ovs = vs;
         vs = gotoDefaultBookmark(vs);
         resetViewsheet(vs, ovs);
      }

      // set runtime
      if(vs != null) {
         vs.setRuntimeEntry(entry);
      }
   }

   /**
    * Set the Execution Session ID for the RuntimeViewsheet.
    * @param eSessionID the specified sheet id.
    */
   public void setExecSessionID(String eSessionID) {
      execSessionID = eSessionID;
   }

   /**
    * Set the sheet id.
    * @param id the specified sheet id.
    */
   @Override
   public void setID(String id) {
      super.setID(id);

      // when create sheet, will goto the user defined bookmark, but in this
      // time, the sheet id is not set yet, the when set id, lock the user
      // defined bookmar
      if(isViewer()) {
         lockDefaultBookmark();
      }
   }

   /**
    * Goto the user defined bookmark.
    */
   private Viewsheet gotoDefaultBookmark(Viewsheet vs) {
      VSBookmark bookmark = getUserBookmark(user);
      DefaultBookmark defBookmark = bookmark == null ? null :
         bookmark.getDefaultBookmark();
      boolean userDefined = false;

      if(defBookmark != null && isViewer() && SecurityEngine.getSecurity().isSecurityEnabled()) {
         try {
            if(getDefaultContainer(defBookmark) != null) {
               VSBookmark cbookmark = getDefaultContainer(defBookmark);
               vs = VSUtil.vsGotoBookmark(vs, cbookmark, defBookmark.getName(), rep, null);
               userDefined = true;
               VSBookmarkInfo dInfo = cbookmark.getBookmarkInfo(defBookmark.getName());
               setOpenedBookmark(dInfo);
            }
            else {
               // the default bookmark had been removed
               setDefaultBookmark(null);
            }
         }
         catch(Exception ex) {
            LOG.error("Failed to open the default bookmark", ex);
         }
      }

      if(!userDefined) {
         if(ibookmark != null) {
            vs = ibookmark.getBookmark(VSBookmark.INITIAL_STATE, vs);
         }

         if(bookmark != null) {
            vs = bookmark.getHomeBookmark(vs);
            VSBookmarkInfo hInfo = bookmark.getBookmarkInfo(VSBookmark.HOME_BOOKMARK);

            if(hInfo == null) {
               //The owner of (Home) bookmark is admin
               bookmark = getUserBookmark(new IdentityID("admin", OrganizationManager.getInstance().getCurrentOrgID()));
               vs = bookmark.getHomeBookmark(vs);
               hInfo = bookmark.getBookmarkInfo(VSBookmark.HOME_BOOKMARK);
            }

            setOpenedBookmark(hInfo);
         }
      }

      return vs;
   }

   /**
    * Check if is anonymous user.
    */
   private boolean isAnonymous() {
      return user != null && XPrincipal.ANONYMOUS.equals(getUserName());
   }

   /**
    * Get the viewsheet bookmark.
    * @return the viewsheet bookmark.
    */
   public Map<String, VSBookmark> getVSBookmark() {
      return bookmarksMap;
   }

   /**
    * Get the corresponding repository.
    */
   public AssetRepository getAssetRepository() {
      return rep;
   }

   @Override
   public int addCheckpoint(AbstractSheet sheet) {
      ((Viewsheet) sheet).prepareCheckpoint();
      return super.addCheckpoint(sheet);
   }

   /**
    * Get the asset query sandbox.
    * @return the asset query sandbox.
    */
   public ViewsheetSandbox getViewsheetSandbox() {
      return box;
   }

   /**
    * Reset the runtime states. This is called if the definition of the
    * viewsheet or worksheet may have changed from external event so the
    * states can be reinitialized to be in sync.
    */
   public void resetRuntime() {
      final ViewsheetSandbox box = this.box;
      final Viewsheet vs = this.vs;

      if(vs != null && box != null) {
         box.lockWrite();

         try {
            vs.update(getAssetRepository(), null, getUser());
            box.resetRuntime();

            VSBookmarkInfo openedBookmark = getOpenedBookmark();

            if(openedBookmark != null &&
               !VSBookmark.HOME_BOOKMARK.equals(openedBookmark.getName()) &&
               !VSBookmark.INITIAL_STATE.equals(openedBookmark.getName()) &&
               containsEmbeddedVs(vs))
            {
               try {
                  gotoBookmark(openedBookmark.getName(), openedBookmark.getOwner(), null);
               }
               catch(Exception e) {
                  LOG.warn("Failed to go to bookmark after reset", e);
               }
            }

            initViewsheet(vs, true);
            lastReset = System.currentTimeMillis();
         }
         finally {
            box.unlockWrite();
         }
      }
   }

   /**
    * Check if the viewsheet contains embedded viewsheet.
    * @param viewsheet
    * @return
    */
   private boolean containsEmbeddedVs(Viewsheet viewsheet) {
      if(viewsheet == null) {
         return false;
      }

      for(Assembly assembly : viewsheet.getAssemblies()) {
         if(assembly instanceof Viewsheet) {
            return true;
         }
      }

      return false;
   }

   /**
    * Get the timestamp of the last reset. This runtime is update to date as of
    * that time.
    */
   public long getLastReset() {
      return lastReset;
   }

   /**
    * Refresh the runtime viewsheet to go back to the initialize state.
    */
   public void refresh() {
      gotoDefaultBookmark(vs);
   }

   /**
    * Get the contained sheet.
    * @return the contained sheet.
    */
   @Override
   public AbstractSheet getSheet() {
      return getViewsheet();
   }

   /**
    * Get the viewsheet definition.
    */
   public Viewsheet getViewsheet() {
      return vs;
   }

   @Override
   public boolean isTimeout() {
      if(vs != null && vs.getViewsheetInfo() != null &&
         vs.getViewsheetInfo().isUpdateEnabled() &&
         "true".equals(SreeEnv.getProperty("wallboarding.enabled")))
      {
         return false;
      }

      return super.isTimeout();
   }

   @Override
   protected long getMaxIdleTime0() {
      if(mode == VIEWSHEET_DESIGN_MODE) {
         return super.getMaxIdleTime0() * 10;
      }

      return super.getMaxIdleTime0();
   }

   /**
    * Set the viewsheet object.
    * @param vs the specified viewsheet object.
    */
   public void setViewsheet(Viewsheet vs) {
      if(isDisposed()) {
         return;
      }

      Viewsheet ovs = this.vs;
      this.vs = vs;
      resetViewsheet(this.vs, ovs);

      box.setViewsheet(this.vs, true);
      // vs changed, ignore the previous failed mv attempts and try again
      entry.resetMVOptions();
   }

   /**
    * Check if the specified assmebly is a tip view.
    */
   public boolean isTipView(String fullname) {
      if(vs == null) { // disposed
         return false;
      }

      if(tipviews.containsKey(fullname)) {
         return true;
      }

      Assembly assembly = vs.getAssembly(fullname);

      if(assembly instanceof ContainerVSAssembly) {
         String[] names = ((ContainerVSAssembly) assembly).getAssemblies();

         if(names != null) {
            for(String name : names) {
               assembly = ((VSAssembly) assembly).getViewsheet().getAssembly(name);

               if(assembly != null && isTipView(assembly.getAbsoluteName())) {
                  return true;
               }
            }
         }
      }
      else {
         ContainerVSAssembly containerVSAssembly = getContainerVSAssembly(fullname);

         if(containerVSAssembly != null && tipviews.containsKey(containerVSAssembly.getName())) {
            return true;
         }
      }

      return false;
   }

   /**
    * Check if the specified assmebly is a pop component.
    */
   public boolean isPopComponent(String fullname) {
      if(vs == null) { // disposed
         return false;
      }

      if(popcomponents.contains(fullname)) {
         return true;
      }

      ContainerVSAssembly containerVSAssembly = getContainerVSAssembly(fullname);

      if(containerVSAssembly != null &&
         Arrays.stream(containerVSAssembly.getAssemblies()).anyMatch(n -> n.equals(fullname)) &&
         popcomponents.contains(containerVSAssembly.getName()))
      {
         return true;
      }

      Assembly assembly = vs.getAssembly(fullname);

      if(!(assembly instanceof ContainerVSAssembly)) {
         return false;
      }

      String[] names = ((ContainerVSAssembly) assembly).getAssemblies();

      if(names == null || names.length == 0) {
         return false;
      }

      for(String name : names) {
         assembly = ((VSAssembly) assembly).getViewsheet().getAssembly(name);

         if(assembly != null && isPopComponent(assembly.getAbsoluteName())) {
            return true;
         }
      }

      return false;
   }

   private ContainerVSAssembly getContainerVSAssembly(String name) {
      Assembly[] assemblies = vs.getAssemblies();

      for(Assembly assembly : assemblies) {
         if(!assembly.getName().equals(name) && assembly instanceof ContainerVSAssembly) {
            ContainerVSAssembly containerVSAssembly = (ContainerVSAssembly) assembly;
            boolean match = Arrays.stream(containerVSAssembly.getAssemblies()).anyMatch((n) -> n.equals(name));

            if(match) {
               return containerVSAssembly;
            }
         }
      }

      return null;
   }

   /**
    * Go to bookmark.
    * @param name the specified bookmark name.
    * @return <tt>true</tt> if go to bookmark successfully, <tt>false</tt>
    * otherwise.
    */
   public boolean gotoBookmark(String name, IdentityID user, Principal principal) throws Exception {
      boolean isHome = VSBookmark.HOME_BOOKMARK.equals(name);
      VSBookmark bookmark = null;

      if(bookmarkUpdated(name, user)) {
         bookmark = rep.getVSBookmark(entry, new XPrincipal(user));
         bookmarksMap.put(user.convertToKey(), bookmark);
      }
      else {
         bookmark = getUserBookmark(user);
      }

      Viewsheet processedViewsheet = null;

      // @by davidd bug1370989280980, If goto Home bookmark but it does not
      // exist in the user's bookmarks, then just set to initial state.
      if(isHome) {
         processedViewsheet = ibookmark.getBookmark(VSBookmark.INITIAL_STATE, originalVs.clone());
      }

      // Process the bookmark that was found
      if(bookmark != null) {
         if(!isHome && !bookmark.containsBookmark(name)) {
            LOG.warn("Bookmark doesn't exist: " + name + " in [" +
                        Arrays.toString(bookmark.getBookmarks()) + "]");
            return false;
         }

         // clear existing locks
         clearLock();
         lockBookmark(name, user);

         if(processedViewsheet == null) {
            processedViewsheet = (Viewsheet) vs.clone();
         }

         processedViewsheet = VSUtil.vsGotoBookmark(processedViewsheet, bookmark, name, rep, principal);
      }

      // Apply the updated viewsheet
      if(processedViewsheet != null) {
         if(rvsLayout != null) {
            processedViewsheet = rvsLayout.apply(processedViewsheet);
         }

         setOpenedBookmark(bookmark == null ? null : bookmark.getBookmarkInfo(name));

         point = -1;
         points = new XSwappableSheetList(this.contextPrincipal);

         getEntry().setProperty("bookmarkName", name);
         getEntry().setProperty("bookmarkUser", user.convertToKey());
         setViewsheet(processedViewsheet);
         addCheckpoint(processedViewsheet.prepareCheckpoint());

         return true;
      }

      return false;
   }

   /**
    * Refresh the current opened bookmark.
    */
   public void refreshCurrentBookmark(CommandDispatcher commandDispatcher, boolean confirmed)
      throws Exception
   {
      VSBookmarkInfo cinfo = getOpenedBookmark();

      if(cinfo == null || VSBookmark.HOME_BOOKMARK.equals(cinfo.getName()) && !confirmed) {
         return;
      }

      Assembly[] oldArr = vs.getAssemblies(true, false);
      boolean refreshed = refreshBookmark(cinfo.getName(), cinfo.getOwner(),
                                          cinfo.getLastModified(), confirmed);

      if(refreshed) {
         Assembly[] newArr = vs.getAssemblies(true, false);
         AnnotationVSUtil.removeUselessAssemblies(oldArr, newArr, commandDispatcher);
      }
   }

   /**
    * Refresh the specified bookmark.
    * @param name the specified bookmark name.
    * @param user the specified bookmark owner.
    * @param lastModified only refresh if the bookmark is newer
    */
   public boolean refreshBookmark(String name, IdentityID user, long lastModified)
      throws Exception
   {
      return refreshBookmark(name, user, lastModified, false);
   }

   /**
    * Refresh the specified bookmark.
    * @param name the specified bookmark name.
    * @param user the specified bookmark owner.
    * @param lastModified only refresh if the bookmark is newer
    */
   public boolean refreshBookmark(String name, IdentityID user, long lastModified, boolean confirmed)
         throws Exception
   {
      if(!updateBookmark(name, user, lastModified, confirmed)) {
         return false;
      }

      if(name.equals(VSBookmark.HOME_BOOKMARK)) {
         Viewsheet originalBookmark = getOriginalBookmark(VSBookmark.HOME_BOOKMARK);
         ibookmark = new VSBookmark();
         ibookmark.addBookmark(VSBookmark.INITIAL_STATE, originalBookmark,
                               VSBookmarkInfo.PRIVATE, false, true);
      }

      // goto the refreshed bookmark
      gotoBookmark(name, user, null);

      return true;
   }

   /**
    * Update the specified bookmark.
    * @param name the bookmark name.
    * @param owner the bookmark owner.
    */
   private boolean updateBookmark(String name, IdentityID owner, long lastModified)
      throws Exception
   {
      return updateBookmark(name, owner, lastModified, false);
   }

   /**
    * Update the specified bookmark.
    * @param name the bookmark name.
    * @param owner the bookmark owner.
    */
   private boolean updateBookmark(String name, IdentityID owner, long lastModified, boolean confirmed)
         throws Exception
   {
      VSBookmark nbookmark =
         rep.getVSBookmark(entry, new XPrincipal(owner));

      if(nbookmark == null) {
         return false;
      }

      Object data = nbookmark.getBookmarkData(name);
      VSBookmarkInfo ninfo = nbookmark.getBookmarkInfo(name);

      if(data == null || ninfo == null || ninfo.getLastModified() <= lastModified) {
         return false;
      }

      VSBookmark bm = getUserBookmark(owner);

      if(bm == null) {
         return false;
      }

      bm.setBookmarkData(name, data);
      bm.setBookmarkInfo(name, ninfo);

      if(name.equals(VSBookmark.HOME_BOOKMARK) && confirmed) {
         ibookmark.setBookmarkData(VSBookmark.INITIAL_STATE, data);
         ibookmark.setBookmarkInfo(VSBookmark.INITIAL_STATE, ninfo);
      }

      return true;
   }

   /**
    * Check if the specified bookmark exists.
    * @param name the specified bookmark name.
    * @param owner the specified bookmark owner.
    */
   public boolean checkBookmark(String name, IdentityID owner) throws Exception {
      VSBookmark nbookmark =
         rep.getVSBookmark(entry, new XPrincipal(owner));

      if(nbookmark == null) {
         return false;
      }

      if(VSBookmark.HOME_BOOKMARK.equals(name)) {
         return true;
      }

      return nbookmark.containsBookmark(name);
   }

   /**
    * Check if contains a bookmark.
    * @param name the name of the specified bookmark.
    * @return <tt>true</tt> if contains it, <tt>false</tt> otherwise.
    */
   public boolean containsBookmark(String name, IdentityID user) {
      VSBookmark bookmark = getVSBookmark(user.convertToKey());
      return bookmark != null && bookmark.containsBookmark(name);
   }

   /**
    * Get the bookmark.
    * @param name the specified bookmark name.
    * @return the viewsheet applied this bookmark.
    */
   public Viewsheet getBookmark(String name) {
      return user == null ? null : getBookmark(name, IdentityID.getIdentityIDFromKey(getUserName()));
   }

   /**
    * Get the bookmark.
    * @param name the specified bookmark name.
    * @return the viewsheet applied this bookmark.
    */
   public Viewsheet getBookmark(String name, IdentityID user) {
      VSBookmark bookmark = getUserBookmark(user);

      if(bookmark == null) {
         return null;
      }

      return VSUtil.vsGotoBookmark(vs.clone(), bookmark, name, rep, null);
   }

   /**
    * Get the original bookmark, the viewsheet's state is same as bookmark.
    * @param name the specified bookmark name.
    */
   public Viewsheet getOriginalBookmark(String name) {
      return getOriginalBookmark(name, null);
   }

   public Viewsheet getOriginalBookmark(String name, String orgID) {
      // fix bug1433297711278, if is shared bookmark, need to get the original
      // bookmark by name and owner.
      if(!VSBookmark.HOME_BOOKMARK.equals(name) && name.contains("(")) {
         int idx0 = name.lastIndexOf("(");
         int idx1 = name.lastIndexOf(")");

         if(idx1 > idx0) {
            String bname = name.substring(0, idx0);
            IdentityID user = IdentityID.getIdentityIDFromKey(name.substring(idx0 + 1, idx1));

            if(orgID != null) {
               user.setOrgID(orgID);
            }

            return getBookmark(bname, user);
         }
      }

      if(user == null) {
         return null;
      }

      VSBookmark bookmark = getUserBookmark(user);

      if(bookmark == null) {
         return null;
      }

      Viewsheet processedViewsheet = vs.clone();
      // @by stephenwebster, For bug1428907012145, retrieve the proper
      // viewsheet representing the initial state for the home bookmark.
      if(VSBookmark.HOME_BOOKMARK.equals(name)) {
         processedViewsheet = ibookmark.getBookmark(VSBookmark.INITIAL_STATE,
                                                    processedViewsheet);
      }

      return VSUtil.vsGotoBookmark(processedViewsheet, bookmark, name, rep, user);
   }

   /**
    * Add the bookmark.
    * @param name the specified bookmark name.
    * @param type the specified bookmark's type.
    */
   public void addBookmark(String name, int type, IdentityID user, boolean readOnly)
      throws Exception
   {
      VSBookmark userBookmark = bookmarksMap.get(user.convertToKey());

      // if current added bookmark is home, we shouldn't add home here.
      if((userBookmark == null ||
         !userBookmark.containsBookmark(VSBookmark.HOME_BOOKMARK))
         && !VSBookmark.HOME_BOOKMARK.equals(name))
      {
         updateVSBookmark();
      }

      String lockKey = VSBookmark.getLockKey(entry.toIdentifier(), user.convertToKey());
      Cluster cluster = Cluster.getInstance();
      cluster.lockKey(lockKey);

      try {
         VSBookmark bookmark = rep.getVSBookmark(entry, new XPrincipal(user), true);

         if(bookmark == null) {
            return;
         }

         if(VSBookmark.HOME_BOOKMARK.equals(name)) {
            ibookmark = new VSBookmark();
            ibookmark.addBookmark(VSBookmark.INITIAL_STATE, vs,
                                  VSBookmarkInfo.PRIVATE, false, true);
         }

         bookmark.addBookmark(name, vs, type, readOnly, true);
         // update this RVS with the new bookmark
         bookmarksMap.put(user.convertToKey(), bookmark);
         AssetEntry entry = AssetEntry.createAssetEntry(bookmark.getIdentifier());
         rep.setVSBookmark(entry, bookmark, new XPrincipal(user));
         setOpenedBookmark(bookmark.getBookmarkInfo(name));
         // clear the old bookmark lock first
         clearLock();
         lockBookmark(name, user);
      }
      finally {
         cluster.unlockKey(lockKey);
      }
   }

   /**
    * Get specified user bookmark.
    */
   private VSBookmark getUserBookmark(IdentityID user) {
      if(bookmarksMap == null) {
         return null;
      }

      if(!bookmarksMap.containsKey(user.convertToKey())) {
         getVSBookmark(user.convertToKey());
      }

      return bookmarksMap.get(user.convertToKey());
   }

   public void resetUserBookmark(String user) {
      if(bookmarksMap.containsKey(user)) {
         bookmarksMap.remove(user);
      }
   }

   /**
    * set specified user bookmark.
    */
   private void setUserBookmark(String userID, VSBookmark bookmark) {
      bookmarksMap.put(userID, bookmark);
   }

   /**
    * Get specified user bookmark.
    */
   private VSBookmark getUserBookmark(Principal user) {
      if(user == null) {
         return null;
      }

      return getUserBookmark(IdentityID.getIdentityIDFromKey(user.getName()));
   }

   /**
    * Remove a bookmark.
    * @param name the specified bookmark name.
    */
   public void removeBookmark(String name, IdentityID user) throws Exception {
      removeBookmark(name, user, true);
   }

   /**
    * Remove a bookmark.
    * @param name the specified bookmark name.
    * @param user the specified bookmark's owner.
    * @param checkLock if true, force to remove the bookmark, if false, when
    *                  the bookmark is locked, then return.
    */
   public void removeBookmark(String name, IdentityID user, boolean checkLock)
      throws Exception
   {
      String lockKey = VSBookmark.getLockKey(entry.toIdentifier(), user.convertToKey());
      Cluster cluster = Cluster.getInstance();
      cluster.lockKey(lockKey);

      try {
         VSBookmark bookmark = rep.getVSBookmark(entry, new XPrincipal(user), true);

         if(bookmark == null) {
            return;
         }

         if(checkLock) {
            boolean isDefaultOrg = OrganizationManager.getInstance().getCurrentOrgID()
               .equals( Organization.getDefaultOrganizationID());
            String lockedUser = getLockedBookmarkUser(name, user, isDefaultOrg);

            if(lockedUser != null) {
               Catalog catalog = Catalog.getCatalog();
               throw new MessageException(
                  catalog.getString("viewer.viewsheet.bookmark.otherUserLock",
                                    name, lockedUser));
            }
         }

         bookmark.removeBookmark(name);
         AssetEntry entry = AssetEntry.createAssetEntry(bookmark.getIdentifier());
         rep.setVSBookmark(entry, bookmark, new XPrincipal(user));
         updateVSBookmark();
         // delete the all locks of this bookmark
         unLockBookmark(name, user);
      }
      finally {
         cluster.unlockKey(lockKey);
      }
   }

   /**
    * Remove a bookmark.
    * @param names the bookmark names.
    * @param user the specified bookmark's owner.
    *
    */
   public void removeBookmarks(List<String> names, IdentityID user)
           throws Exception
   {
      removeBookmarks(names, user, true);
   }

   /**
    * Remove a bookmark.
    * @param names the bookmark names.
    * @param user the specified bookmark's owner.
    * @param checkLock if true, force to remove the bookmark, if false, when
    *                  the bookmark is locked, then return.
    */
   public void removeBookmarks(List<String> names, IdentityID user, boolean checkLock)
           throws Exception
   {
      updateVSBookmark();
      String lockKey = VSBookmark.getLockKey(entry.toIdentifier(), user.convertToKey());
      Cluster cluster = Cluster.getInstance();
      cluster.lockKey(lockKey);

      try {
         VSBookmark bookmark = rep.getVSBookmark(entry, new XPrincipal(user), true);

         if(bookmark == null) {
            return;
         }

         Map<String, String> lockedBKMap = new HashMap<>();
         boolean isDefaultOrg = OrganizationManager.getInstance().getCurrentOrgID()
            .equals( Organization.getDefaultOrganizationID());

         for(String name : names) {
            if(checkLock) {
               String lockedUser = getLockedBookmarkUser(name, user, isDefaultOrg);

               if(lockedUser != null) {
                  lockedBKMap.put(name, lockedUser);
                  continue;
               }
            }

            VSBookmarkInfo bookmarkInfo = getBookmarkInfo(name, user);
            bookmark.removeBookmark(name);
            AuditRecordUtils.executeBookmarkRecord(
               getViewsheet(), bookmarkInfo, BookmarkRecord.ACTION_TYPE_DELETE, null);
         }

         AssetEntry entry = AssetEntry.createAssetEntry(bookmark.getIdentifier());
         rep.setVSBookmark(entry, bookmark, new XPrincipal(user));

         if(!lockedBKMap.isEmpty()) {
            Catalog catalog = Catalog.getCatalog();
            StringBuilder message = new StringBuilder();

            lockedBKMap.forEach((bkName, lockedUser) -> {
               String msg = catalog.getString(
                  "viewer.viewsheet.bookmark.otherUserLock", bkName, lockedUser);
               message.append(msg).append("\n");
            });

            throw new MessageException(message.toString());
         }

         for(String name : names) {
            // delete the all locks of this bookmark
            unLockBookmark(name, user);
         }
      }
      finally {
         cluster.unlockKey(lockKey);
      }
   }

   /**
    * Edit a bookmark's properties.
    * @param nname the specified new bookmark name.
    * @param oname the specified old bookmark name.
    * @param type the specified bookmark new type.
    */
   public void editBookmark(String nname, String oname, int type,
      boolean readOnly) throws Exception
   {
      String userName = user == null ? null : user.getName();
      String lockKey = VSBookmark.getLockKey(entry.toIdentifier(), userName);
      Cluster cluster = Cluster.getInstance();
      cluster.lockKey(lockKey);
      VSBookmark bookmark;

      try {
         bookmark = rep.getVSBookmark(entry, user, true);

         if(bookmark == null) {
            return;
         }

         bookmark.editBookmark(nname, oname, type, readOnly);

         if(bookmark.getDefaultBookmark() != null) {
            VSBookmark.DefaultBookmark dbookmark = bookmark.getDefaultBookmark();

            if(oname.equals(dbookmark.getName())) {
               dbookmark.setName(nname);
            }
         }

         // reset opened bookmark
         VSBookmarkInfo openedBookmark = getOpenedBookmark();

         if(openedBookmark != null && oname.equals(openedBookmark.getName())) {
            setOpenedBookmark(bookmark.getBookmarkInfo(nname));
         }

         AssetEntry entry = AssetEntry.createAssetEntry(bookmark.getIdentifier());
         rep.setVSBookmark(entry, bookmark, user);
         bookmarksMap.put(userName, bookmark);
      }
      finally {
         cluster.unlockKey(lockKey);
      }

      AssetEntry vsEntry = getEntry();

      if(vsEntry != null) {
         List<AssetObject> entries = DependencyTransformer.getDependencies(vsEntry.toIdentifier());

         if(entries == null || entries.size() == 0) {
            return;
         }

         RenameDependencyInfo dependencyInfo = new RenameDependencyInfo();
         RenameInfo rinfo = new RenameInfo(oname, nname, RenameInfo.BOOKMARK);
         rinfo.setBookmarkVS(vsEntry.toIdentifier());
         rinfo.setBookmarkUser(bookmark.getUser());

         for(AssetObject assetObject : entries) {
            dependencyInfo.addRenameInfo(assetObject, rinfo);
         }

         RenameTransformHandler.getTransformHandler().addTransformTask(dependencyInfo);
      }
   }

   /**
    * Check if the specified bookmark is updated by other user.
    * @param name the specified bookmark's name.
    * @param user the specified bookmark's user.
    * return <tt>true</tt> bookmark changed, <tt>false</tt> otherwise.
    */
   public boolean bookmarkUpdated(String name, IdentityID user) throws Exception{
      // temp by charles, look for another way to flag change
      VSBookmark obookmark = getUserBookmark(user);
      VSBookmarkInfo oinfo = obookmark.getBookmarkInfo(name);

      // The Home bookmark may not exist, consider it never modified.
      if(oinfo == null) {
         return false;
      }

      long oldModifyTime = oinfo.getLastModified();

      VSBookmark nbookmark =
         rep.getVSBookmark(entry, new XPrincipal(user));
      VSBookmarkInfo ninfo = nbookmark.getBookmarkInfo(name);

      if(ninfo == null) {
         return false;
      }

      long newModifyTime = ninfo.getLastModified();
      return oldModifyTime < newModifyTime;
   }

   /**
    * Check the specified bookmark if writable.
    * @param name the bookmark name.
    * @param owner the bookmark owner.
    */
   public boolean bookmarkWritable(String name, IdentityID owner) throws Exception {
      if(owner.convertToKey().equals(getUserName())) {
         return true;
      }

      // update the bookmark firstly
      if(!updateBookmark(name, owner, 0)) {
         return false;
      }

      VSBookmark bookmark = getUserBookmark(owner);

      if(bookmark == null) {
         return false;
      }

      VSBookmarkInfo info = bookmark.getBookmarkInfo(name);

      if(info != null) {
         return !info.isReadOnly();
      }

      return false;
   }

   /**
    * Lock the specified bookmark.
    * @param name the specified bookmark name.
    */
   private void lockBookmark(String name, IdentityID owner) throws Exception {
      BookmarkLockManager lockManager = BookmarkLockManager.getManager();
      lockManager.lock(getLockPath(name, owner), getUserName(), getID());
   }

   /**
    * Lock the user defined default bookmark.
    */
   private void lockDefaultBookmark() {
      VSBookmark bookmark = getUserBookmark(user);
      DefaultBookmark defBookmark = bookmark == null ? null :
         bookmark.getDefaultBookmark();

      if(defBookmark == null || isPreview()) {
         return;
      }

      if(getDefaultContainer(defBookmark) != null) {
         try {
            lockBookmark(defBookmark.getName(), defBookmark.getOwner());
         }
         catch(Exception ex) {
            LOG.error("Failed to lock the default bookmark", ex);
         }
      }
   }

   /**
    * Return the VSBookmark which contains the user defined bookmark.
    */
   private VSBookmark getDefaultContainer(DefaultBookmark def) {
      VSBookmark bookmark = getUserBookmark(user);
      IdentityID pId = user == null ? null : IdentityID.getIdentityIDFromKey(user.getName());

      if(bookmark == null) {
         return null;
      }

       // for BC
      if((def.getOwner() == null || "".equals(def.getOwner().name))) {
         def.setOwner(pId);
      }

      String defName = def.getName();
      IdentityID defOwner = def.getOwner();

      if(pId != null && pId.equals(defOwner) && bookmark.containsBookmark(defName))
      {
         return bookmark;
      }
      else {
         VSBookmark bm = getUserBookmark(defOwner);

         if(bm != null && bm.containsBookmark(defName)) {
            return bm;
         }
      }

      return null;
   }

   /**
    * Get the Execution Session ID associated with the RuntimeViewsheet.
    */
   public String getExecSessionID() {
      return execSessionID;
   }

   /**
    * Unlock the specified bookmark.
    * @param name the specified bookmark name.
    * @param owner the specified bookmark owner.
    */
   public void unLockBookmark(String name, IdentityID owner)
      throws Exception
   {
      BookmarkLockManager lockManager = BookmarkLockManager.getManager();
      lockManager.unlock(getLockPath(name, owner), getUserName(), getID());
   }

   /**
    * clear the bookmark locks of this sheet.
    */
   private void clearLock() {
      BookmarkLockManager lockManager = BookmarkLockManager.getManager();
      lockManager.unlockAll(getUserName(), getID());
   }

   private String getLockedBookmarkUser(String name, IdentityID owner, boolean isDefaultOrg) {
      BookmarkLockManager lockManager = BookmarkLockManager.getManager();
      String lockUser = lockManager.getLockedBookmarkUser(getLockPath(name, owner), getUserName());

      if(lockUser == null) {
         return null;
      }

      IdentityID lockId = IdentityID.getIdentityIDFromKey(lockUser);

      if(isDefaultOrg) {
         boolean exposeDefaultProp = Boolean.parseBoolean(
            SreeEnv.getProperty("security.exposeDefaultOrgToAll", "false"));
         boolean exposeDefaultOrgProp = lockId.getOrgID() != null && Boolean.parseBoolean(
            SreeEnv.getProperty("security." + lockId.getOrgID() + ".exposeDefaultOrgToAll", "false"));

         return exposeDefaultProp || exposeDefaultOrgProp ? lockId.getLabel() : lockId.name;
      }

      return lockId.name;
   }

   private String getUserName() {
      return user != null ? user.getName() : null;
   }

   /**
    * Get the lock path with specified bookmark name.
    */
   private String getLockPath(String name, IdentityID owner) {
      String SEPERATOR = "%";
      String all = entry.getPath() + name + owner;
      String hashCode = Integer.toHexString((entry.getPath() + name + owner).hashCode());

      // avoid file name too long
      return endOf(entry.getPath(), 120) + SEPERATOR + endOf(name, 30) +
         "_" + endOf(owner.name, 20) + "_" + all.length() + "_" + hashCode;
   }

   // get the last len substring
   private static String endOf(String str, int len) {
      return str.substring(Math.max(0, str.length() - len));
   }

   /**
    * Get all user's bookmarks.
    * @return the current user visible bookmark.
    */
   public List<VSBookmarkInfo> getBookmarks() {
      if(this.user == null) {
         return new ArrayList<>();
      }

      return getBookmarks(IdentityID.getIdentityIDFromKey(getUserName()));
   }

   /**
    * Get visible bookmarks of the current user.
    * @param vsUser the viewsheet user.
    */
   public List<VSBookmarkInfo> getBookmarks(IdentityID vsUser) {
      List<VSBookmarkInfo> visibleBookmarks = getUserVisibleBookmarks(vsUser);

      // @by ChrisS 2014-5-22: bug1400577032157 fix#2b
      // moved the adding of a (Home) bookmark down to after the user loop
      if(!containsHomeBookmark(visibleBookmarks)) {
         // @by davidd bug1370989280980, Add the HOME bookmark to this user's
         // bookmark list.
         visibleBookmarks.add(
            new VSBookmarkInfo(VSBookmark.HOME_BOOKMARK,
            VSBookmarkInfo.ALLSHARE, vsUser, false,
            new java.util.Date().getTime()));
      }

      return VSUtil.sortBookmark(visibleBookmarks, this.user);
   }

    /**
     * Get visible bookmarks of the current user.
     * @param vsUser the viewsheet user.
     */
   private List<VSBookmarkInfo> getUserVisibleBookmarks(IdentityID vsUser) {
       List<VSBookmarkInfo> visibleBookmarks = new ArrayList<>();

      if(bookmarksMap == null || vsUser == null || vsUser.name.length() == 0) {
         return visibleBookmarks;
      }

      prepareVSBookmarks();
      Set<String> keys = bookmarksMap.keySet();
      Iterator<String> it = keys.iterator();
      boolean isGlobalVS = entry.getScope() == AssetRepository.GLOBAL_SCOPE;
      boolean homeBookmarkExists = false;

      while(it.hasNext()) {
         IdentityID user = IdentityID.getIdentityIDFromKey(it.next());
         VSBookmark bookmark = getUserBookmark(user);

         if(bookmark == null) {
            continue;
         }

         String[] bookmarks = bookmark.getBookmarks();

         for(String bookmarkName : bookmarks) {
            VSBookmarkInfo info = bookmark.getBookmarkInfo(bookmarkName);
            int type = info.getType();

            if(!isGlobalVS || type == VSBookmarkInfo.PRIVATE) {
               if(!vsUser.equals(user)) {
                  continue;
               }
            }
            else if(type == VSBookmarkInfo.GROUPSHARE) {
               if(!isSameGroup(vsUser, user)) {
                  continue;
               }
            }

            info.setOwner(user);

            // @by stephenwebster, Fix bug1421333908729
            // In older versions the home bookmark was stored with the user's
            // bookmarks. As a result, it is possible to return multiple home
            // bookmarks, which does not appear to be the expectation.
            // This will force only the current user's home bookmark to be
            // added to the list if it exists.
            if(bookmarkName.equals(VSBookmark.HOME_BOOKMARK))
            {
               if(!homeBookmarkExists && vsUser.equals(user)) {
                  homeBookmarkExists = true;
                  visibleBookmarks.add(info);
               }
            }
            else {
               visibleBookmarks.add(info);
            }

         }
      }

      return visibleBookmarks;
   }

   /**
    * Check if the target bookmarks contains the home bookmark
    * @param allBookmarks the target bookmarks.
    */
   private boolean containsHomeBookmark(List<VSBookmarkInfo> allBookmarks) {
      // @by ChrisS 2014-5-22: bug1400577032157 fix#2b
      // Moved the adding of a (Home) bookmark down here, so it occurs *after*
      // all the bookmarks from the other users have been added to the list.
      // This was done because we only want to add a (Home) bookmark if there
      // is not already one in the list, from any other user.  Which
      // realistically can only occur if there is no admin user.
      boolean haveHome = false;

      for(VSBookmarkInfo info : allBookmarks) {
         if(info.getName().equals(VSBookmark.HOME_BOOKMARK)) {
            haveHome = true;
            break;
         }
      }

      return haveHome;
   }

   /**
    * Prepare VSBookmark for all users.
    */
   private void prepareVSBookmarks() {
      if(entry.getType() == AssetEntry.Type.VIEWSHEET) {
         IdentityID[] users = getBookmarkUsers();

         for(IdentityID user : users) {
            if(!bookmarksMap.containsKey(user.convertToKey())) {
               getVSBookmark(user.convertToKey());
            }
         }
      }
   }

   /**
     * Check the the two specified users are in same group.
     */
   public boolean isSameGroup(IdentityID user0, IdentityID user1) {
      if(user0.equals(user1)) {
         return true;
      }

      String[] groups0 = SUtil.getGroups(user0);
      List<String> list = Arrays.asList(groups0);
      String[] group1 = SUtil.getGroups(user1);

      for(String group : group1) {
         if(list.contains(group)) {
            return true;
         }
      }

      return false;
   }

   /**
    * Get user defined default bookmark.
    * @return user defined default bookmark if any.
    */
   public DefaultBookmark getDefaultBookmark() {
      VSBookmark bookmark = getUserBookmark(user);

      if(bookmark == null) {
         return null;
      }

      return bookmark.getDefaultBookmark();
   }

   /**
    * Set default user defined bookmark.
    * @param defBookmark the specified user defined bookmark.
    */
   public void setDefaultBookmark(DefaultBookmark defBookmark) throws Exception
   {
      String userName = user == null ? null : user.getName();
      String lockKey = VSBookmark.getLockKey(entry.toIdentifier(), userName);
      Cluster cluster = Cluster.getInstance();
      cluster.lockKey(lockKey);

      try {
         VSBookmark bookmark = rep.getVSBookmark(entry, user, true);
         if(bookmark == null) {
            return;
         }

         bookmark.setDefaultBookmark(defBookmark);
         setUserBookmark(user.getName(), bookmark);
         AssetEntry entry = AssetEntry.createAssetEntry(bookmark.getIdentifier());
         rep.setVSBookmark(entry, bookmark, user);
      }
      finally {
         cluster.unlockKey(lockKey);
      }
   }

   /**
    * Get the viewsheet mode.
    * @return the viewsheet mode.
    */
   @Override
   public int getMode() {
      return mode;
   }

   /**
    * Set the viewsheet variables.
    */
   public void setVariableTable(VariableTable vars) {
      this.vars = vars;
   }

   /**
    * Get the viewsheet variables.
    */
   public VariableTable getVariableTable() {
      return vars;
   }

   /**
    * Get the touch viewsheet timestamp.
    * @return touch viewsheet timestamp.
    */
   public long getTouchTimestamp() {
      return touchts;
   }

   /**
    * Set the touch viewsheet timestamp.
    * @param touchts viewsheet timestamp.
    */
   public void setTouchTimestamp(long touchts) {
      this.touchts = touchts;
   }

   /**
    * Reset the influenced assemblies.
    * @param arr the influenced assemblies.
    * @param clist the specified changed assembly list.
    */
   @SuppressWarnings("unused")
   private void reset(String[] arr, ChangedAssemblyList clist) {
      List<Assembly> list = new ArrayList<>();
      String vname = null;

      if(arr == null) {
         Assembly[] assemblies = vs.getAssemblies();
         Collections.addAll(list, assemblies);
      }
      else {
         for(String s : arr) {
            int index = s.lastIndexOf(".");

            if(index >= 0) {
               vname = s.substring(0, index);
            }

            Assembly assembly = vs.getAssembly(s);

            if(assembly == null) {
               continue;
            }

            list.add(assembly);

            if(!(assembly instanceof SelectionVSAssembly)) {
               continue;
            }

            SelectionVSAssembly sassembly = (SelectionVSAssembly) assembly;
            ViewsheetSandbox[] boxes = box.getSandboxes();

            for(ViewsheetSandbox box : boxes) {
               Viewsheet vs = box.getViewsheet();
               List<VSAssembly> tassemblies =
                  VSUtil.getSharedVSAssemblies(vs, sassembly);

               for(VSAssembly tassembly : tassemblies) {
                  box.reset(null, new Assembly[]{ tassembly }, clist,
                            false, false, null);
               }
            }
         }
      }

      Assembly[] assemblies = new Assembly[list.size()];
      list.toArray(assemblies);

      box.reset(vname, assemblies, clist, false, false, null);
   }

   /**
    * Dispose the runtime viewsheet.
    */
   @Override
   public void dispose() {
      clearLock();

      super.dispose();

      resetViewsheet(null, vs);
      vs = null;

      if(vars != null) {
         vars = null;
      }

      if(box != null) {
         box.dispose();
         box = null;
      }
   }

   /**
    * {@inheritDoc}
    */
   @Override
   public synchronized boolean undo(ChangedAssemblyList clist) {
      if(point - 1 >= 0 && point < size()) {
         restoreCheckpoint(point - 1);
         point--;
         return true;
      }

      return false;
   }

   /**
    * {@inheritDoc}
    */
   @Override
   public synchronized boolean redo(ChangedAssemblyList clist) {
      if(point + 1 >= 0 && point + 1 < size()) {
         restoreCheckpoint(point + 1);
         point += 1;
         return true;
      }

      return false;
   }

   private void restoreCheckpoint(int point) {
      restoreCheckpoint0(point, false);
   }

   private void restoreCheckpoint0(int point, boolean requiresReset) {
      Viewsheet vs = (Viewsheet) points.get(point);
      boolean reloadWS = vs.getBaseWorksheet() == null;

      if(reloadWS) {
         vs.update(getAssetRepository(), null, getUser());
      }

      updateLayoutInfo(vs);
      setViewsheet(vs.clone());

      // if viewsheet is swapped back from disk, need to initialize base worksheet
      if(requiresReset || reloadWS) {
         resetRuntime();
      }
   }

   /**
    * Rollback last changes.
    */
   @Override
   public void rollback() {
      if(points.size() > 0) {
         restoreCheckpoint0(points.size() - 1, false);
      }
   }

   /**
    * Undo in master pane will not influence all other layout pane.
    */
   public void updateLayoutInfo(Viewsheet vs) {
      LayoutInfo layoutInfo = this.vs.getLayoutInfo();
      vs.setLayoutInfo((LayoutInfo) layoutInfo.clone());
   }

   /**
    * Copy shared selection for a selection assembly.
    */
   private void copySharedFilters(RuntimeSheet[] rarr, VSAssembly tassembly) {
      if(!(tassembly instanceof SelectionVSAssembly || tassembly instanceof InputVSAssembly)) {
         return;
      }

      for(int i = 0; rarr != null && i < rarr.length; i++) {
         if(!(rarr[i] instanceof RuntimeViewsheet) || Tool.equals(entry, rarr[i].getEntry())) {
            continue;
         }

         RuntimeViewsheet rvs = (RuntimeViewsheet) rarr[i];
         ViewsheetSandbox rbox = rvs.getViewsheetSandbox();

         if(rbox == null) {
            continue;
         }

         ViewsheetSandbox[] boxes = rbox.getSandboxes();

         for(ViewsheetSandbox box : boxes) {
            Viewsheet vs = box.getViewsheet();
            List<VSAssembly> fassemblies = VSUtil.getSharedVSAssemblies(vs, tassembly);

            // @by: ChrisSpagnoli bug1397460287828 #2 2014-8-19
            // Cannot pick just *one* "best" assembly to share from, as that fails
            // to consider fields which are not in that one assembly.
            // Instead have to share from all, to all.

            if(fassemblies != null && !fassemblies.isEmpty()) {
               for(VSAssembly fassembly : fassemblies) {
                  if(tassembly instanceof SelectionVSAssembly) {
                     ViewsheetSandbox.processSharedSelection(tassembly, fassembly);
                  }
                  else if(tassembly instanceof InputVSAssembly) {
                     VSUtil.copySelectedValues((InputVSAssembly) tassembly,
                                               (InputVSAssembly) fassembly);
                  }
               }
            }
         }
      }
   }

   /**
    * Check if is a runtime viewsheet.
    * @return <tt>true</tt> if a runtime viewsheet, <tt>false</tt>
    * otherwise.
    */
   @Override
   public boolean isRuntime() {
      return mode == VIEWSHEET_RUNTIME_MODE;
   }

   /**
    * Check if is a preview runtime viewsheet.
    * @return <tt>true</tt> if a preview runtime viewsheet, <tt>false</tt>
    * otherwise.
    */
   @Override
   public boolean isPreview() {
      return preview;
   }

   /**
    * Check if is viewer runtime viewsheet.
    * @return <tt>true</tt> if yes, <tt>false</tt> otherwise.
    */
   public boolean isViewer() {
      return viewer;
   }

   /**
    * Get the original viewsheet id.
    * @return the original viewsheet id.
    */
   public String getOriginalID() {
      return box.getOriginalID();
   }

   /**
    * Set the original viewsheet id.
    * @param oid the specified original viewsheet id.
    */
   public void setOriginalID(String oid) {
      if(box != null) {
         box.setOriginalID(oid);
      }
   }

   /**
    * Check if need to refresh the rvs. like need refresh after form write back action.
    * @return
    */
   public boolean isNeedRefresh() {
      return needRefresh;
   }

   /**
    * Set if need to refresh the rvs.
    * @param refresh   next refresh event will force to refresh the rvs if true, else not.
    */
   public void setNeedRefresh(boolean refresh) {
      this.needRefresh = refresh;
   }

   /**
    * Get the base worksheet.
    */
   public RuntimeWorksheet getRuntimeWorksheet() {
      Worksheet ws = vs.getBaseWorksheet();

      // @by billh, for vs binds to logical model, we need to shrink worksheet,
      // so that table joins are properly maintained. This place might be the
      // best position to perform such a task for WorksheetEvent
      if(vs.isLMSource() && ws != null) {
         ws = new WorksheetWrapper(ws);
         VSUtil.shrinkTable(vs, ws);
      }

      return new RuntimeWorksheet(vs.getBaseEntry(), ws, box.getUser(),
                                  box.getAssetQuerySandbox(), false);
   }

   /**
    * Initialize viewsheet.
    * 1. hide all components used as tip views.
    * 2. modify worksheet to add a mirror to filter data for tip view.
    * 3. apply shared selection.
    */
   public void initViewsheet(Viewsheet vs, boolean root) {
      Assembly[] arr = vs.getAssemblies();
      RuntimeSheet[] rarr = engine.getRuntimeSheets(user);

      for(Assembly assembly : arr) {
         if(assembly instanceof VSAssembly) {
            copySharedFilters(rarr, (VSAssembly) assembly);
         }

         VSAssemblyInfo info0 = (VSAssemblyInfo) assembly.getInfo();

         if((assembly instanceof Viewsheet)) {
            initViewsheet((Viewsheet) assembly, false);
            continue;
         }
         else if((!(info0 instanceof TipVSAssemblyInfo) && !(info0 instanceof PopVSAssemblyInfo)) ||
            root && mode != VIEWSHEET_RUNTIME_MODE)
         {
            continue;
         }

         if(info0 instanceof TipVSAssemblyInfo) {
            refreshTipViewTable((TipVSAssemblyInfo) info0, vs);
         }
         else if(info0 instanceof PopVSAssemblyInfo) {
            int popOption = ((PopVSAssemblyInfo) info0).getPopOption();
            String popComponent = ((PopVSAssemblyInfo) info0).getPopComponent();
            VSAssembly obj = (VSAssembly) vs.getAssembly(popComponent);

            if(popOption != PopVSAssemblyInfo.POP_OPTION || obj == null ||
               obj.getContainer() != null) {
               continue;
            }

            initPopComponentTable(obj, vs);
         }
      }
   }

   /**
    * Refresh the tipviews of the runtime viewsheet by the info.
    * @param info the TipVSAssemblyInfo
    * @return <tt>true</tt> if it can refresh, <tt>false</tt> otherwise.
    */
   private void refreshTipViewTable(TipVSAssemblyInfo info, Viewsheet vs) {
      int tipOption = info.getTipOption();
      String tipview = info.getTipView();
      VSAssembly obj = (VSAssembly) vs.getAssembly(tipview);

      if(tipOption != TipVSAssemblyInfo.VIEWTIP_OPTION || obj == null ||
         obj.getContainer() != null)
      {
         return;
      }

      initTipViewTable(obj, vs);
   }

   /**
    * Refresh the tip views or pop components of the runtime viewsheet.
    */
   public void refreshAllTipViewOrPopComponentTable() {
      if(vs == null) {
         return;
      }

      Assembly[] arr = vs.getAssemblies();

      if(mode != VIEWSHEET_RUNTIME_MODE) {
         return;
      }

      for(Assembly assembly : arr) {
         if(assembly instanceof VSAssembly) {
            VSAssemblyInfo vsAssemblyInfo = ((VSAssembly) assembly).getVSAssemblyInfo();

            if(vsAssemblyInfo instanceof TipVSAssemblyInfo) {
               refreshTipViewTable((TipVSAssemblyInfo) assembly.getInfo(), vs);
            }
            else if(vsAssemblyInfo instanceof PopVSAssemblyInfo) {
               refreshPopComponentTable((PopVSAssemblyInfo) assembly.getInfo(), vs);
            }
         }
      }
   }

   public void refreshPopComponentTable(PopVSAssemblyInfo info, Viewsheet vs) {
      int popOption = info.getPopOption();
      String componentValue = info.getPopComponentValue();
      VSAssembly obj = (VSAssembly) vs.getAssembly(componentValue);

      if(popOption != PopVSAssemblyInfo.POP_OPTION || obj == null ||
         obj.getContainer() != null)
      {
         return;
      }

      initPopComponentTable(obj, vs);
   }

   /**
    * Restore the tip assemboy binding table.
    */
   public Viewsheet restoreViewsheet() {
      Viewsheet viewsheet = (Viewsheet) vs.clone();
      Assembly[] arr = viewsheet.getAssemblies();

      for(Assembly assembly : arr) {
         if(assembly instanceof Viewsheet) {
            continue;
         }

         VSAssemblyInfo info0 = (VSAssemblyInfo) assembly.getInfo();

         if(!(info0 instanceof TipVSAssemblyInfo) &&
            !(info0 instanceof PopVSAssemblyInfo)) {
            continue;
         }

         if(info0 instanceof TipVSAssemblyInfo) {
            int tipOption = ((TipVSAssemblyInfo) info0).getTipOption();
            String tipview = ((TipVSAssemblyInfo) info0).getTipView();
            VSAssembly obj = (VSAssembly) viewsheet.getAssembly(tipview);

            if(tipOption != TipVSAssemblyInfo.VIEWTIP_OPTION || obj == null ||
               obj.getContainer() instanceof TabVSAssembly) {
               continue;
            }

            restoreTipViewTable(obj);
         }
         else if(info0 instanceof PopVSAssemblyInfo) {
            int popOption = ((PopVSAssemblyInfo) info0).getPopOption();
            String popcomponent = ((PopVSAssemblyInfo) info0).getPopComponent();
            VSAssembly obj = (VSAssembly) viewsheet.getAssembly(popcomponent);

            if(popOption != PopVSAssemblyInfo.POP_OPTION || obj == null ||
               obj.getContainer() instanceof TabVSAssembly) {
               continue;
            }

            restorePopComponentTable(obj);
         }
      }

      return viewsheet;
   }

   /**
    * Create a new ws table for the tip view.
    */
   private void initTipViewTable(VSAssembly obj, Viewsheet vs) {
      VSAssemblyInfo info = obj.getVSAssemblyInfo();

      if(!VSUtil.isFlyOver(info.getAbsoluteName(), vs)) {
         info.setVisible(false);
      }

      if(obj instanceof BindableVSAssembly) {
         BindableVSAssembly bindable = (BindableVSAssembly) obj;
         vs.getBaseWorksheet();
         String tbl = tipviews.get(info.getAbsoluteName());

         if(tbl == null) {
            tbl = bindable.getTableName();
            // this method may be called from refresh, in that case we should
            // use the original binding name instead of the mirror created
            // in the previous call
            tipviews.put(info.getAbsoluteName(), tbl);
         }

         // @by billh, do not know why we need to create another table,
         // it will break several functions such as brush, zoom and mv
         /*
         if(tbl != null && ws != null) {
            TableAssembly tassembly = (TableAssembly) ws.getAssembly(tbl);
            String name = AssetUtil.getNextName(ws, "tipTable");
            MirrorTableAssembly mirror =
               new MirrorTableAssembly(ws, name, null, false, tassembly);

            mirror.setVisible(false);
            ws.addAssembly(mirror);
            bindable.setTableName(name);
         }
         */
      }
      else if(obj instanceof ShapeVSAssembly) {
         tipviews.putIfAbsent(info.getAbsoluteName(), "shape");
      }

      if(obj instanceof ContainerVSAssembly) {
         String[] children = ((ContainerVSAssembly) obj).getAssemblies();

         for(String child : children) {
            VSAssembly cobj = (VSAssembly) vs.getAssembly(child);
            initTipViewTable(cobj, vs);
         }
      }
   }

   /**
    * Create a new ws table for the pop component.
    */
   private void initPopComponentTable(VSAssembly obj, Viewsheet vs) {
      VSAssemblyInfo info = obj.getVSAssemblyInfo();

      info.setVisible(false);

      popcomponents.add(info.getAbsoluteName());

      if(obj instanceof ContainerVSAssembly) {
         String[] children = ((ContainerVSAssembly) obj).getAssemblies();

         for(String child : children) {
            VSAssembly cobj = (VSAssembly) vs.getAssembly(child);
            initPopComponentTable(cobj, vs);
         }
      }
   }

   /**
    * Restore the tip view table.
    */
   private void restoreTipViewTable(VSAssembly obj) {
      VSAssemblyInfo info = obj.getVSAssemblyInfo();
      info.setVisible(true);

      // @by billh, do not know why we need to create another table,
      // it will break several functions such as brush, zoom and mv
      /*
      if(obj instanceof BindableVSAssembly) {
         BindableVSAssembly bindable = (BindableVSAssembly) obj;
         String originaltable = (String) (tipviews.get(info.getAbsoluteName()));

         if(originaltable != null) {
            bindable.setTableName(originaltable);;
         }
      }
      */

      if(obj instanceof ContainerVSAssembly) {
         String[] children = ((ContainerVSAssembly) obj).getAssemblies();

         for(String child : children) {
            VSAssembly cobj = (VSAssembly) vs.getAssembly(child);
            restoreTipViewTable(cobj);
         }
      }
   }

   /**
    * Restore the pop component table.
    */
   private void restorePopComponentTable(VSAssembly obj) {
      VSAssemblyInfo info = obj.getVSAssemblyInfo();
      info.setVisible(true);

      if(obj instanceof ContainerVSAssembly) {
         String[] children = ((ContainerVSAssembly) obj).getAssemblies();

         for(String child : children) {
            VSAssembly cobj = (VSAssembly) vs.getAssembly(child);
            restorePopComponentTable(cobj);
         }
      }
   }

   /**
    * Get the created time of runtime viewsheet.
    */
   public long getDateCreated() {
      return dateCreated;
   }

   /**
    * Get the current opened bookmark info.
    */
   public VSBookmarkInfo getOpenedBookmark() {
      return openedBookmark;
   }

   /**
    * Set the current opened bookmark info.
    * @param bookmark the current opened bookmark info.
    */
   public void setOpenedBookmark(VSBookmarkInfo bookmark) {
      this.openedBookmark = bookmark;

      if(box != null) {
         box.setOpenedBookmark(bookmark);
      }
   }

   /**
    * Set a property of the sheet.
    * @param key the name of the property.
    * @param value the value of the property, <tt>null</tt> to remove the
    * property.
    */
   @Override
   public void setProperty(String key, Object value) {
      super.setProperty(key, value);

      if("isSafariOniOS".equals(key) && "true".equals(value)) {
         box.setSafariOniOS(true);
      }
   }

   private void resetViewsheet(Viewsheet nvs, Viewsheet ovs) {
      if(nvs != null) {
         nvs.removeActionListener(mvlistener);
         nvs.addActionListener(mvlistener);
      }

      if(ovs != null) {
         ovs.removeActionListener(mvlistener);
      }
   }

   /**
    * Get all users that may have bookmarks for this viewsheet.
    */
   public IdentityID[] getBookmarkUsers() {
      List<IdentityID> list = new ArrayList<>();

      try {
         SecurityEngine engine = SecurityEngine.getSecurity();
         List<IdentityID> userList = rep.getBookmarkUsers(entry);

         for(IdentityID user : userList) {
            XPrincipal principal = SUtil.getPrincipal(user, "localhost", false);

            // @by larryl, optimization, if a user has no permission to
            // create a bookmark, don't check for bookmark
            if(engine.checkPermission(
               principal, ResourceType.VIEWSHEET_ACTION, "Bookmark", ResourceAction.READ))
            {
               list.add(user);
            }
         }
      }
      catch(Exception e) {
         LOG.error("Failed to get bookmark users", e);
      }

      return list.toArray(new IdentityID[0]);
   }

   /**
    * Get bookmark info of the specified bookmark.
    * @param owner the specified bookmark's owner.
    * @param bookmarkName the specified bookmark name.
    * @return the bookmark info of the specified bookmark.
    */
   public VSBookmarkInfo getBookmarkInfo(String bookmarkName, IdentityID owner) {
      if(owner == null || Tool.isEmptyString(owner.name) || Tool.isEmptyString(bookmarkName) ||
         bookmarksMap.get(owner.convertToKey()) == null)
      {
         return null;
      }

      return bookmarksMap.get(owner.convertToKey()).getBookmarkInfo(bookmarkName);
   }

   /**
    * Reset mv options.
    */
   public void resetMVOptions() {
      if(entry != null) {
         entry.resetMVOptions();
      }
   }

   ActionListener mvlistener = e -> {
      int id = e.getID();

      if(id == Viewsheet.ADD_ASSEMBLY ||
         id == Viewsheet.REMOVE_ASSEMBLY ||
         id == Viewsheet.BINDING_CHANGED)
      {
         resetMVOptions();
      }
   };

   /**
    * Get the assemblies which cannot hit mv.
    */
   public Set<String> getNotHitMVAssemblies() {
      return notHitMVs;
   }

   /**
    * Clear not hit mv infomation.
    */
   public void clearNotHitMVInfo() {
      if(notHitMVs != null) {
         notHitMVs.clear();
      }
   }

   /**
    * Get the runtime viewsheet layout.
    */
   public ViewsheetLayout getRuntimeVSLayout() {
      return this.rvsLayout;
   }

   /**
   * Set the runtime viewsheet layout.
   */
   public void setRuntimeVSLayout(ViewsheetLayout layout) {
      this.rvsLayout = layout;
   }

   /**
    * Clear and initialize layout states list.
    */
   public void resetLayoutUndoRedo() {
      layoutPointLock.lock();

      try {
         layoutPoints = new LinkedList<>();
         layoutPoint = -1;
      }
      finally {
         layoutPointLock.unlock();
      }
   }

   /*
    * Undo the current layout.
    */
   public AbstractLayout layoutUndo() {
      layoutPointLock.lock();

      try {
         layoutPoint--;
         return (AbstractLayout) Tool.clone(layoutPoints.get(layoutPoint));
      }
      finally {
         layoutPointLock.unlock();
      }
   }

   /*
    * Redo the current layout.
    */
   public AbstractLayout layoutRedo() {
      layoutPointLock.lock();

      try {
         layoutPoint++;
         return (AbstractLayout) Tool.clone(layoutPoints.get(layoutPoint));
      }
      finally {
         layoutPointLock.unlock();
      }
   }

   /*
    * Add the layout undo redo check point.
    */
   public void addLayoutCheckPoint(AbstractLayout layout) {
      layoutPointLock.lock();

      try {
         if(layoutPoint != layoutPoints.size() - 1) {
            layoutPoints = layoutPoints.subList(0, layoutPoint + 1);
         }

         layoutPoints.add((AbstractLayout) Tool.clone(layout));
         layoutPoint = layoutPoints.size() - 1;
      }
      finally {
         layoutPointLock.unlock();
      }
   }

   /**
    * Current layout state index.
    */
   public int getLayoutPoint() {
      return layoutPoint;
   }

   /**
    * The size of previous layout states.
    */
   public int getLayoutPointsSize() {
      layoutPointLock.lock();

      try {
         return layoutPoints.size();
      }
      finally {
         layoutPointLock.unlock();
      }
   }

   /**
    * set vs wizard of the temporary info
    */
   public void setVSTemporaryInfo(VSTemporaryInfo info) {
      this.temporaryInfo = info;
   }

   /**
    * get vs wizard of the temporary info
    */
   public VSTemporaryInfo getVSTemporaryInfo() {
      return this.temporaryInfo;
   }

   /**
    * weather in viewsheet wizard
    */
   public boolean isWizardViewsheet() {
      return wizardViewsheet;
   }

   /**
    * set in viewshet wizard.
    */
   public void setWizardViewsheet(boolean wizardViewsheet) {
      this.wizardViewsheet = wizardViewsheet;
   }

   public EmbedAssemblyInfo getEmbedAssemblyInfo() {
      return embedAssemblyInfo;
   }

   public void setEmbedAssemblyInfo(EmbedAssemblyInfo embedAssemblyInfo) {
      this.embedAssemblyInfo = embedAssemblyInfo;
   }

   /**
    * MV processor, to handle viewsheet not hit mv.
    */
   private static class MVProcessorImpl implements
      AssetQuerySandbox.MVProcessor
   {
      public MVProcessorImpl(RuntimeViewsheet rvs) {
         this.rvs = rvs;
      }

      @Override
      public boolean needCheck() {
         return rvs != null && !"true".equals(rvs.getProperty("mvconfirmed")) &&
            rvs.getViewsheet() != null &&
            rvs.getViewsheet().getViewsheetInfo() != null &&
            rvs.getViewsheet().getViewsheetInfo().isWarningIfNotHitMV();
      }

      @Override
      public void notHitMV(String target) {
         if(rvs != null && rvs.notHitMVs != null) {
            rvs.notHitMVs.add(target);
         }
      }

      private transient RuntimeViewsheet rvs;
   }

   /**
    * Get the runtime ID of the binding pane opened from this runtime viewsheet
    */
   public String getBindingID() {
      return bindingID;
   }

   public void setBindingID(String bindingID) {
      this.bindingID = bindingID;
   }

   /**
    * Check if this is a viewsheet used in binding pane.
    */
   public boolean isBinding() {
      return box != null && box.isBinding();
   }

   public void setBinding(boolean binding) {
      if(box != null) {
         box.setBinding(binding);
      }
   }

   public ImageHashService getImageHashService() {
      return imageHashService;
   }

   @Override
   RuntimeViewsheetState saveState(ObjectMapper mapper) {
      RuntimeViewsheetState state = new RuntimeViewsheetState();
      super.saveState(state, mapper);
      state.setBindingId(bindingID);
      state.setBoxRid(this.box == null ? null : this.box.getID());
      state.setVs(saveXml(vs));
      state.setOriginalVs(saveXml(originalVs));
      state.setVars(saveJson(vars, mapper));
      state.setViewer(viewer);
      state.setPreview(preview);
      state.setNeedsRefresh(needRefresh);
      state.setMode(mode);
      state.setExecSessionId(execSessionID);
      state.setTouchts(touchts);
      state.setTipviews(tipviews);
      state.setPopcomponents(popcomponents);
      state.setOriginalId(getOriginalID());

      if(bookmarksMap == null) {
         state.setBookmarksMap(null);
      }
      else {
         Map<String, String> map = new HashMap<>();

         for(Map.Entry<String, VSBookmark> e : bookmarksMap.entrySet()) {
            map.put(e.getKey(), saveXml(e.getValue()));
         }

         state.setBookmarksMap(map);
      }

      state.setIbookmark(saveXml(ibookmark));
      state.setOpenedBookmark(saveXml(openedBookmark));
      state.setLastReset(lastReset);
      state.setDateCreated(dateCreated);
      state.setRvsLayout(saveXml(rvsLayout));

      if(layoutPoints == null) {
         state.setLayoutPoints(null);
      }
      else {
         List<String> list = new ArrayList<>();

         for(AbstractLayout layout : layoutPoints) {
            StringBuilder xml = new StringBuilder("<layout class=\"")
               .append(layout.getClass().getName()).append("\">");
            xml.append(saveXml(layout));
            xml.append("</layout>");
            list.add(xml.toString());
         }

         state.setLayoutPoints(list);
      }

      state.setLayoutPoint(layoutPoint);
      state.setEmbedAssemblyInfo(saveJson(embedAssemblyInfo, mapper));
      return state;
   }

   private static AbstractLayout loadLayout(String xml) {
      try {
         Document document = Tool.parseXML(new StringReader(xml));
         Element root = document.getDocumentElement();
         String className = root.getAttribute("class");
         AbstractLayout layout =
            (AbstractLayout) Class.forName(className).getConstructor().newInstance();
         layout.parseXML(Tool.getFirstChildNode(root));
         return layout;
      }
      catch(Exception e) {
         LOG.error("Failed to load layout", e);
         return null;
      }
   }

   private String bindingID;
   private Viewsheet vs; // viewsheet
   private Viewsheet originalVs;
   private VariableTable vars; // viewsheet parameter values if any
   private boolean viewer; // viewer flag
   private boolean preview; // preview flag
   private boolean needRefresh = false; // force refresh
   private int mode; // viewsheet mode
   private ViewsheetSandbox box; // query sandbox
   private AssetRepository rep; // asset repository
   private String execSessionID; // Execution Session ID used for Auditing
   private long touchts = -1; // touch timestamp of data changes
   private Map<String, String> tipviews = new HashMap<>(); // full name of tip view -> data table
   private Set<String> popcomponents = new HashSet<>(); // full name of pop component
   private Map<String, VSBookmark> bookmarksMap; // user name -> vs bookmark
   private VSBookmark ibookmark; // inital bookmark
   private VSBookmarkInfo openedBookmark; // the current opened bookmark
   private long lastReset = System.currentTimeMillis();
   private long dateCreated;  // viewsheet created time
   private transient WorksheetService engine = null;
   private transient Set<String> notHitMVs = new HashSet<>();
   private ViewsheetLayout rvsLayout;
   private List<AbstractLayout> layoutPoints = new ArrayList<>();
   private transient ReentrantLock layoutPointLock = new ReentrantLock();
   private int layoutPoint = -1;
   private VSTemporaryInfo temporaryInfo;
   private boolean wizardViewsheet = false;
   private EmbedAssemblyInfo embedAssemblyInfo;
   private final ImageHashService imageHashService = new ImageHashService();

   private static final Logger LOG =
      LoggerFactory.getLogger(RuntimeViewsheet.class);
}<|MERGE_RESOLUTION|>--- conflicted
+++ resolved
@@ -162,7 +162,6 @@
       preview = state.isPreview();
       needRefresh = state.isNeedsRefresh();
       mode = state.getMode();
-<<<<<<< HEAD
 
       if(state.getBoxRid() != null) {
          box = new ViewsheetSandbox(vs, mode, getUser(), entry, state.getBoxRid());
@@ -171,10 +170,7 @@
          box = new ViewsheetSandbox(vs, mode, getUser(), entry);
       }
 
-=======
-      box = new ViewsheetSandbox(vs, mode, getUser(), entry);
       box.setOriginalID(state.getOriginalId());
->>>>>>> 450404bb
       rep = (AssetRepository) AnalyticAssistant.getAnalyticAssistant().getAnalyticRepository();
       execSessionID = state.getExecSessionId();
       touchts = state.getTouchts();

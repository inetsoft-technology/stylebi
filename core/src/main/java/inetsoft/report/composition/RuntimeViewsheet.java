/*
 * This file is part of StyleBI.
 * Copyright (C) 2024  InetSoft Technology
 *
 * This program is free software: you can redistribute it and/or modify
 * it under the terms of the GNU Affero General Public License as published by
 * the Free Software Foundation, either version 3 of the License, or
 * (at your option) any later version.
 *
 * This program is distributed in the hope that it will be useful,
 * but WITHOUT ANY WARRANTY; without even the implied warranty of
 * MERCHANTABILITY or FITNESS FOR A PARTICULAR PURPOSE.  See the
 * GNU Affero General Public License for more details.
 *
 * You should have received a copy of the GNU Affero General Public License
 * along with this program.  If not, see <https://www.gnu.org/licenses/>.
 */
package inetsoft.report.composition;

import com.fasterxml.jackson.databind.ObjectMapper;
import inetsoft.analytic.AnalyticAssistant;
import inetsoft.report.composition.execution.AssetQuerySandbox;
import inetsoft.report.composition.execution.ViewsheetSandbox;
import inetsoft.sree.SreeEnv;
import inetsoft.sree.UserEnv;
import inetsoft.sree.internal.SUtil;
import inetsoft.sree.internal.cluster.Cluster;
import inetsoft.sree.security.*;
import inetsoft.uql.VariableTable;
import inetsoft.uql.XPrincipal;
import inetsoft.uql.asset.*;
import inetsoft.uql.asset.sync.*;
import inetsoft.uql.viewsheet.*;
import inetsoft.uql.viewsheet.VSBookmark.DefaultBookmark;
import inetsoft.uql.viewsheet.internal.*;
import inetsoft.uql.viewsheet.vslayout.*;
import inetsoft.util.*;
import inetsoft.util.audit.AuditRecordUtils;
import inetsoft.util.audit.BookmarkRecord;
import inetsoft.web.embed.EmbedAssemblyInfo;
import inetsoft.web.viewsheet.service.CommandDispatcher;
import inetsoft.web.vswizard.model.recommender.VSTemporaryInfo;
import org.slf4j.Logger;
import org.slf4j.LoggerFactory;
import org.w3c.dom.Document;
import org.w3c.dom.Element;

import java.awt.event.ActionListener;
import java.io.StringReader;
import java.security.Principal;
import java.util.*;
import java.util.concurrent.locks.ReentrantLock;

/**
 * RuntimeViewsheet represents a runtime viewsheet, contains the viewsheet and
 * other runtime information.
 *
 * @version 8.5
 * @author InetSoft Technology Corp
 */
public class RuntimeViewsheet extends RuntimeSheet {
   /**
    * Viewsheet design mode.
    */
   public static final int VIEWSHEET_DESIGN_MODE = Viewsheet.SHEET_DESIGN_MODE;
   /**
    * Viewsheet runtime mode.
    */
   public static final int VIEWSHEET_RUNTIME_MODE = Viewsheet.SHEET_RUNTIME_MODE;

   /**
    * Create a runtime viewsheet for a viewsheet.
    */
   public RuntimeViewsheet() {
      super();
   }

   /**
    * Create a runtime viewsheet for a viewsheet.
    * @param entry the viewsheet repository entry.
    * @param vs viewsheet definition.
    * @param user the user who opens this viewsheet.
    * @param rep the specified asset repository.
    * @param bookmarksMap the specified viewsheet bookmark.
    * @param reset <tt>true</tt> to reset the viewsheet sandbox.
    */
   public RuntimeViewsheet(AssetEntry entry, Viewsheet vs, Principal user,
                           AssetRepository rep, WorksheetService engine,
                           Map<String, VSBookmark> bookmarksMap, boolean reset)
   {
      this();
      this.entry = entry;
      this.user = user;
      this.rep = rep;
      this.viewer = "true".equals(entry.getProperty("viewer"));
      this.preview = "true".equals(entry.getProperty("preview"));
      this.mode = viewer || preview || entry.isVSSnapshot() ?
         VIEWSHEET_RUNTIME_MODE : VIEWSHEET_DESIGN_MODE;
      // only design time is editable
      setEditable(mode == VIEWSHEET_DESIGN_MODE);
      this.bookmarksMap = bookmarksMap;

      if(this.bookmarksMap == null) {
         this.bookmarksMap = new HashMap<>();
      }

      Viewsheet ovs = this.vs;
      this.vs = vs;
      this.originalVs = vs;
      resetViewsheet(this.vs, ovs);

      this.dateCreated = System.currentTimeMillis();

      // Get the user environment property if annotations should be shown and set it on
      // the viewsheet so the assemblies can check it without having access to the
      // current user
      final boolean showAnnotation =
         "true".equals(UserEnv.getProperty(user, "annotation", "true"));
      this.vs.setAnnotationsVisible(showAnnotation && mode == VIEWSHEET_RUNTIME_MODE);

      // maintain the inital viewsheet state
      if(isRuntime()) {
         ibookmark = new VSBookmark();
         ibookmark.addBookmark(VSBookmark.INITIAL_STATE, vs,
            VSBookmarkInfo.PRIVATE, false, true);
      }

      setEntry(entry);

      // use user defined default bookmark
      if(isRuntime()) {
         refresh();
      }

      this.engine = engine;
      initViewsheet(this.vs, true);
      this.box = new ViewsheetSandbox(this.vs, mode, user, reset, entry);
      this.box.setOpenedBookmark(getOpenedBookmark()); // set in the call to refresh()
      this.box.getAssetQuerySandbox().setMVProcessor(new MVProcessorImpl(this));
      // the cloned viewsheet is for undo/redo, and we should share the cloned
      // viewsheet in cached query and undo/redo
      addCheckpoint(this.vs.prepareCheckpoint());
   }

   RuntimeViewsheet(RuntimeViewsheetState state, ObjectMapper mapper) {
      super(state, mapper);
      bindingID = state.getBindingId();

      if(state.getVs() != null) {
         vs = loadXml(new Viewsheet(), state.getVs());
      }

      if(state.getOriginalVs() != null) {
         originalVs = loadXml(new Viewsheet(), state.getOriginalVs());
      }

      if(state.getVars() != null) {
         vars = loadJson(VariableTable.class, state.getVars(), mapper);
      }

      if(state.getHashImage() != null) {
         imageHashService = loadXml(new ImageHashService(), state.getHashImage());
      }

      viewer = state.isViewer();
      preview = state.isPreview();
      needRefresh = state.isNeedsRefresh();
      mode = state.getMode();

      if(state.getBoxRid() != null) {
         box = new ViewsheetSandbox(vs, mode, getUser(), false, entry, state.getBoxRid());
      }
      else {
         box = new ViewsheetSandbox(vs, mode, getUser(), false, entry);
      }

      box.setOriginalID(state.getOriginalId());
      rep = (AssetRepository) AnalyticAssistant.getAnalyticAssistant().getAnalyticRepository();
      execSessionID = state.getExecSessionId();
      touchts = state.getTouchts();
      tipviews = state.getTipviews();
      popcomponents = state.getPopcomponents();

      if(state.getBookmarksMap() != null) {
         bookmarksMap = new HashMap<>();

         for(Map.Entry<String, String> e : state.getBookmarksMap().entrySet()) {
            VSBookmark bk = loadXml(new VSBookmark(), e.getValue());
            bk.setUser(IdentityID.getIdentityIDFromKey(e.getKey()));
            bookmarksMap.put(e.getKey(), bk);
         }
      }

      if(state.getIbookmark() != null) {
         ibookmark = loadXml(new VSBookmark(), state.getIbookmark());
      }

      if(state.getOpenedBookmark() != null) {
         openedBookmark = loadXml(new VSBookmarkInfo(), state.getOpenedBookmark());
      }

      lastReset = state.getLastReset();
      dateCreated = state.getDateCreated();
      engine = WorksheetEngine.getWorksheetService();
      notHitMVs = new HashSet<>();

      if(state.getRvsLayout() != null) {
         rvsLayout = loadXml(new ViewsheetLayout(), state.getRvsLayout());
      }

      if(state.getLayoutPoints() != null) {
         layoutPoints = new ArrayList<>();

         for(String xml : state.getLayoutPoints()) {
            layoutPoints.add(loadLayout(xml));
         }
      }

      layoutPointLock = new ReentrantLock();
      layoutPoint = state.getLayoutPoint();
      wizardViewsheet = state.isWizardViewsheet();

      if(state.getEmbedAssemblyInfo() != null) {
         embedAssemblyInfo = loadJson(EmbedAssemblyInfo.class, state.getEmbedAssemblyInfo(), mapper);
      }

      if(state.getTemporaryInfo() != null) {
         temporaryInfo = loadXml(new VSTemporaryInfo(), state.getTemporaryInfo());

         if(temporaryInfo.getTempChart() != null) {
            temporaryInfo.getTempChart().setViewsheet(vs);
         }
      }
     
      setEntry(entry);

      // load base worksheet and create asset query sandbox
      resetRuntime();
   }

   /**
    * Update bookmark.
    */
   public void updateVSBookmark() {
      updateVSBookmark(false);
   }

   /**
    * Update bookmark.
    */
   public void updateVSBookmark(boolean updateHome) {
      if(this.user == null) {
         return;
      }

      if(isAnonymous()) {
         VSBookmark bookmark = getVSBookmark(XPrincipal.ANONYMOUS);

         if(bookmark != null &&
            !bookmark.containsBookmark(VSBookmark.HOME_BOOKMARK))
         {
            bookmark.addHomeBookmark(vs, isRuntime());
         }

         return;
      }

      // open a viewsheet?
      if((entry.getScope() == AssetRepository.GLOBAL_SCOPE ||
          entry.getScope() == AssetRepository.USER_SCOPE) &&
         entry.getType() == AssetEntry.Type.VIEWSHEET && isRuntime())
      {
         if(entry.getScope() != AssetRepository.USER_SCOPE) {
            bookmarksMap.clear();
         }

         if(rep instanceof AbstractAssetEngine) {
            AbstractAssetEngine abstractAssetEngine = (AbstractAssetEngine) rep;
            abstractAssetEngine.clearCache(entry);
         }

         IdentityID pId = user == null ? null : IdentityID.getIdentityIDFromKey(getUserName());
         VSBookmark bookmark = getVSBookmark(getUserName());
         List<VSBookmarkInfo> visibleBookmarks = getUserVisibleBookmarks(pId);

         if(bookmark != null && !containsHomeBookmark(visibleBookmarks) && updateHome) {
            bookmark.addHomeBookmark(vs, true);
         }
         // fix Bug #24338, should update the home bookmark when preview the viewsheet.
         else if(updateHome) {
            try {
               updateBookmark(VSBookmark.HOME_BOOKMARK, pId, 0);
            }
            catch(Exception ex) {
               LOG.warn("Failed to update home bookmark", ex);
            }
         }
      }
      else if(entry.getScope() == AssetRepository.TEMPORARY_SCOPE &&
         entry.getType() == AssetEntry.Type.VIEWSHEET && isPreview())
      {
         IdentityID pId = IdentityID.getIdentityIDFromKey(this.user.getName());
         VSBookmark bookmark = new VSBookmark();
         bookmark.setUser(pId);
         bookmark.addHomeBookmark(vs, isRuntime());
         bookmarksMap.put(getUserName(), bookmark);
      }
   }

   /**
    * Get VSBookmark for principalKey.
    */
   private VSBookmark getVSBookmark(String principalKey) {
      VSBookmark bookmark = null;

      try {
         bookmark = rep.getVSBookmark(entry, new XPrincipal(IdentityID.getIdentityIDFromKey(principalKey)));
         bookmarksMap.put(principalKey, bookmark);
      }
      catch(Exception ex) {
         LOG.warn("Failed to get bookmark", ex);
      }

      return bookmark;
   }

   /**
    * Reload the bookmark from the storage so that it contains the most recent data
    * @param owner bookmark owner
    */
   public void reloadVSBookmark(IdentityID owner) {
      getVSBookmark(owner.convertToKey());
   }

   /**
    * Set the asset entry.
    * @param entry the specified asset entry.
    */
   @Override
   public void setEntry(AssetEntry entry) {
      super.setEntry(entry);
      updateVSBookmark(isRuntime());

      // go to the default bookmark state for runtime only
      if(isRuntime() && !isAnonymous() && vs != null && user != null) {
         Viewsheet ovs = vs;
         vs = gotoDefaultBookmark(vs);
         resetViewsheet(vs, ovs);
      }

      // set runtime
      if(vs != null) {
         vs.setRuntimeEntry(entry);
      }
   }

   /**
    * Set the Execution Session ID for the RuntimeViewsheet.
    * @param eSessionID the specified sheet id.
    */
   public void setExecSessionID(String eSessionID) {
      execSessionID = eSessionID;
   }

   /**
    * Set the sheet id.
    * @param id the specified sheet id.
    */
   @Override
   public void setID(String id) {
      super.setID(id);

      // when create sheet, will goto the user defined bookmark, but in this
      // time, the sheet id is not set yet, the when set id, lock the user
      // defined bookmar
      if(isViewer()) {
         lockDefaultBookmark();
      }
   }

   /**
    * Goto the user defined bookmark.
    */
   private Viewsheet gotoDefaultBookmark(Viewsheet vs) {
      VSBookmark bookmark = getUserBookmark(user);
      DefaultBookmark defBookmark = bookmark == null ? null :
         bookmark.getDefaultBookmark();
      boolean userDefined = false;

      if(defBookmark != null && isViewer() && SecurityEngine.getSecurity().isSecurityEnabled()) {
         try {
            if(getDefaultContainer(defBookmark) != null) {
               VSBookmark cbookmark = getDefaultContainer(defBookmark);
               vs = VSUtil.vsGotoBookmark(vs, cbookmark, defBookmark.getName(), rep, null);
               userDefined = true;
               VSBookmarkInfo dInfo = cbookmark.getBookmarkInfo(defBookmark.getName());
               setOpenedBookmark(dInfo);
            }
            else {
               // the default bookmark had been removed
               setDefaultBookmark(null);
            }
         }
         catch(Exception ex) {
            LOG.error("Failed to open the default bookmark", ex);
         }
      }

      if(!userDefined) {
         if(ibookmark != null) {
            vs = ibookmark.getBookmark(VSBookmark.INITIAL_STATE, vs);
         }

         if(bookmark != null) {
            vs = bookmark.getHomeBookmark(vs);
            VSBookmarkInfo hInfo = bookmark.getBookmarkInfo(VSBookmark.HOME_BOOKMARK);

            if(hInfo == null) {
               //The owner of (Home) bookmark is admin
               bookmark = getUserBookmark(new IdentityID("admin", OrganizationManager.getInstance().getCurrentOrgID()));
               vs = bookmark.getHomeBookmark(vs);
               hInfo = bookmark.getBookmarkInfo(VSBookmark.HOME_BOOKMARK);
            }

            setOpenedBookmark(hInfo);
         }
      }

      return vs;
   }

   /**
    * Check if is anonymous user.
    */
   private boolean isAnonymous() {
      return user != null && XPrincipal.ANONYMOUS.equals(getUserName());
   }

   /**
    * Get the viewsheet bookmark.
    * @return the viewsheet bookmark.
    */
   public Map<String, VSBookmark> getVSBookmark() {
      return bookmarksMap;
   }

   /**
    * Get the corresponding repository.
    */
   public AssetRepository getAssetRepository() {
      return rep;
   }

   @Override
   public int addCheckpoint(AbstractSheet sheet) {
      ((Viewsheet) sheet).prepareCheckpoint();
      return super.addCheckpoint(sheet);
   }

   /**
    * Get the asset query sandbox.
    * @return the asset query sandbox.
    */
   public ViewsheetSandbox getViewsheetSandbox() {
      return box;
   }

   /**
    * Reset the runtime states. This is called if the definition of the
    * viewsheet or worksheet may have changed from external event so the
    * states can be reinitialized to be in sync.
    */
   public void resetRuntime() {
      final ViewsheetSandbox box = this.box;
      final Viewsheet vs = this.vs;

      if(vs != null && box != null) {
         box.lockWrite();

         try {
            vs.update(getAssetRepository(), null, getUser());
            box.resetRuntime();

            VSBookmarkInfo openedBookmark = getOpenedBookmark();

            if(openedBookmark != null &&
               !VSBookmark.HOME_BOOKMARK.equals(openedBookmark.getName()) &&
               !VSBookmark.INITIAL_STATE.equals(openedBookmark.getName()) &&
               containsEmbeddedVs(vs))
            {
               try {
                  gotoBookmark(openedBookmark.getName(), openedBookmark.getOwner(), null);
               }
               catch(Exception e) {
                  LOG.warn("Failed to go to bookmark after reset", e);
               }
            }

            initViewsheet(vs, true);
            lastReset = System.currentTimeMillis();
         }
         finally {
            box.unlockWrite();
         }
      }
   }

   /**
    * Check if the viewsheet contains embedded viewsheet.
    * @param viewsheet
    * @return
    */
   private boolean containsEmbeddedVs(Viewsheet viewsheet) {
      if(viewsheet == null) {
         return false;
      }

      for(Assembly assembly : viewsheet.getAssemblies()) {
         if(assembly instanceof Viewsheet) {
            return true;
         }
      }

      return false;
   }

   /**
    * Get the timestamp of the last reset. This runtime is update to date as of
    * that time.
    */
   public long getLastReset() {
      return lastReset;
   }

   /**
    * Refresh the runtime viewsheet to go back to the initialize state.
    */
   public void refresh() {
      gotoDefaultBookmark(vs);
   }

   /**
    * Get the contained sheet.
    * @return the contained sheet.
    */
   @Override
   public AbstractSheet getSheet() {
      return getViewsheet();
   }

   /**
    * Get the viewsheet definition.
    */
   public Viewsheet getViewsheet() {
      return vs;
   }

   @Override
   public boolean isTimeout() {
      if(vs != null && vs.getViewsheetInfo() != null &&
         vs.getViewsheetInfo().isUpdateEnabled() &&
         "true".equals(SreeEnv.getProperty("wallboarding.enabled")))
      {
         return false;
      }

      return super.isTimeout();
   }

   @Override
   protected long getMaxIdleTime0() {
      if(mode == VIEWSHEET_DESIGN_MODE) {
         return super.getMaxIdleTime0() * 10;
      }

      return super.getMaxIdleTime0();
   }

   /**
    * Set the viewsheet object.
    * @param vs the specified viewsheet object.
    */
   public void setViewsheet(Viewsheet vs) {
      if(isDisposed()) {
         return;
      }

      Viewsheet ovs = this.vs;
      this.vs = vs;
      resetViewsheet(this.vs, ovs);

      box.setViewsheet(this.vs, true);
      // vs changed, ignore the previous failed mv attempts and try again
      entry.resetMVOptions();
   }

   /**
    * Check if the specified assmebly is a tip view.
    */
   public boolean isTipView(String fullname) {
      if(vs == null) { // disposed
         return false;
      }

      if(tipviews.containsKey(fullname)) {
         return true;
      }

      Assembly assembly = vs.getAssembly(fullname);

      if(assembly instanceof ContainerVSAssembly) {
         String[] names = ((ContainerVSAssembly) assembly).getAssemblies();

         if(names != null) {
            for(String name : names) {
               assembly = ((VSAssembly) assembly).getViewsheet().getAssembly(name);

               if(assembly != null && isTipView(assembly.getAbsoluteName())) {
                  return true;
               }
            }
         }
      }
      else {
         ContainerVSAssembly containerVSAssembly = getContainerVSAssembly(fullname);

         if(containerVSAssembly != null && tipviews.containsKey(containerVSAssembly.getName())) {
            return true;
         }
      }

      return false;
   }

   /**
    * Check if the specified assmebly is a pop component.
    */
   public boolean isPopComponent(String fullname) {
      if(vs == null) { // disposed
         return false;
      }

      if(popcomponents.contains(fullname)) {
         return true;
      }

      ContainerVSAssembly containerVSAssembly = getContainerVSAssembly(fullname);

      if(containerVSAssembly != null &&
         Arrays.stream(containerVSAssembly.getAssemblies()).anyMatch(n -> n.equals(fullname)) &&
         popcomponents.contains(containerVSAssembly.getName()))
      {
         return true;
      }

      Assembly assembly = vs.getAssembly(fullname);

      if(!(assembly instanceof ContainerVSAssembly)) {
         return false;
      }

      String[] names = ((ContainerVSAssembly) assembly).getAssemblies();

      if(names == null || names.length == 0) {
         return false;
      }

      for(String name : names) {
         assembly = ((VSAssembly) assembly).getViewsheet().getAssembly(name);

         if(assembly != null && isPopComponent(assembly.getAbsoluteName())) {
            return true;
         }
      }

      return false;
   }

   private ContainerVSAssembly getContainerVSAssembly(String name) {
      Assembly[] assemblies = vs.getAssemblies();

      for(Assembly assembly : assemblies) {
         if(!assembly.getName().equals(name) && assembly instanceof ContainerVSAssembly) {
            ContainerVSAssembly containerVSAssembly = (ContainerVSAssembly) assembly;
            boolean match = Arrays.stream(containerVSAssembly.getAssemblies()).anyMatch((n) -> n.equals(name));

            if(match) {
               return containerVSAssembly;
            }
         }
      }

      return null;
   }

   /**
    * Go to bookmark.
    * @param name the specified bookmark name.
    * @return <tt>true</tt> if go to bookmark successfully, <tt>false</tt>
    * otherwise.
    */
   public boolean gotoBookmark(String name, IdentityID user, Principal principal) throws Exception {
      boolean isHome = VSBookmark.HOME_BOOKMARK.equals(name);
      VSBookmark bookmark = null;

      if(bookmarkUpdated(name, user)) {
         bookmark = rep.getVSBookmark(entry, new XPrincipal(user));
         bookmarksMap.put(user.convertToKey(), bookmark);
      }
      else {
         bookmark = getUserBookmark(user);
      }

      Viewsheet processedViewsheet = null;

      // @by davidd bug1370989280980, If goto Home bookmark but it does not
      // exist in the user's bookmarks, then just set to initial state.
      if(isHome) {
         processedViewsheet = ibookmark.getBookmark(VSBookmark.INITIAL_STATE, originalVs.clone());
      }

      // Process the bookmark that was found
      if(bookmark != null) {
         if(!isHome && !bookmark.containsBookmark(name)) {
            LOG.warn("Bookmark doesn't exist: " + name + " in [" +
                        Arrays.toString(bookmark.getBookmarks()) + "]");
            return false;
         }

         // clear existing locks
         clearLock();
         lockBookmark(name, user);

         if(processedViewsheet == null) {
            processedViewsheet = (Viewsheet) vs.clone();
         }

         processedViewsheet = VSUtil.vsGotoBookmark(processedViewsheet, bookmark, name, rep, principal);
      }

      // Apply the updated viewsheet
      if(processedViewsheet != null) {
         if(rvsLayout != null) {
            processedViewsheet = rvsLayout.apply(processedViewsheet);
         }

         setOpenedBookmark(bookmark == null ? null : bookmark.getBookmarkInfo(name));

         point = -1;
         points = new XSwappableSheetList(this.contextPrincipal);

         getEntry().setProperty("bookmarkName", name);
         getEntry().setProperty("bookmarkUser", user.convertToKey());
         setViewsheet(processedViewsheet);
         addCheckpoint(processedViewsheet.prepareCheckpoint());

         return true;
      }

      return false;
   }

   /**
    * Refresh the current opened bookmark.
    */
   public void refreshCurrentBookmark(CommandDispatcher commandDispatcher, boolean confirmed)
      throws Exception
   {
      VSBookmarkInfo cinfo = getOpenedBookmark();

      if(cinfo == null || VSBookmark.HOME_BOOKMARK.equals(cinfo.getName()) && !confirmed) {
         return;
      }

      Assembly[] oldArr = vs.getAssemblies(true, false);
      boolean refreshed = refreshBookmark(cinfo.getName(), cinfo.getOwner(),
                                          cinfo.getLastModified(), confirmed);

      if(refreshed) {
         Assembly[] newArr = vs.getAssemblies(true, false);
         AnnotationVSUtil.removeUselessAssemblies(oldArr, newArr, commandDispatcher);
      }
   }

   /**
    * Refresh the specified bookmark.
    * @param name the specified bookmark name.
    * @param user the specified bookmark owner.
    * @param lastModified only refresh if the bookmark is newer
    */
   public boolean refreshBookmark(String name, IdentityID user, long lastModified)
      throws Exception
   {
      return refreshBookmark(name, user, lastModified, false);
   }

   /**
    * Refresh the specified bookmark.
    * @param name the specified bookmark name.
    * @param user the specified bookmark owner.
    * @param lastModified only refresh if the bookmark is newer
    */
   public boolean refreshBookmark(String name, IdentityID user, long lastModified, boolean confirmed)
         throws Exception
   {
      if(!updateBookmark(name, user, lastModified, confirmed)) {
         return false;
      }

      if(name.equals(VSBookmark.HOME_BOOKMARK)) {
         Viewsheet originalBookmark = getOriginalBookmark(VSBookmark.HOME_BOOKMARK);
         ibookmark = new VSBookmark();
         ibookmark.addBookmark(VSBookmark.INITIAL_STATE, originalBookmark,
                               VSBookmarkInfo.PRIVATE, false, true);
      }

      // goto the refreshed bookmark
      gotoBookmark(name, user, null);

      return true;
   }

   /**
    * Update the specified bookmark.
    * @param name the bookmark name.
    * @param owner the bookmark owner.
    */
   private boolean updateBookmark(String name, IdentityID owner, long lastModified)
      throws Exception
   {
      return updateBookmark(name, owner, lastModified, false);
   }

   /**
    * Update the specified bookmark.
    * @param name the bookmark name.
    * @param owner the bookmark owner.
    */
   private boolean updateBookmark(String name, IdentityID owner, long lastModified, boolean confirmed)
         throws Exception
   {
      VSBookmark nbookmark =
         rep.getVSBookmark(entry, new XPrincipal(owner));

      if(nbookmark == null) {
         return false;
      }

      Object data = nbookmark.getBookmarkData(name);
      VSBookmarkInfo ninfo = nbookmark.getBookmarkInfo(name);

      if(data == null || ninfo == null || ninfo.getLastModified() <= lastModified) {
         return false;
      }

      VSBookmark bm = getUserBookmark(owner);

      if(bm == null) {
         return false;
      }

      bm.setBookmarkData(name, data);
      bm.setBookmarkInfo(name, ninfo);

      if(name.equals(VSBookmark.HOME_BOOKMARK) && confirmed) {
         ibookmark.setBookmarkData(VSBookmark.INITIAL_STATE, data);
         ibookmark.setBookmarkInfo(VSBookmark.INITIAL_STATE, ninfo);
      }

      return true;
   }

   /**
    * Check if the specified bookmark exists.
    * @param name the specified bookmark name.
    * @param owner the specified bookmark owner.
    */
   public boolean checkBookmark(String name, IdentityID owner) throws Exception {
      VSBookmark nbookmark =
         rep.getVSBookmark(entry, new XPrincipal(owner));

      if(nbookmark == null) {
         return false;
      }

      if(VSBookmark.HOME_BOOKMARK.equals(name)) {
         return true;
      }

      return nbookmark.containsBookmark(name);
   }

   /**
    * Check if contains a bookmark.
    * @param name the name of the specified bookmark.
    * @return <tt>true</tt> if contains it, <tt>false</tt> otherwise.
    */
   public boolean containsBookmark(String name, IdentityID user) {
      VSBookmark bookmark = getVSBookmark(user.convertToKey());
      return bookmark != null && bookmark.containsBookmark(name);
   }

   /**
    * Get the bookmark.
    * @param name the specified bookmark name.
    * @return the viewsheet applied this bookmark.
    */
   public Viewsheet getBookmark(String name) {
      return user == null ? null : getBookmark(name, IdentityID.getIdentityIDFromKey(getUserName()));
   }

   /**
    * Get the bookmark.
    * @param name the specified bookmark name.
    * @return the viewsheet applied this bookmark.
    */
   public Viewsheet getBookmark(String name, IdentityID user) {
      VSBookmark bookmark = getUserBookmark(user);

      if(bookmark == null) {
         return null;
      }

      return VSUtil.vsGotoBookmark(vs.clone(), bookmark, name, rep, null);
   }

   /**
    * Get the original bookmark, the viewsheet's state is same as bookmark.
    * @param name the specified bookmark name.
    */
   public Viewsheet getOriginalBookmark(String name) {
      return getOriginalBookmark(name, null);
   }

   public Viewsheet getOriginalBookmark(String name, String orgID) {
      // fix bug1433297711278, if is shared bookmark, need to get the original
      // bookmark by name and owner.
      if(!VSBookmark.HOME_BOOKMARK.equals(name) && name.contains("(")) {
         int idx0 = name.lastIndexOf("(");
         int idx1 = name.lastIndexOf(")");

         if(idx1 > idx0) {
            String bname = name.substring(0, idx0);
            IdentityID user = IdentityID.getIdentityIDFromKey(name.substring(idx0 + 1, idx1));

            if(orgID != null) {
               user.setOrgID(orgID);
            }

            return getBookmark(bname, user);
         }
      }

      if(user == null) {
         return null;
      }

      VSBookmark bookmark = getUserBookmark(user);

      if(bookmark == null) {
         return null;
      }

      Viewsheet processedViewsheet = vs.clone();
      // @by stephenwebster, For bug1428907012145, retrieve the proper
      // viewsheet representing the initial state for the home bookmark.
      if(VSBookmark.HOME_BOOKMARK.equals(name)) {
         processedViewsheet = ibookmark.getBookmark(VSBookmark.INITIAL_STATE,
                                                    processedViewsheet);
      }

      return VSUtil.vsGotoBookmark(processedViewsheet, bookmark, name, rep, user);
   }

   /**
    * Add the bookmark.
    * @param name the specified bookmark name.
    * @param type the specified bookmark's type.
    */
   public void addBookmark(String name, int type, IdentityID user, boolean readOnly)
      throws Exception
   {
      VSBookmark userBookmark = bookmarksMap.get(user.convertToKey());

      // if current added bookmark is home, we shouldn't add home here.
      if((userBookmark == null ||
         !userBookmark.containsBookmark(VSBookmark.HOME_BOOKMARK))
         && !VSBookmark.HOME_BOOKMARK.equals(name))
      {
         updateVSBookmark();
      }

      String lockKey = VSBookmark.getLockKey(entry.toIdentifier(), user.convertToKey());
      Cluster cluster = Cluster.getInstance();
      cluster.lockKey(lockKey);

      try {
         VSBookmark bookmark = rep.getVSBookmark(entry, new XPrincipal(user), true);

         if(bookmark == null) {
            return;
         }

         if(VSBookmark.HOME_BOOKMARK.equals(name)) {
            ibookmark = new VSBookmark();
            ibookmark.addBookmark(VSBookmark.INITIAL_STATE, vs,
                                  VSBookmarkInfo.PRIVATE, false, true);
         }

         bookmark.addBookmark(name, vs, type, readOnly, true);
         // update this RVS with the new bookmark
         bookmarksMap.put(user.convertToKey(), bookmark);
         AssetEntry entry = AssetEntry.createAssetEntry(bookmark.getIdentifier());
         rep.setVSBookmark(entry, bookmark, new XPrincipal(user));
         setOpenedBookmark(bookmark.getBookmarkInfo(name));
         // clear the old bookmark lock first
         clearLock();
         lockBookmark(name, user);
      }
      finally {
         cluster.unlockKey(lockKey);
      }
   }

   /**
    * Get specified user bookmark.
    */
   private VSBookmark getUserBookmark(IdentityID user) {
      if(bookmarksMap == null) {
         return null;
      }

      if(!bookmarksMap.containsKey(user.convertToKey())) {
         getVSBookmark(user.convertToKey());
      }

      return bookmarksMap.get(user.convertToKey());
   }

   public void resetUserBookmark(String user) {
      if(bookmarksMap.containsKey(user)) {
         bookmarksMap.remove(user);
      }
   }

   /**
    * set specified user bookmark.
    */
   private void setUserBookmark(String userID, VSBookmark bookmark) {
      bookmarksMap.put(userID, bookmark);
   }

   /**
    * Get specified user bookmark.
    */
   private VSBookmark getUserBookmark(Principal user) {
      if(user == null) {
         return null;
      }

      return getUserBookmark(IdentityID.getIdentityIDFromKey(user.getName()));
   }

   /**
    * Remove a bookmark.
    * @param name the specified bookmark name.
    */
   public void removeBookmark(String name, IdentityID user) throws Exception {
      removeBookmark(name, user, true);
   }

   /**
    * Remove a bookmark.
    * @param name the specified bookmark name.
    * @param user the specified bookmark's owner.
    * @param checkLock if true, force to remove the bookmark, if false, when
    *                  the bookmark is locked, then return.
    */
   public void removeBookmark(String name, IdentityID user, boolean checkLock)
      throws Exception
   {
      String lockKey = VSBookmark.getLockKey(entry.toIdentifier(), user.convertToKey());
      Cluster cluster = Cluster.getInstance();
      cluster.lockKey(lockKey);

      try {
         VSBookmark bookmark = rep.getVSBookmark(entry, new XPrincipal(user), true);

         if(bookmark == null) {
            return;
         }

         if(checkLock) {
            boolean isDefaultOrg = OrganizationManager.getInstance().getCurrentOrgID()
               .equals( Organization.getDefaultOrganizationID());
            String lockedUser = getLockedBookmarkUser(name, user, isDefaultOrg);

            if(lockedUser != null) {
               Catalog catalog = Catalog.getCatalog();
               throw new MessageException(
                  catalog.getString("viewer.viewsheet.bookmark.otherUserLock",
                                    name, lockedUser));
            }
         }

         bookmark.removeBookmark(name);
         AssetEntry entry = AssetEntry.createAssetEntry(bookmark.getIdentifier());
         rep.setVSBookmark(entry, bookmark, new XPrincipal(user));
         updateVSBookmark();
         // delete the all locks of this bookmark
         unLockBookmark(name, user);
      }
      finally {
         cluster.unlockKey(lockKey);
      }
   }

   /**
    * Remove a bookmark.
    * @param names the bookmark names.
    * @param user the specified bookmark's owner.
    *
    */
   public void removeBookmarks(List<String> names, IdentityID user)
           throws Exception
   {
      removeBookmarks(names, user, true);
   }

   /**
    * Remove a bookmark.
    * @param names the bookmark names.
    * @param user the specified bookmark's owner.
    * @param checkLock if true, force to remove the bookmark, if false, when
    *                  the bookmark is locked, then return.
    */
   public void removeBookmarks(List<String> names, IdentityID user, boolean checkLock)
           throws Exception
   {
      updateVSBookmark();
      String lockKey = VSBookmark.getLockKey(entry.toIdentifier(), user.convertToKey());
      Cluster cluster = Cluster.getInstance();
      cluster.lockKey(lockKey);

      try {
         VSBookmark bookmark = rep.getVSBookmark(entry, new XPrincipal(user), true);

         if(bookmark == null) {
            return;
         }

         Map<String, String> lockedBKMap = new HashMap<>();
         boolean isDefaultOrg = OrganizationManager.getInstance().getCurrentOrgID()
            .equals( Organization.getDefaultOrganizationID());

         for(String name : names) {
            if(checkLock) {
               String lockedUser = getLockedBookmarkUser(name, user, isDefaultOrg);

               if(lockedUser != null) {
                  lockedBKMap.put(name, lockedUser);
                  continue;
               }
            }

            VSBookmarkInfo bookmarkInfo = getBookmarkInfo(name, user);
            bookmark.removeBookmark(name);
            AuditRecordUtils.executeBookmarkRecord(
               getViewsheet(), bookmarkInfo, BookmarkRecord.ACTION_TYPE_DELETE, null);
         }

         AssetEntry entry = AssetEntry.createAssetEntry(bookmark.getIdentifier());
         rep.setVSBookmark(entry, bookmark, new XPrincipal(user));

         if(!lockedBKMap.isEmpty()) {
            Catalog catalog = Catalog.getCatalog();
            StringBuilder message = new StringBuilder();

            lockedBKMap.forEach((bkName, lockedUser) -> {
               String msg = catalog.getString(
                  "viewer.viewsheet.bookmark.otherUserLock", bkName, lockedUser);
               message.append(msg).append("\n");
            });

            throw new MessageException(message.toString());
         }

         for(String name : names) {
            // delete the all locks of this bookmark
            unLockBookmark(name, user);
         }
      }
      finally {
         cluster.unlockKey(lockKey);
      }
   }

   /**
    * Edit a bookmark's properties.
    * @param nname the specified new bookmark name.
    * @param oname the specified old bookmark name.
    * @param type the specified bookmark new type.
    */
   public void editBookmark(String nname, String oname, int type,
      boolean readOnly) throws Exception
   {
      String userName = user == null ? null : user.getName();
      String lockKey = VSBookmark.getLockKey(entry.toIdentifier(), userName);
      Cluster cluster = Cluster.getInstance();
      cluster.lockKey(lockKey);
      VSBookmark bookmark;

      try {
         bookmark = rep.getVSBookmark(entry, user, true);

         if(bookmark == null) {
            return;
         }

         bookmark.editBookmark(nname, oname, type, readOnly);

         if(bookmark.getDefaultBookmark() != null) {
            VSBookmark.DefaultBookmark dbookmark = bookmark.getDefaultBookmark();

            if(oname.equals(dbookmark.getName())) {
               dbookmark.setName(nname);
            }
         }

         // reset opened bookmark
         VSBookmarkInfo openedBookmark = getOpenedBookmark();

         if(openedBookmark != null && oname.equals(openedBookmark.getName())) {
            setOpenedBookmark(bookmark.getBookmarkInfo(nname));
         }

         AssetEntry entry = AssetEntry.createAssetEntry(bookmark.getIdentifier());
         rep.setVSBookmark(entry, bookmark, user);
         bookmarksMap.put(userName, bookmark);
      }
      finally {
         cluster.unlockKey(lockKey);
      }

      AssetEntry vsEntry = getEntry();

      if(vsEntry != null) {
         List<AssetObject> entries = DependencyTransformer.getDependencies(vsEntry.toIdentifier());

         if(entries == null || entries.size() == 0) {
            return;
         }

         RenameDependencyInfo dependencyInfo = new RenameDependencyInfo();
         RenameInfo rinfo = new RenameInfo(oname, nname, RenameInfo.BOOKMARK);
         rinfo.setBookmarkVS(vsEntry.toIdentifier());
         rinfo.setBookmarkUser(bookmark.getUser());

         for(AssetObject assetObject : entries) {
            dependencyInfo.addRenameInfo(assetObject, rinfo);
         }

         RenameTransformHandler.getTransformHandler().addTransformTask(dependencyInfo);
      }
   }

   /**
    * Check if the specified bookmark is updated by other user.
    * @param name the specified bookmark's name.
    * @param user the specified bookmark's user.
    * return <tt>true</tt> bookmark changed, <tt>false</tt> otherwise.
    */
   public boolean bookmarkUpdated(String name, IdentityID user) throws Exception{
      // temp by charles, look for another way to flag change
      VSBookmark obookmark = getUserBookmark(user);
      VSBookmarkInfo oinfo = obookmark.getBookmarkInfo(name);

      // The Home bookmark may not exist, consider it never modified.
      if(oinfo == null) {
         return false;
      }

      long oldModifyTime = oinfo.getLastModified();

      VSBookmark nbookmark =
         rep.getVSBookmark(entry, new XPrincipal(user));
      VSBookmarkInfo ninfo = nbookmark.getBookmarkInfo(name);

      if(ninfo == null) {
         return false;
      }

      long newModifyTime = ninfo.getLastModified();
      return oldModifyTime < newModifyTime;
   }

   /**
    * Check the specified bookmark if writable.
    * @param name the bookmark name.
    * @param owner the bookmark owner.
    */
   public boolean bookmarkWritable(String name, IdentityID owner) throws Exception {
      if(owner.convertToKey().equals(getUserName())) {
         return true;
      }

      // update the bookmark firstly
      if(!updateBookmark(name, owner, 0)) {
         return false;
      }

      VSBookmark bookmark = getUserBookmark(owner);

      if(bookmark == null) {
         return false;
      }

      VSBookmarkInfo info = bookmark.getBookmarkInfo(name);

      if(info != null) {
         return !info.isReadOnly();
      }

      return false;
   }

   /**
    * Lock the specified bookmark.
    * @param name the specified bookmark name.
    */
   private void lockBookmark(String name, IdentityID owner) throws Exception {
      BookmarkLockManager lockManager = BookmarkLockManager.getManager();
      lockManager.lock(getLockPath(name, owner), getUserName(), getID());
   }

   /**
    * Lock the user defined default bookmark.
    */
   private void lockDefaultBookmark() {
      VSBookmark bookmark = getUserBookmark(user);
      DefaultBookmark defBookmark = bookmark == null ? null :
         bookmark.getDefaultBookmark();

      if(defBookmark == null || isPreview()) {
         return;
      }

      if(getDefaultContainer(defBookmark) != null) {
         try {
            lockBookmark(defBookmark.getName(), defBookmark.getOwner());
         }
         catch(Exception ex) {
            LOG.error("Failed to lock the default bookmark", ex);
         }
      }
   }

   /**
    * Return the VSBookmark which contains the user defined bookmark.
    */
   private VSBookmark getDefaultContainer(DefaultBookmark def) {
      VSBookmark bookmark = getUserBookmark(user);
      IdentityID pId = user == null ? null : IdentityID.getIdentityIDFromKey(user.getName());

      if(bookmark == null) {
         return null;
      }

       // for BC
      if((def.getOwner() == null || "".equals(def.getOwner().name))) {
         def.setOwner(pId);
      }

      String defName = def.getName();
      IdentityID defOwner = def.getOwner();

      if(pId != null && pId.equals(defOwner) && bookmark.containsBookmark(defName))
      {
         return bookmark;
      }
      else {
         VSBookmark bm = getUserBookmark(defOwner);

         if(bm != null && bm.containsBookmark(defName)) {
            return bm;
         }
      }

      return null;
   }

   /**
    * Get the Execution Session ID associated with the RuntimeViewsheet.
    */
   public String getExecSessionID() {
      return execSessionID;
   }

   /**
    * Unlock the specified bookmark.
    * @param name the specified bookmark name.
    * @param owner the specified bookmark owner.
    */
   public void unLockBookmark(String name, IdentityID owner)
      throws Exception
   {
      BookmarkLockManager lockManager = BookmarkLockManager.getManager();
      lockManager.unlock(getLockPath(name, owner), getUserName(), getID());
   }

   /**
    * clear the bookmark locks of this sheet.
    */
   private void clearLock() {
      BookmarkLockManager lockManager = BookmarkLockManager.getManager();
      lockManager.unlockAll(getUserName(), getID());
   }

   private String getLockedBookmarkUser(String name, IdentityID owner, boolean isDefaultOrg) {
      BookmarkLockManager lockManager = BookmarkLockManager.getManager();
      String lockUser = lockManager.getLockedBookmarkUser(getLockPath(name, owner), getUserName());

      if(lockUser == null) {
         return null;
      }

      IdentityID lockId = IdentityID.getIdentityIDFromKey(lockUser);

      if(isDefaultOrg) {
         boolean exposeDefaultProp = Boolean.parseBoolean(
            SreeEnv.getProperty("security.exposeDefaultOrgToAll", "false"));
         boolean exposeDefaultOrgProp = lockId.getOrgID() != null && Boolean.parseBoolean(
            SreeEnv.getProperty("security." + lockId.getOrgID() + ".exposeDefaultOrgToAll", "false"));

         return exposeDefaultProp || exposeDefaultOrgProp ? lockId.getLabel() : lockId.name;
      }

      return lockId.name;
   }

   private String getUserName() {
      return user != null ? user.getName() : null;
   }

   /**
    * Get the lock path with specified bookmark name.
    */
   private String getLockPath(String name, IdentityID owner) {
      String SEPERATOR = "%";
      String all = entry.getPath() + name + owner;
      String hashCode = Integer.toHexString((entry.getPath() + name + owner).hashCode());

      // avoid file name too long
      return endOf(entry.getPath(), 120) + SEPERATOR + endOf(name, 30) +
         "_" + endOf(owner.name, 20) + "_" + all.length() + "_" + hashCode;
   }

   // get the last len substring
   private static String endOf(String str, int len) {
      return str.substring(Math.max(0, str.length() - len));
   }

   /**
    * Get all user's bookmarks.
    * @return the current user visible bookmark.
    */
   public List<VSBookmarkInfo> getBookmarks() {
      if(this.user == null) {
         return new ArrayList<>();
      }

      return getBookmarks(IdentityID.getIdentityIDFromKey(getUserName()));
   }

   /**
    * Get visible bookmarks of the current user.
    * @param vsUser the viewsheet user.
    */
   public List<VSBookmarkInfo> getBookmarks(IdentityID vsUser) {
      List<VSBookmarkInfo> visibleBookmarks = getUserVisibleBookmarks(vsUser);

      // @by ChrisS 2014-5-22: bug1400577032157 fix#2b
      // moved the adding of a (Home) bookmark down to after the user loop
      if(!containsHomeBookmark(visibleBookmarks)) {
         // @by davidd bug1370989280980, Add the HOME bookmark to this user's
         // bookmark list.
         visibleBookmarks.add(
            new VSBookmarkInfo(VSBookmark.HOME_BOOKMARK,
            VSBookmarkInfo.ALLSHARE, vsUser, false,
            new java.util.Date().getTime()));
      }

      return VSUtil.sortBookmark(visibleBookmarks, this.user);
   }

    /**
     * Get visible bookmarks of the current user.
     * @param vsUser the viewsheet user.
     */
   private List<VSBookmarkInfo> getUserVisibleBookmarks(IdentityID vsUser) {
       List<VSBookmarkInfo> visibleBookmarks = new ArrayList<>();

      if(bookmarksMap == null || vsUser == null || vsUser.name.length() == 0) {
         return visibleBookmarks;
      }

      prepareVSBookmarks();
      Set<String> keys = bookmarksMap.keySet();
      Iterator<String> it = keys.iterator();
      boolean isGlobalVS = entry.getScope() == AssetRepository.GLOBAL_SCOPE;
      boolean homeBookmarkExists = false;

      while(it.hasNext()) {
         IdentityID user = IdentityID.getIdentityIDFromKey(it.next());
         VSBookmark bookmark = getUserBookmark(user);

         if(bookmark == null) {
            continue;
         }

         String[] bookmarks = bookmark.getBookmarks();

         for(String bookmarkName : bookmarks) {
            VSBookmarkInfo info = bookmark.getBookmarkInfo(bookmarkName);
            int type = info.getType();

            if(!isGlobalVS || type == VSBookmarkInfo.PRIVATE) {
               if(!vsUser.equals(user)) {
                  continue;
               }
            }
            else if(type == VSBookmarkInfo.GROUPSHARE) {
               if(!isSameGroup(vsUser, user)) {
                  continue;
               }
            }

            info.setOwner(user);

            // @by stephenwebster, Fix bug1421333908729
            // In older versions the home bookmark was stored with the user's
            // bookmarks. As a result, it is possible to return multiple home
            // bookmarks, which does not appear to be the expectation.
            // This will force only the current user's home bookmark to be
            // added to the list if it exists.
            if(bookmarkName.equals(VSBookmark.HOME_BOOKMARK))
            {
               if(!homeBookmarkExists && vsUser.equals(user)) {
                  homeBookmarkExists = true;
                  visibleBookmarks.add(info);
               }
            }
            else {
               visibleBookmarks.add(info);
            }

         }
      }

      return visibleBookmarks;
   }

   /**
    * Check if the target bookmarks contains the home bookmark
    * @param allBookmarks the target bookmarks.
    */
   private boolean containsHomeBookmark(List<VSBookmarkInfo> allBookmarks) {
      // @by ChrisS 2014-5-22: bug1400577032157 fix#2b
      // Moved the adding of a (Home) bookmark down here, so it occurs *after*
      // all the bookmarks from the other users have been added to the list.
      // This was done because we only want to add a (Home) bookmark if there
      // is not already one in the list, from any other user.  Which
      // realistically can only occur if there is no admin user.
      boolean haveHome = false;

      for(VSBookmarkInfo info : allBookmarks) {
         if(info.getName().equals(VSBookmark.HOME_BOOKMARK)) {
            haveHome = true;
            break;
         }
      }

      return haveHome;
   }

   /**
    * Prepare VSBookmark for all users.
    */
   private void prepareVSBookmarks() {
      if(entry.getType() == AssetEntry.Type.VIEWSHEET) {
         IdentityID[] users = getBookmarkUsers();

         for(IdentityID user : users) {
            if(!bookmarksMap.containsKey(user.convertToKey())) {
               getVSBookmark(user.convertToKey());
            }
         }
      }
   }

   /**
     * Check the the two specified users are in same group.
     */
   public boolean isSameGroup(IdentityID user0, IdentityID user1) {
      if(user0.equals(user1)) {
         return true;
      }

      String[] groups0 = SUtil.getGroups(user0);
      List<String> list = Arrays.asList(groups0);
      String[] group1 = SUtil.getGroups(user1);

      for(String group : group1) {
         if(list.contains(group)) {
            return true;
         }
      }

      return false;
   }

   /**
    * Get user defined default bookmark.
    * @return user defined default bookmark if any.
    */
   public DefaultBookmark getDefaultBookmark() {
      VSBookmark bookmark = getUserBookmark(user);

      if(bookmark == null) {
         return null;
      }

      return bookmark.getDefaultBookmark();
   }

   /**
    * Set default user defined bookmark.
    * @param defBookmark the specified user defined bookmark.
    */
   public void setDefaultBookmark(DefaultBookmark defBookmark) throws Exception
   {
      String userName = user == null ? null : user.getName();
      String lockKey = VSBookmark.getLockKey(entry.toIdentifier(), userName);
      Cluster cluster = Cluster.getInstance();
      cluster.lockKey(lockKey);

      try {
         VSBookmark bookmark = rep.getVSBookmark(entry, user, true);
         if(bookmark == null) {
            return;
         }

         bookmark.setDefaultBookmark(defBookmark);
         setUserBookmark(user.getName(), bookmark);
         AssetEntry entry = AssetEntry.createAssetEntry(bookmark.getIdentifier());
         rep.setVSBookmark(entry, bookmark, user);
      }
      finally {
         cluster.unlockKey(lockKey);
      }
   }

   /**
    * Get the viewsheet mode.
    * @return the viewsheet mode.
    */
   @Override
   public int getMode() {
      return mode;
   }

   /**
    * Set the viewsheet variables.
    */
   public void setVariableTable(VariableTable vars) {
      this.vars = vars;
   }

   /**
    * Get the viewsheet variables.
    */
   public VariableTable getVariableTable() {
      return vars;
   }

   /**
    * Get the touch viewsheet timestamp.
    * @return touch viewsheet timestamp.
    */
   public long getTouchTimestamp() {
      return touchts;
   }

   /**
    * Set the touch viewsheet timestamp.
    * @param touchts viewsheet timestamp.
    */
   public void setTouchTimestamp(long touchts) {
      this.touchts = touchts;
   }

   /**
    * Reset the influenced assemblies.
    * @param arr the influenced assemblies.
    * @param clist the specified changed assembly list.
    */
   @SuppressWarnings("unused")
   private void reset(String[] arr, ChangedAssemblyList clist) {
      List<Assembly> list = new ArrayList<>();
      String vname = null;

      if(arr == null) {
         Assembly[] assemblies = vs.getAssemblies();
         Collections.addAll(list, assemblies);
      }
      else {
         for(String s : arr) {
            int index = s.lastIndexOf(".");

            if(index >= 0) {
               vname = s.substring(0, index);
            }

            Assembly assembly = vs.getAssembly(s);

            if(assembly == null) {
               continue;
            }

            list.add(assembly);

            if(!(assembly instanceof SelectionVSAssembly)) {
               continue;
            }

            SelectionVSAssembly sassembly = (SelectionVSAssembly) assembly;
            ViewsheetSandbox[] boxes = box.getSandboxes();

            for(ViewsheetSandbox box : boxes) {
               Viewsheet vs = box.getViewsheet();
               List<VSAssembly> tassemblies =
                  VSUtil.getSharedVSAssemblies(vs, sassembly);

               for(VSAssembly tassembly : tassemblies) {
                  box.reset(null, new Assembly[]{ tassembly }, clist,
                            false, false, null);
               }
            }
         }
      }

      Assembly[] assemblies = new Assembly[list.size()];
      list.toArray(assemblies);

      box.reset(vname, assemblies, clist, false, false, null);
   }

   /**
    * Dispose the runtime viewsheet.
    */
   @Override
   public void dispose() {
      clearLock();

      super.dispose();

      resetViewsheet(null, vs);
      vs = null;

      if(vars != null) {
         vars = null;
      }

      if(box != null) {
         box.dispose();
         box = null;
      }
   }

   /**
    * {@inheritDoc}
    */
   @Override
   public synchronized boolean undo(ChangedAssemblyList clist) {
      if(point - 1 >= 0 && point < size()) {
         restoreCheckpoint(point - 1);
         point--;
         return true;
      }

      return false;
   }

   /**
    * {@inheritDoc}
    */
   @Override
   public synchronized boolean redo(ChangedAssemblyList clist) {
      if(point + 1 >= 0 && point + 1 < size()) {
         restoreCheckpoint(point + 1);
         point += 1;
         return true;
      }

      return false;
   }

   private void restoreCheckpoint(int point) {
      restoreCheckpoint0(point, false);
   }

   private void restoreCheckpoint0(int point, boolean requiresReset) {
      Viewsheet vs = (Viewsheet) points.get(point);
      boolean reloadWS = vs.getBaseWorksheet() == null;

      if(reloadWS) {
         vs.update(getAssetRepository(), null, getUser());
      }

      updateLayoutInfo(vs);
      setViewsheet(vs.clone());

      // if viewsheet is swapped back from disk, need to initialize base worksheet
      if(requiresReset || reloadWS) {
         resetRuntime();
      }
   }

   /**
    * Rollback last changes.
    */
   @Override
   public void rollback() {
      if(points.size() > 0) {
         restoreCheckpoint0(points.size() - 1, false);
      }
   }

   /**
    * Undo in master pane will not influence all other layout pane.
    */
   public void updateLayoutInfo(Viewsheet vs) {
      LayoutInfo layoutInfo = this.vs.getLayoutInfo();
      vs.setLayoutInfo((LayoutInfo) layoutInfo.clone());
   }

   /**
    * Copy shared selection for a selection assembly.
    */
   private void copySharedFilters(RuntimeSheet[] rarr, VSAssembly tassembly) {
      if(!(tassembly instanceof SelectionVSAssembly || tassembly instanceof InputVSAssembly)) {
         return;
      }

      for(int i = 0; rarr != null && i < rarr.length; i++) {
         if(!(rarr[i] instanceof RuntimeViewsheet) || Tool.equals(entry, rarr[i].getEntry())) {
            continue;
         }

         RuntimeViewsheet rvs = (RuntimeViewsheet) rarr[i];
         ViewsheetSandbox rbox = rvs.getViewsheetSandbox();

         if(rbox == null) {
            continue;
         }

         ViewsheetSandbox[] boxes = rbox.getSandboxes();

         for(ViewsheetSandbox box : boxes) {
            Viewsheet vs = box.getViewsheet();
            List<VSAssembly> fassemblies = VSUtil.getSharedVSAssemblies(vs, tassembly);

            // @by: ChrisSpagnoli bug1397460287828 #2 2014-8-19
            // Cannot pick just *one* "best" assembly to share from, as that fails
            // to consider fields which are not in that one assembly.
            // Instead have to share from all, to all.

            if(fassemblies != null && !fassemblies.isEmpty()) {
               for(VSAssembly fassembly : fassemblies) {
                  if(tassembly instanceof SelectionVSAssembly) {
                     ViewsheetSandbox.processSharedSelection(tassembly, fassembly);
                  }
                  else if(tassembly instanceof InputVSAssembly) {
                     VSUtil.copySelectedValues((InputVSAssembly) tassembly,
                                               (InputVSAssembly) fassembly);
                  }
               }
            }
         }
      }
   }

   /**
    * Check if is a runtime viewsheet.
    * @return <tt>true</tt> if a runtime viewsheet, <tt>false</tt>
    * otherwise.
    */
   @Override
   public boolean isRuntime() {
      return mode == VIEWSHEET_RUNTIME_MODE;
   }

   /**
    * Check if is a preview runtime viewsheet.
    * @return <tt>true</tt> if a preview runtime viewsheet, <tt>false</tt>
    * otherwise.
    */
   @Override
   public boolean isPreview() {
      return preview;
   }

   /**
    * Check if is viewer runtime viewsheet.
    * @return <tt>true</tt> if yes, <tt>false</tt> otherwise.
    */
   public boolean isViewer() {
      return viewer;
   }

   /**
    * Get the original viewsheet id.
    * @return the original viewsheet id.
    */
   public String getOriginalID() {
      return box.getOriginalID();
   }

   /**
    * Set the original viewsheet id.
    * @param oid the specified original viewsheet id.
    */
   public void setOriginalID(String oid) {
      if(box != null) {
         box.setOriginalID(oid);
      }
   }

   /**
    * Check if need to refresh the rvs. like need refresh after form write back action.
    * @return
    */
   public boolean isNeedRefresh() {
      return needRefresh;
   }

   /**
    * Set if need to refresh the rvs.
    * @param refresh   next refresh event will force to refresh the rvs if true, else not.
    */
   public void setNeedRefresh(boolean refresh) {
      this.needRefresh = refresh;
   }

   /**
    * Get the base worksheet.
    */
   public RuntimeWorksheet getRuntimeWorksheet() {
      Worksheet ws = vs.getBaseWorksheet();

      // @by billh, for vs binds to logical model, we need to shrink worksheet,
      // so that table joins are properly maintained. This place might be the
      // best position to perform such a task for WorksheetEvent
      if(vs.isLMSource() && ws != null) {
         ws = new WorksheetWrapper(ws);
         VSUtil.shrinkTable(vs, ws);
      }

      return new RuntimeWorksheet(vs.getBaseEntry(), ws, box.getUser(),
                                  box.getAssetQuerySandbox(), false);
   }

   /**
    * Initialize viewsheet.
    * 1. hide all components used as tip views.
    * 2. modify worksheet to add a mirror to filter data for tip view.
    * 3. apply shared selection.
    */
   public void initViewsheet(Viewsheet vs, boolean root) {
      Assembly[] arr = vs.getAssemblies();
      RuntimeSheet[] rarr = engine.getRuntimeSheets(user);

      for(Assembly assembly : arr) {
         if(assembly instanceof VSAssembly) {
            copySharedFilters(rarr, (VSAssembly) assembly);
         }

         VSAssemblyInfo info0 = (VSAssemblyInfo) assembly.getInfo();

         if((assembly instanceof Viewsheet)) {
            initViewsheet((Viewsheet) assembly, false);
            continue;
         }
         else if((!(info0 instanceof TipVSAssemblyInfo) && !(info0 instanceof PopVSAssemblyInfo)) ||
            root && mode != VIEWSHEET_RUNTIME_MODE)
         {
            continue;
         }

         if(info0 instanceof TipVSAssemblyInfo) {
            refreshTipViewTable((TipVSAssemblyInfo) info0, vs);
         }
         else if(info0 instanceof PopVSAssemblyInfo) {
            int popOption = ((PopVSAssemblyInfo) info0).getPopOption();
            String popComponent = ((PopVSAssemblyInfo) info0).getPopComponent();
            VSAssembly obj = (VSAssembly) vs.getAssembly(popComponent);

            if(popOption != PopVSAssemblyInfo.POP_OPTION || obj == null ||
               obj.getContainer() != null) {
               continue;
            }

            initPopComponentTable(obj, vs);
         }
      }
   }

   /**
    * Refresh the tipviews of the runtime viewsheet by the info.
    * @param info the TipVSAssemblyInfo
    * @return <tt>true</tt> if it can refresh, <tt>false</tt> otherwise.
    */
   private void refreshTipViewTable(TipVSAssemblyInfo info, Viewsheet vs) {
      int tipOption = info.getTipOption();
      String tipview = info.getTipView();
      VSAssembly obj = (VSAssembly) vs.getAssembly(tipview);

      if(tipOption != TipVSAssemblyInfo.VIEWTIP_OPTION || obj == null ||
         obj.getContainer() != null)
      {
         return;
      }

      initTipViewTable(obj, vs);
   }

   /**
    * Refresh the tip views or pop components of the runtime viewsheet.
    */
   public void refreshAllTipViewOrPopComponentTable() {
      if(vs == null) {
         return;
      }

      Assembly[] arr = vs.getAssemblies();

      if(mode != VIEWSHEET_RUNTIME_MODE) {
         return;
      }

      for(Assembly assembly : arr) {
         if(assembly instanceof VSAssembly) {
            VSAssemblyInfo vsAssemblyInfo = ((VSAssembly) assembly).getVSAssemblyInfo();

            if(vsAssemblyInfo instanceof TipVSAssemblyInfo) {
               refreshTipViewTable((TipVSAssemblyInfo) assembly.getInfo(), vs);
            }
            else if(vsAssemblyInfo instanceof PopVSAssemblyInfo) {
               refreshPopComponentTable((PopVSAssemblyInfo) assembly.getInfo(), vs);
            }
         }
      }
   }

   public void refreshPopComponentTable(PopVSAssemblyInfo info, Viewsheet vs) {
      int popOption = info.getPopOption();
      String componentValue = info.getPopComponentValue();
      VSAssembly obj = (VSAssembly) vs.getAssembly(componentValue);

      if(popOption != PopVSAssemblyInfo.POP_OPTION || obj == null ||
         obj.getContainer() != null)
      {
         return;
      }

      initPopComponentTable(obj, vs);
   }

   /**
    * Restore the tip assemboy binding table.
    */
   public Viewsheet restoreViewsheet() {
      Viewsheet viewsheet = (Viewsheet) vs.clone();
      Assembly[] arr = viewsheet.getAssemblies();

      for(Assembly assembly : arr) {
         if(assembly instanceof Viewsheet) {
            continue;
         }

         VSAssemblyInfo info0 = (VSAssemblyInfo) assembly.getInfo();

         if(!(info0 instanceof TipVSAssemblyInfo) &&
            !(info0 instanceof PopVSAssemblyInfo)) {
            continue;
         }

         if(info0 instanceof TipVSAssemblyInfo) {
            int tipOption = ((TipVSAssemblyInfo) info0).getTipOption();
            String tipview = ((TipVSAssemblyInfo) info0).getTipView();
            VSAssembly obj = (VSAssembly) viewsheet.getAssembly(tipview);

            if(tipOption != TipVSAssemblyInfo.VIEWTIP_OPTION || obj == null ||
               obj.getContainer() instanceof TabVSAssembly) {
               continue;
            }

            restoreTipViewTable(obj);
         }
         else if(info0 instanceof PopVSAssemblyInfo) {
            int popOption = ((PopVSAssemblyInfo) info0).getPopOption();
            String popcomponent = ((PopVSAssemblyInfo) info0).getPopComponent();
            VSAssembly obj = (VSAssembly) viewsheet.getAssembly(popcomponent);

            if(popOption != PopVSAssemblyInfo.POP_OPTION || obj == null ||
               obj.getContainer() instanceof TabVSAssembly) {
               continue;
            }

            restorePopComponentTable(obj);
         }
      }

      return viewsheet;
   }

   /**
    * Create a new ws table for the tip view.
    */
   private void initTipViewTable(VSAssembly obj, Viewsheet vs) {
      VSAssemblyInfo info = obj.getVSAssemblyInfo();

      if(!VSUtil.isFlyOver(info.getAbsoluteName(), vs)) {
         info.setVisible(false);
      }

      if(obj instanceof BindableVSAssembly) {
         BindableVSAssembly bindable = (BindableVSAssembly) obj;
         vs.getBaseWorksheet();
         String tbl = tipviews.get(info.getAbsoluteName());

         if(tbl == null) {
            tbl = bindable.getTableName();
            // this method may be called from refresh, in that case we should
            // use the original binding name instead of the mirror created
            // in the previous call
            tipviews.put(info.getAbsoluteName(), tbl);
         }

         // @by billh, do not know why we need to create another table,
         // it will break several functions such as brush, zoom and mv
         /*
         if(tbl != null && ws != null) {
            TableAssembly tassembly = (TableAssembly) ws.getAssembly(tbl);
            String name = AssetUtil.getNextName(ws, "tipTable");
            MirrorTableAssembly mirror =
               new MirrorTableAssembly(ws, name, null, false, tassembly);

            mirror.setVisible(false);
            ws.addAssembly(mirror);
            bindable.setTableName(name);
         }
         */
      }
      else if(obj instanceof ShapeVSAssembly) {
         tipviews.putIfAbsent(info.getAbsoluteName(), "shape");
      }

      if(obj instanceof ContainerVSAssembly) {
         String[] children = ((ContainerVSAssembly) obj).getAssemblies();

         for(String child : children) {
            VSAssembly cobj = (VSAssembly) vs.getAssembly(child);
            initTipViewTable(cobj, vs);
         }
      }
   }

   /**
    * Create a new ws table for the pop component.
    */
   private void initPopComponentTable(VSAssembly obj, Viewsheet vs) {
      VSAssemblyInfo info = obj.getVSAssemblyInfo();

      info.setVisible(false);

      popcomponents.add(info.getAbsoluteName());

      if(obj instanceof ContainerVSAssembly) {
         String[] children = ((ContainerVSAssembly) obj).getAssemblies();

         for(String child : children) {
            VSAssembly cobj = (VSAssembly) vs.getAssembly(child);
            initPopComponentTable(cobj, vs);
         }
      }
   }

   /**
    * Restore the tip view table.
    */
   private void restoreTipViewTable(VSAssembly obj) {
      VSAssemblyInfo info = obj.getVSAssemblyInfo();
      info.setVisible(true);

      // @by billh, do not know why we need to create another table,
      // it will break several functions such as brush, zoom and mv
      /*
      if(obj instanceof BindableVSAssembly) {
         BindableVSAssembly bindable = (BindableVSAssembly) obj;
         String originaltable = (String) (tipviews.get(info.getAbsoluteName()));

         if(originaltable != null) {
            bindable.setTableName(originaltable);;
         }
      }
      */

      if(obj instanceof ContainerVSAssembly) {
         String[] children = ((ContainerVSAssembly) obj).getAssemblies();

         for(String child : children) {
            VSAssembly cobj = (VSAssembly) vs.getAssembly(child);
            restoreTipViewTable(cobj);
         }
      }
   }

   /**
    * Restore the pop component table.
    */
   private void restorePopComponentTable(VSAssembly obj) {
      VSAssemblyInfo info = obj.getVSAssemblyInfo();
      info.setVisible(true);

      if(obj instanceof ContainerVSAssembly) {
         String[] children = ((ContainerVSAssembly) obj).getAssemblies();

         for(String child : children) {
            VSAssembly cobj = (VSAssembly) vs.getAssembly(child);
            restorePopComponentTable(cobj);
         }
      }
   }

   /**
    * Get the created time of runtime viewsheet.
    */
   public long getDateCreated() {
      return dateCreated;
   }

   /**
    * Get the current opened bookmark info.
    */
   public VSBookmarkInfo getOpenedBookmark() {
      return openedBookmark;
   }

   /**
    * Set the current opened bookmark info.
    * @param bookmark the current opened bookmark info.
    */
   public void setOpenedBookmark(VSBookmarkInfo bookmark) {
      this.openedBookmark = bookmark;

      if(box != null) {
         box.setOpenedBookmark(bookmark);
      }
   }

   /**
    * Set a property of the sheet.
    * @param key the name of the property.
    * @param value the value of the property, <tt>null</tt> to remove the
    * property.
    */
   @Override
   public void setProperty(String key, Object value) {
      super.setProperty(key, value);

      if("isSafariOniOS".equals(key) && "true".equals(value)) {
         box.setSafariOniOS(true);
      }
   }

   private void resetViewsheet(Viewsheet nvs, Viewsheet ovs) {
      if(nvs != null) {
         nvs.removeActionListener(mvlistener);
         nvs.addActionListener(mvlistener);
      }

      if(ovs != null) {
         ovs.removeActionListener(mvlistener);
      }
   }

   /**
    * Get all users that may have bookmarks for this viewsheet.
    */
   public IdentityID[] getBookmarkUsers() {
      List<IdentityID> list = new ArrayList<>();

      try {
         SecurityEngine engine = SecurityEngine.getSecurity();
         List<IdentityID> userList = rep.getBookmarkUsers(entry);

         for(IdentityID user : userList) {
            XPrincipal principal = SUtil.getPrincipal(user, "localhost", false);

            // @by larryl, optimization, if a user has no permission to
            // create a bookmark, don't check for bookmark
            if(engine.checkPermission(
               principal, ResourceType.VIEWSHEET_ACTION, "Bookmark", ResourceAction.READ))
            {
               list.add(user);
            }
         }
      }
      catch(Exception e) {
         LOG.error("Failed to get bookmark users", e);
      }

      return list.toArray(new IdentityID[0]);
   }

   /**
    * Get bookmark info of the specified bookmark.
    * @param owner the specified bookmark's owner.
    * @param bookmarkName the specified bookmark name.
    * @return the bookmark info of the specified bookmark.
    */
   public VSBookmarkInfo getBookmarkInfo(String bookmarkName, IdentityID owner) {
      if(owner == null || Tool.isEmptyString(owner.name) || Tool.isEmptyString(bookmarkName) ||
         bookmarksMap.get(owner.convertToKey()) == null)
      {
         return null;
      }

      return bookmarksMap.get(owner.convertToKey()).getBookmarkInfo(bookmarkName);
   }

   /**
    * Reset mv options.
    */
   public void resetMVOptions() {
      if(entry != null) {
         entry.resetMVOptions();
      }
   }

   ActionListener mvlistener = e -> {
      int id = e.getID();

      if(id == Viewsheet.ADD_ASSEMBLY ||
         id == Viewsheet.REMOVE_ASSEMBLY ||
         id == Viewsheet.BINDING_CHANGED)
      {
         resetMVOptions();
      }
   };

   /**
    * Get the assemblies which cannot hit mv.
    */
   public Set<String> getNotHitMVAssemblies() {
      return notHitMVs;
   }

   /**
    * Clear not hit mv infomation.
    */
   public void clearNotHitMVInfo() {
      if(notHitMVs != null) {
         notHitMVs.clear();
      }
   }

   /**
    * Get the runtime viewsheet layout.
    */
   public ViewsheetLayout getRuntimeVSLayout() {
      return this.rvsLayout;
   }

   /**
   * Set the runtime viewsheet layout.
   */
   public void setRuntimeVSLayout(ViewsheetLayout layout) {
      this.rvsLayout = layout;
   }

   /**
    * Clear and initialize layout states list.
    */
   public void resetLayoutUndoRedo() {
      layoutPointLock.lock();

      try {
         layoutPoints = new LinkedList<>();
         layoutPoint = -1;
      }
      finally {
         layoutPointLock.unlock();
      }
   }

   /*
    * Undo the current layout.
    */
   public AbstractLayout layoutUndo() {
      layoutPointLock.lock();

      try {
         layoutPoint--;
         return (AbstractLayout) Tool.clone(layoutPoints.get(layoutPoint));
      }
      finally {
         layoutPointLock.unlock();
      }
   }

   /*
    * Redo the current layout.
    */
   public AbstractLayout layoutRedo() {
      layoutPointLock.lock();

      try {
         layoutPoint++;
         return (AbstractLayout) Tool.clone(layoutPoints.get(layoutPoint));
      }
      finally {
         layoutPointLock.unlock();
      }
   }

   /*
    * Add the layout undo redo check point.
    */
   public void addLayoutCheckPoint(AbstractLayout layout) {
      layoutPointLock.lock();

      try {
         if(layoutPoint != layoutPoints.size() - 1) {
            layoutPoints = layoutPoints.subList(0, layoutPoint + 1);
         }

         layoutPoints.add((AbstractLayout) Tool.clone(layout));
         layoutPoint = layoutPoints.size() - 1;
      }
      finally {
         layoutPointLock.unlock();
      }
   }

   /**
    * Current layout state index.
    */
   public int getLayoutPoint() {
      return layoutPoint;
   }

   /**
    * The size of previous layout states.
    */
   public int getLayoutPointsSize() {
      layoutPointLock.lock();

      try {
         return layoutPoints.size();
      }
      finally {
         layoutPointLock.unlock();
      }
   }

   /**
    * set vs wizard of the temporary info
    */
   public void setVSTemporaryInfo(VSTemporaryInfo info) {
      this.temporaryInfo = info;
   }

   /**
    * get vs wizard of the temporary info
    */
   public VSTemporaryInfo getVSTemporaryInfo() {
      return this.temporaryInfo;
   }

   /**
    * weather in viewsheet wizard
    */
   public boolean isWizardViewsheet() {
      return wizardViewsheet;
   }

   /**
    * set in viewshet wizard.
    */
   public void setWizardViewsheet(boolean wizardViewsheet) {
      this.wizardViewsheet = wizardViewsheet;
   }

   public EmbedAssemblyInfo getEmbedAssemblyInfo() {
      return embedAssemblyInfo;
   }

   public void setEmbedAssemblyInfo(EmbedAssemblyInfo embedAssemblyInfo) {
      this.embedAssemblyInfo = embedAssemblyInfo;
   }

   /**
    * MV processor, to handle viewsheet not hit mv.
    */
   private static class MVProcessorImpl implements
      AssetQuerySandbox.MVProcessor
   {
      public MVProcessorImpl(RuntimeViewsheet rvs) {
         this.rvs = rvs;
      }

      @Override
      public boolean needCheck() {
         return rvs != null && !"true".equals(rvs.getProperty("mvconfirmed")) &&
            rvs.getViewsheet() != null &&
            rvs.getViewsheet().getViewsheetInfo() != null &&
            rvs.getViewsheet().getViewsheetInfo().isWarningIfNotHitMV();
      }

      @Override
      public void notHitMV(String target) {
         if(rvs != null && rvs.notHitMVs != null) {
            rvs.notHitMVs.add(target);
         }
      }

      private transient RuntimeViewsheet rvs;
   }

   /**
    * Get the runtime ID of the binding pane opened from this runtime viewsheet
    */
   public String getBindingID() {
      return bindingID;
   }

   public void setBindingID(String bindingID) {
      this.bindingID = bindingID;
   }

   /**
    * Check if this is a viewsheet used in binding pane.
    */
   public boolean isBinding() {
      return box != null && box.isBinding();
   }

   public void setBinding(boolean binding) {
      if(box != null) {
         box.setBinding(binding);
      }
   }

   public ImageHashService getImageHashService() {
      return imageHashService;
   }

   @Override
   RuntimeViewsheetState saveState(ObjectMapper mapper) {
      RuntimeViewsheetState state = new RuntimeViewsheetState();
      super.saveState(state, mapper);
      state.setBindingId(bindingID);
<<<<<<< HEAD
      state.setHashImage(saveXml(imageHashService));
=======
      state.setBoxRid(this.box == null ? null : this.box.getID());
>>>>>>> 51b39ba5
      state.setVs(saveXml(vs));
      state.setOriginalVs(saveXml(originalVs));
      state.setVars(saveJson(vars, mapper));
      state.setViewer(viewer);
      state.setPreview(preview);
      state.setNeedsRefresh(needRefresh);
      state.setMode(mode);
      state.setExecSessionId(execSessionID);
      state.setTouchts(touchts);
      state.setTipviews(tipviews);
      state.setPopcomponents(popcomponents);
      state.setOriginalId(getOriginalID());

      if(bookmarksMap == null) {
         state.setBookmarksMap(null);
      }
      else {
         Map<String, String> map = new HashMap<>();

         for(Map.Entry<String, VSBookmark> e : bookmarksMap.entrySet()) {
            map.put(e.getKey(), saveXml(e.getValue()));
         }

         state.setBookmarksMap(map);
      }

      state.setIbookmark(saveXml(ibookmark));
      state.setOpenedBookmark(saveXml(openedBookmark));
      state.setLastReset(lastReset);
      state.setDateCreated(dateCreated);
      state.setRvsLayout(saveXml(rvsLayout));

      if(layoutPoints == null) {
         state.setLayoutPoints(null);
      }
      else {
         List<String> list = new ArrayList<>();

         for(AbstractLayout layout : layoutPoints) {
            StringBuilder xml = new StringBuilder("<layout class=\"")
               .append(layout.getClass().getName()).append("\">");
            xml.append(saveXml(layout));
            xml.append("</layout>");
            list.add(xml.toString());
         }

         state.setLayoutPoints(list);
      }

      state.setLayoutPoint(layoutPoint);
      state.setEmbedAssemblyInfo(saveJson(embedAssemblyInfo, mapper));

      if(temporaryInfo != null) {
         state.setTemporaryInfo(saveXml(temporaryInfo));
      }

      return state;
   }

   private static AbstractLayout loadLayout(String xml) {
      try {
         Document document = Tool.parseXML(new StringReader(xml));
         Element root = document.getDocumentElement();
         String className = root.getAttribute("class");
         AbstractLayout layout =
            (AbstractLayout) Class.forName(className).getConstructor().newInstance();
         layout.parseXML(Tool.getFirstChildNode(root));
         return layout;
      }
      catch(Exception e) {
         LOG.error("Failed to load layout", e);
         return null;
      }
   }

   private String bindingID;
   private Viewsheet vs; // viewsheet
   private Viewsheet originalVs;
   private VariableTable vars; // viewsheet parameter values if any
   private boolean viewer; // viewer flag
   private boolean preview; // preview flag
   private boolean needRefresh = false; // force refresh
   private int mode; // viewsheet mode
   private ViewsheetSandbox box; // query sandbox
   private AssetRepository rep; // asset repository
   private String execSessionID; // Execution Session ID used for Auditing
   private long touchts = -1; // touch timestamp of data changes
   private Map<String, String> tipviews = new HashMap<>(); // full name of tip view -> data table
   private Set<String> popcomponents = new HashSet<>(); // full name of pop component
   private Map<String, VSBookmark> bookmarksMap; // user name -> vs bookmark
   private VSBookmark ibookmark; // inital bookmark
   private VSBookmarkInfo openedBookmark; // the current opened bookmark
   private long lastReset = System.currentTimeMillis();
   private long dateCreated;  // viewsheet created time
   private transient WorksheetService engine = null;
   private transient Set<String> notHitMVs = new HashSet<>();
   private ViewsheetLayout rvsLayout;
   private List<AbstractLayout> layoutPoints = new ArrayList<>();
   private transient ReentrantLock layoutPointLock = new ReentrantLock();
   private int layoutPoint = -1;
   private VSTemporaryInfo temporaryInfo;
   private boolean wizardViewsheet = false;
   private EmbedAssemblyInfo embedAssemblyInfo;
   private ImageHashService imageHashService = new ImageHashService();

   private static final Logger LOG =
      LoggerFactory.getLogger(RuntimeViewsheet.class);
}<|MERGE_RESOLUTION|>--- conflicted
+++ resolved
@@ -2572,11 +2572,9 @@
       RuntimeViewsheetState state = new RuntimeViewsheetState();
       super.saveState(state, mapper);
       state.setBindingId(bindingID);
-<<<<<<< HEAD
       state.setHashImage(saveXml(imageHashService));
-=======
       state.setBoxRid(this.box == null ? null : this.box.getID());
->>>>>>> 51b39ba5
+
       state.setVs(saveXml(vs));
       state.setOriginalVs(saveXml(originalVs));
       state.setVars(saveJson(vars, mapper));

/*
 * This file is part of StyleBI.
 * Copyright (C) 2024  InetSoft Technology
 *
 * This program is free software: you can redistribute it and/or modify
 * it under the terms of the GNU Affero General Public License as published by
 * the Free Software Foundation, either version 3 of the License, or
 * (at your option) any later version.
 *
 * This program is distributed in the hope that it will be useful,
 * but WITHOUT ANY WARRANTY; without even the implied warranty of
 * MERCHANTABILITY or FITNESS FOR A PARTICULAR PURPOSE.  See the
 * GNU Affero General Public License for more details.
 *
 * You should have received a copy of the GNU Affero General Public License
 * along with this program.  If not, see <https://www.gnu.org/licenses/>.
 */
package inetsoft.report;

import inetsoft.graph.data.HRef;
import inetsoft.report.filter.DCMergeCell;
import inetsoft.report.filter.GroupedTable;
import inetsoft.report.internal.Util;
import inetsoft.report.internal.table.RuntimeCalcTableLens;
import inetsoft.sree.internal.SUtil;
import inetsoft.sree.security.IdentityID;
import inetsoft.sree.security.OrganizationManager;
import inetsoft.uql.DrillPath;
import inetsoft.uql.DrillSubQuery;
import inetsoft.uql.asset.AssetEntry;
import inetsoft.uql.tabular.View;
import inetsoft.uql.viewsheet.DynamicValue;
import inetsoft.uql.viewsheet.internal.VSUtil;
import inetsoft.util.*;
import org.slf4j.Logger;
import org.slf4j.LoggerFactory;
import org.w3c.dom.Element;
import org.w3c.dom.NodeList;

import java.awt.*;
import java.io.*;
import java.util.List;
import java.util.*;
import java.util.regex.Pattern;

/**
 * Hyperlink defines a hyperlink to a report or a URL.
 *
 * @version 5.1, 9/20/2003
 * @author InetSoft Technology Corp
 */
public class Hyperlink implements XMLSerializable, Serializable, Cloneable {
   /**
    * web link
    */
   public static final int WEB_LINK = 1;

   /**
    * Link to a viewsheet.
    */
   public static final int VIEWSHEET_LINK = 8;

   /**
    * message event
    */
   public static final int MESSAGE_LINK = 16;
   /**
    * Create an empty hyperlink. The setLink() must be called to set the
    * hyperlink before it can be used.
    */
   public Hyperlink() {
   }

   /**
    * Create a hyperlink.
    * @param link link
    */
   public Hyperlink(String link) {
      this(link, guessType(link));
   }

   /**
    * Create a hyperlink.
    * @param link link.
    * @param passParams <tt>true</tt> if send report parameters,
    * <tt>false</tt> otherwise.
    */
   public Hyperlink(String link, boolean passParams) {
      this(link);
      setSendReportParameters(passParams);
   }

   /**
    * Create a hyperlink.
    * @param link link.
    * @param passParams <tt>true</tt> if send report parameters,
    * @param scriptCreated <tt>true</tt> if create by script,
    * <tt>false</tt> otherwise.
    */
   public Hyperlink(String link, boolean passParams, boolean scriptCreated) {
      this(link, passParams);
      this.scriptCreated = scriptCreated;
   }

   /**
    * Create a hyperlink.
    * @param link link
    * @param type link type
    */
   public Hyperlink(String link, int type) {
      if(type == VIEWSHEET_LINK && !ASSET_ID_PATTERN.matcher(link).matches()) {
         // default to global viewsheet
         link = "1^128^__NULL__^" + link;
      }

      setLink(link);
      setLinkType(type);
   }

   /**
    * Set the hyperlink. It could be a report name (path) or a URL.
    * @param link for Web URL, the link must be the full URL including
    * the protocol. If the link is to another report, it should be the
    * report path as registered in report server.
    */
   public void setLink(String link) {
      this.link = link;
      this.dlink.setDValue(parseDLinkValue(link));
   }

   /**
    * parse the hyperlink dvalue.
    */
   private String parseDLinkValue(String link) {
      String res = "";

      if(VSUtil.isScriptValue(link) && link.indexOf("field['") >= 0) {
         String[] uriArrs = link.split("field\\['");

         for(String fragment : uriArrs) {
            int index = fragment.indexOf("']");

            if( index > 0) {
               String field = fragment.substring(0, index + 2);
               String replaceStr = "\"field['" + fragment.substring(0, index) + "']\"";

               fragment = fragment.replace(field, replaceStr);
            }

            res += fragment;
         }
      }
      else {
         res = link;
      }

      return res;
   }

   /**
    * Get runtime hyperlink value.
    */
   public String getLink() {
      return (String) dlink.getRValue();
   }

   /**
    * Get the hyperlink dvalue.
    */
   public DynamicValue getDLink() {
      return dlink;
   }

   /**
    * Get the hyperlink value.
    */
   public String getLinkValue() {
      return link;
   }

   /**
    * Set the hyperlink target frame. It is only used in DHTML viewer
    * @param targetFrame is the window name for hyperlink
    */
   public void setTargetFrame(String targetFrame) {
      this.targetFrame = targetFrame;
   }

   /**
    * Get the hyperlink target frame.
    */
   public String getTargetFrame() {
      return targetFrame;
   }

   /**
    * Set the tooltip. If tooltip is set, the tip is shown when mouse moves
    * into the hyperlink.
    */
   public void setToolTip(String tip) {
      this.tip = tip;
   }

   /**
    * Get the tooltip.
    */
   public String getToolTip() {
      return tip;
   }

   /**
    * Set the viewsheet bookmark name.
    * @param bookmarkName the name of bookmark in vs.
    */
   public void setBookmarkName(String bookmarkName) {
      this.bookmarkName = bookmarkName;
   }

   /**
    * Get the viewsheet bookmark name.
    */
   public String getBookmarkName() {
      return bookmarkName;
   }

   /**
    * Set the viewsheet bookmark user.
    * @param bookmarkUser the user of bookmark in vs.
    */
   public void setBookmarkUser(String bookmarkUser) {
      this.bookmarkUser = bookmarkUser;
   }

   /**
    * Get the viewsheet bookmark user.
    */
   public String getBookmarkUser() {
      return bookmarkUser;
   }

   /**
    * Set the link type
    * Type should be one of the constants in inetsoft.report.Hyperlink
    * @param linkType link type
    */
   public void setLinkType(int linkType) {
      this.linkType = linkType;
   }

   /**
    * Get the link type of this hyperlink
    * @return link type
    */
   public int getLinkType() {
      return linkType;
   }

   /**
    * Set the link if is snapshot.
    * @param isSnapshot if is snapshot
    */
   public void setIsSnapshot(boolean isSnapshot) {
      this.isSnapshot = isSnapshot;
   }

   /**
    * If the link entry is snapshot.
    * @return isSnapshot
    */
   public boolean isSnapshot() {
      return isSnapshot;
   }

   /**
    * Set whether to pass all report parameters to the link report.
    * @param pass true to pass all report parameters. It defaults to true.
    */
   public void setSendReportParameters(boolean pass) {
      this.passParams = pass;
   }

   /**
    * Check if to pass all report parameters to the linked report. It
    * defaults to true.
    */
   public boolean isSendReportParameters() {
      return passParams;
   }

   /**
    * Set whether to pass all report parameters to the link report.
    * @param pass true to pass all report parameters. It defaults to true.
    */
   public void setSendSelectionParameters(boolean pass) {
      passSelectionParams = pass;
   }

   /**
    * Check if to pass all report parameters to the linked report. It
    * defaults to true.
    */
   public boolean isSendSelectionParameters() {
      return passSelectionParams;
   }

   /**
    * Set whether to disable the prompting of the parameters on the target
    * report.
    */
   public void setDisablePrompting(boolean disable) {
      this.disablePrompting = disable;
   }

   /**
    * Check whether to disable the prompting of the parameters on the target
    * report.
    */
   public boolean isDisablePrompting() {
      return disablePrompting;
   }

   /**
    * Set whether to apply the hyperlink to the row.
    */
   public void setApplyToRow(boolean applyToRow) {
      this.applyToRow = applyToRow;
   }

   /**
    * Check whether to apply the hyperlink to the row.
    */
   public boolean isApplyToRow() {
      return applyToRow;
   }

   /**
    * Get all parameter names.
    */
   public List<String> getParameterNames() {
      if(params == null) {
         return new ArrayList<>();
      }

      return params.keyList();
   }

   /**
    * Get the number of parameters defined for this link.
    */
   public int getParameterCount() {
      return (params == null) ? 0 : params.size();
   }

   /**
    * Get the label value for the parameter.
    */
   public String getParameterLabel(String name) {
      if(labels == null) {
         return null;
      }

      return labels.get(name);
   }

   /**
    * Get the field value for the parameter.
    */
   public String getParameterField(String name) {
      String result = getInternalParameter(name);

      if(result == null) {
         result = params == null ? null : params.get(name);
      }

      return result;
   }

   /**
    * Get the type value for the hard-coded parameter.
    */
   public String getParameterType(String name) {
      if(types == null) {
         return null;
      }

      return types.get(name);
   }

   public void clearNodeDateLevelFields() {
      if(this.nodeDateLevelFields != null) {
         this.nodeDateLevelFields.clear();
      }
   }

   /**
    * Set the none level filed.
    * @param fieldName
    */
   public void setNodeDateLevelField(String fieldName) {
      if(this.nodeDateLevelFields == null) {
         this.nodeDateLevelFields = new HashSet<>();
      }

      this.nodeDateLevelFields.add(fieldName);
   }

   /**
    * whether field is a none level date ref.
    * @param fieldName
    * @return
    */
   public boolean isNodeDateLevelField(String fieldName) {
      return this.nodeDateLevelFields != null && this.nodeDateLevelFields.contains(fieldName);
   }

   /**
    * Get internal parameters if the parameter name matches
    * internal parameter name.
    */
   private String getInternalParameter(String name) {
      if("link".equals(name)) {
         return getLink();
      }
      else if("target".equals(name)) {
         return getTargetFrame();
      }
      else if("tooltip".equals(name)) {
         return getToolTip();
      }
      else if("type".equals(name)) {
         switch(getLinkType()) {
         case Hyperlink.WEB_LINK:
            return "web";
         }
      }
      else if("sendReportParameters".equals(name)) {
         return "" + isSendReportParameters();
      }
      else if("sendSelectionParameters".equals(name)) {
         return "" + isSendSelectionParameters();
      }
      else if("disableParameterSheet".equals(name)) {
         return "" + isDisablePrompting();
      }

      return null;
   }

   /**
    * Set the label name for the parameter.
    * @param name parameter name.
    * @param label label name.
    */
   public void setParameterLabel(String name, String label) {
      if(labels == null) {
         labels = new OrderedMap();
      }

      if(name != null && name.length() > 0) {
         labels.put(name, label);
      }
   }

   /**
    * Set the field name for the parameter.
    * @param name parameter name.
    * @param field field name.
    */
   public void setParameterField(String name, String field) {
      if(!setInternalParameter(name, field)) {
         if(field == null) {
            if(params != null) {
               params.remove(name);
            }
         }
         else {
            if(params == null) {
               params = new OrderedMap();
            }

            params.put(name, field);
         }
      }
   }

   /**
    * Set the type name for the parameter.
    * @param name parameter name.
    * @param type type name.
    */
   public void setParameterType(String name, String type) {
      if(types == null) {
         types = new OrderedMap();
      }

      if(name != null && name.length() > 0) {
         types.put(name, type);
      }
   }

   /**
    * Judge whether the parameter is hard-coded or not.
    * @param name parameter name.
    */
   public boolean isParameterHardCoded(String name) {
      if((types == null) || (types.size() == 0)) {
         return false;
      }

      return types.containsKey(name);
   }

   /**
    * Set internal parameters if the parameter name matches
    * internal parameter name.
    */
   private boolean setInternalParameter(String name, String data) {
      if("link".equals(name)) {
         setLink(data == null ? "" : data.toString());
      }
      else if("target".equals(name)) {
         setTargetFrame(data == null ? "" : data.toString());
      }
      else if("tooltip".equals(name)) {
         setToolTip(data == null ? "" : data.toString());
      }
      else if("type".equals(name)) {
         if("web".equals(data)) {
            setLinkType(Hyperlink.WEB_LINK);
         }
      }
      else if("sendReportParameters".equals(name)) {
         setSendReportParameters("true".equals(data));
      }
      else if("sendSelectionParameters".equals(name)) {
         setSendSelectionParameters("true".equals(data));
      }
      else if("disableParameterSheet".equals(name)) {
         setDisablePrompting("true".equals(data));
      }
      else {
         return false;
      }

      return true;
   }

   /**
    * Remove a parameter field.
    * @param name parameter name.
    */
   public void removeParameterField(String name) {
      if(params != null) {
         params.remove(name);
      }

      if(params.size() == 0) {
         params = null;
      }
   }

   /**
    * Remove all parameter fields.
    */
   public void removeAllParameterFields() {
      params = null;
   }

   /**
    * encode sub query parameter variable
    */
   public static String getSubQueryParamVar(String qvar) {
      return Tool.encodeWebURL(StyleConstants.SUB_QUERY_PARAM_PREFIX + qvar);
   }

   /**
    * Check if equals another object.
    */
   @Override
   public boolean equals(Object obj) {
      if(!(obj instanceof Hyperlink)) {
         return false;
      }

      Hyperlink hl2 = (Hyperlink) obj;
      boolean eq = link == null ? link == hl2.link : link.equals(hl2.link);

      if(!eq) {
         return false;
      }

      eq = Tool.equals(targetFrame, hl2.targetFrame) &&
           Tool.equals(tip, hl2.tip);

      if(!eq) {
         return false;
      }

      eq = Tool.equals(bookmarkName, hl2.bookmarkName) &&
           Tool.equals(bookmarkUser, hl2.bookmarkUser);

      if(!eq) {
         return false;
      }

      eq = passParams == hl2.passParams &&
         passSelectionParams == hl2.passSelectionParams &&
         disablePrompting == hl2.disablePrompting;

      if(!eq) {
         return false;
      }

      eq = linkType == hl2.linkType;

      if(!eq) {
         return false;
      }

      eq = isSnapshot == hl2.isSnapshot;

      if(!eq) {
         return false;
      }

      eq = (params == null || hl2.params == null) ? params == hl2.params :
         params.getHashtable().equals(hl2.params.getHashtable());

      if(!eq) {
         return false;
      }

      eq = (types == null || hl2.types == null) ? types == hl2.types :
         types.getHashtable().equals(hl2.types.getHashtable());

      return eq;
   }

   /**
    * Get the string representation.
    */
   @Override
   public String toString() {
      if(link == null) {
         return super.toString();
      }

      return link;
   }

   /**
    * Check if this link is a report link.
    */
   private static int guessType(String link) {
      // if link has :// or starts with /, treat as http link
      if(link != null && !(link.indexOf("://") > 0 || link.startsWith("/"))) {
         try {
            AssetEntry entry = AssetEntry.createAssetEntry(link);

            if(entry != null && entry.getUser() != null &&
               entry.getType() == AssetEntry.Type.VIEWSHEET)
            {
               return Hyperlink.VIEWSHEET_LINK;
            }

            if(!link.contains(".com") && !link.contains(".net") && !link.contains(".org")) {
               return Hyperlink.VIEWSHEET_LINK;
            }
         }
         catch(Exception exc) {
            LOG.warn("Failed to determine link type: " + link, exc);
         }
      }

      return Hyperlink.WEB_LINK;
   }

   /**
    * Clone the object.
    */
   @Override
   public Object clone() {
      try {
         Hyperlink link2 = (Hyperlink) super.clone();
         link2.params = Tool.deepCloneMap(params);
         link2.types = Tool.deepCloneMap(types);
         link2.bookmarkName = bookmarkName;
         link2.bookmarkUser = bookmarkUser;

         return link2;
      }
      catch(Exception ex) {
         LOG.error("Failed ot clone hyperlink", ex);
      }

      return null;
   }

   /**
    * Write the xml segment to print writer.
    * @param writer the destination print writer.
    */
   @Override
   public void writeXML(PrintWriter writer) {
      writer.print("<Hyperlink SendReportParameters=\"" +
                   isSendReportParameters() + "\" SendSelectionParameters=\"" +
                   isSendSelectionParameters() + "\" DisablePrompting=\"" +
                   isDisablePrompting() + "\" ApplyToRow=\"" +
                   isApplyToRow() + "\"");

      if(getLinkValue() != null) {
         writer.print(" Link=\"" + Tool.escape(getLinkValue()) + "\"");
      }

      if(getTargetFrame() != null) {
         writer.print(" TargetFrame=\"" + Tool.escape(getTargetFrame()) +
            "\"");
      }

      if(getToolTip() != null) {
         writer.print(" ToolTip=\"" + Tool.escape(getToolTip()) + "\"");
      }

      if(getBookmarkName() != null) {
         writer.print(" BookmarkName=\"" + Tool.escape(getBookmarkName()) +
            "\"");
      }

      if(getBookmarkUser() != null) {
         writer.print(" BookmarkUser=\"" + Tool.escape(getBookmarkUser()) +
            "\"");
      }

      writer.print(" LinkType=\"" + getLinkType() + "\"");
      writer.print(" IsSnapshot=\"" + isSnapshot() + "\"");

      writer.println(">");

      for(String pname : getParameterNames()) {
         if(isParameterHardCoded(pname)) {
            continue;
         }

         String field = getParameterField(pname);
         String label = getParameterLabel(pname);
         label = label == null ? field : label;

         writer.println("<ParameterField Name=\"" + Tool.escape(pname) +
            "\" Field=\"" + Tool.escape(field) +
            "\" Label=\"" + Tool.escape(label) + "\"/>");
      }

      for(String pname : getParameterNames()) {
         if(!isParameterHardCoded(pname)) {
            continue;
         }

         String field = getParameterField(pname);
         String label = getParameterLabel(pname);
         label = label == null ? field : label;
         String type = getParameterType(pname);

         writer.println("<ParameterField2 Name=\"" + Tool.escape(pname) +
            "\" Field=\"" + Tool.escape(field) +
            "\" Label=\"" + Tool.escape(label) +
            "\" Type=\"" + Tool.escape(type) + "\"/>");
      }

      writer.println("</Hyperlink>");
   }

   /**
    * Method to parse an xml segment.
    */
   @Override
   public void parseXML(Element tag) throws Exception {
      parseXML(tag, false);
   }

   /**
    * Method to parse an xml segment.
    */
   @Override
   public void parseXML(Element tag, boolean isSiteAdminImport) throws Exception {
      String attr;

      if((attr = Tool.getAttribute(tag, "LinkType")) != null) {
         setLinkType(Integer.parseInt(attr));
      }

      if((attr = Tool.getAttribute(tag, "Link")) != null) {
<<<<<<< HEAD
         setLink(handleAssetLinkOrgMismatch(attr, getLinkType()));
=======
         if(getLinkType() == Hyperlink.VIEWSHEET_LINK) {
            attr = SUtil.handleViewsheetLinkOrgMismatch(attr);
         }

         setLink(attr);

         if(isSiteAdminImport && linkType == Hyperlink.VIEWSHEET_LINK) {
            String linkPath = this.getLink();
            linkPath = linkPath.substring(0, linkPath.lastIndexOf("^") + 1) + OrganizationManager.getInstance().getCurrentOrgID();
            setLink(linkPath);
         }
>>>>>>> 5514c3ed
      }

      if((attr = Tool.getAttribute(tag, "TargetFrame")) != null) {
         setTargetFrame(attr);
      }

      if((attr = Tool.getAttribute(tag, "ToolTip")) != null) {
         setToolTip(attr);
      }

      if((attr = Tool.getAttribute(tag, "BookmarkName")) != null) {
         setBookmarkName(attr);
      }

      if((attr = Tool.getAttribute(tag, "BookmarkUser")) != null) {
         setBookmarkUser(fixBookmarkUser(attr));
      }

      if((attr = Tool.getAttribute(tag, "IsSnapshot")) != null) {
         setIsSnapshot(attr.equals("true"));
      }

      if((attr = Tool.getAttribute(tag, "SendReportParameters")) != null) {
         setSendReportParameters(attr.equalsIgnoreCase("true"));
      }

      if((attr = Tool.getAttribute(tag, "SendSelectionParameters")) != null) {
         setSendSelectionParameters(attr.equalsIgnoreCase("true"));
      }

      if((attr = Tool.getAttribute(tag, "DisablePrompting")) != null) {
         setDisablePrompting(attr.equals("true"));
      }

      if((attr = Tool.getAttribute(tag, "ApplyToRow")) != null) {
         setApplyToRow(attr.equals("true"));
      }

      NodeList list = Tool.getChildNodesByTagName(tag, "ParameterField");

      for(int i = 0; i < list.getLength(); i++) {
         Element elem = (Element) list.item(i);
         String name = Tool.getAttribute(elem, "Name");
         String field = Tool.getAttribute(elem, "Field");
         String label = Tool.getAttribute(elem, "Label");
         label = label == null ? field : label;

         setParameterField(name, field);
         setParameterLabel(name, label);
      }

      NodeList list2 = Tool.getChildNodesByTagName(tag, "ParameterField2");

      for(int i = 0; i < list2.getLength(); i++) {
         Element elem = (Element) list2.item(i);
         String name = Tool.getAttribute(elem, "Name");
         String field = Tool.getAttribute(elem, "Field");
         String label = Tool.getAttribute(elem, "Label");
         label = label == null ? field : label;
         String type = Tool.getAttribute(elem, "Type");

         setParameterField(name, field);
         setParameterLabel(name, label);
         setParameterType(name, type);
      }
   }

   /**
    * Check if the hyperlink is created by script.
    * @return
    */
   public boolean isScriptCreated() {
      return scriptCreated;
   }

   /**
    * Fix bookmark user to match current orgID.
    * @param bkUser bookmark user.
    * @return fixed bookmark user.
    */
   private String fixBookmarkUser(String bkUser) {
      if(!Tool.isEmptyString(bkUser)) {
         IdentityID user = IdentityID.getIdentityIDFromKey(bkUser);
         String currentOrgID = OrganizationManager.getInstance().getCurrentOrgID();

         if(!Tool.equals(user.getOrgID(), currentOrgID)) {
            user.setOrgID(currentOrgID);
            bkUser = user.convertToKey();
         }
      }

      return bkUser;
   }

   /**
    * Hyperlink.Ref contains the actual hyperlink and the link parameter
    * values.
    */
   public static class Ref extends HRef implements XMLSerializable {
      /**
       * Create an empty hyperlink. The setLink() must be called to set the
       * hyperlink before it can be used.
       */
      public Ref() {
         super();
      }

      /**
       * Create a hyperlink def.
       * @param link link.
       */
      public Ref(String link) {
         this(link, guessType(link), true);
      }

      /**
       * Create a hyperlink def.
       * @param link link.
       * @param passParams <tt>true</tt> if send report parameters,
       * <tt>false</tt> otherwise.
       */
      public Ref(String link, boolean passParams) {
         this(link);
         setSendReportParameters(passParams);
      }

      /**
       * Create a hyperlink def.
       * @param link link.
       * @param passParams <tt>true</tt> if send report parameters,
       * <tt>false</tt> otherwise.
       */
      public Ref(String link, boolean passParams, boolean passSelectionParams) {
         this(link, passParams);
         setSendSelectionParameters(passSelectionParams);
      }

      /**
       * Create a hyperlink ref.
       * @param link link.
       * @param type link type.
       */
      public Ref(String link, int type) {
         this(link, type, false);
      }

      /**
       * Create a hyperlink ref.
       * @param link link.
       * @param type link type.
       * @param isGuessed Check whether the type is guessed type.
       */
      public Ref(String link, int type, boolean isGuessed) {
         this();

         if(type == VIEWSHEET_LINK && !ASSET_ID_PATTERN.matcher(link).matches() && !isGuessed) {
            // default to global viewsheet
            if(!link.startsWith("1^128^__NULL__^")) {
               link = "1^128^__NULL__^" + link;
            }
         }

         setLink(link);
         setLinkType(type);
      }

      /**
       * Create a hyperlink def from a hyperlink definition.
       */
      public Ref(Hyperlink link) {
         this(link.getLink(), link.getLinkType());
         setBookmark(link);
         setTargetFrame(link.getTargetFrame());
         setToolTip(link.getToolTip());
         setSendReportParameters(link.isSendReportParameters());
         setSendSelectionParameters(link.isSendSelectionParameters());
         setDisablePrompting(link.isDisablePrompting());

         // use tip if name is not available
         if(link.getToolTip() != null && link.getToolTip().length() > 0) {
            setName(link.getToolTip());
         }

         // copy hyperlink
         // fix bug1318427277266
         for(String name : link.getParameterNames()) {
            String field = link.getParameterField(name);

            if(!link.isParameterHardCoded(name)) {
               setParameter(name, field);
            }
            else {
               String type = link.getParameterType(name);
               setParameter(name, Tool.getData(type, field));
            }
         }
      }

      /**
       * Create a hyperlink def from a table and a hyperlink definition.
       */
      public Ref(Hyperlink link, Map<?, ?> map) {
         this(link);
         setBookmark(link);
         setParameters(map, link);
         setToolTip(new ParameterFormat().format(localizeToolTip(link.getToolTip()), map));
      }

      /**
       * Create a hyperlink def from a table and a hyperlink definition.
       */
      public Ref(Hyperlink link, TableLens table, int row, int col) {
         this(link);
         setBookmark(link);
         setLinkData(link, table, row, col);
         setToolTip(new ParameterFormat().format(localizeToolTip(link.getToolTip()), table,
                                                 row, col));
      }

      /**
       * Create a hyperlink def from a drill path.
       */
      public Ref(DrillPath path) {
         setName(path.getName());
         setLinkType(path.getLinkType());
         setLink(path.getLink());
         setTargetFrame(path.getTargetFrame());
         setToolTip(path.getToolTip());
         setQuery(path.getQuery() == null ? null : path.getQuery().getQuery());
         setWsIdentifier(path.getQuery() == null ? null : path.getQuery().getWsIdentifier());
         setDisablePrompting(path.isDisablePrompting());
         setSendReportParameters(path.isSendReportParameters());
      }

      /**
       * Create a hyperlink def from a drill path.
       */
      public Ref(DrillPath path, Map<?, ?> map) {
         this(path);
         setParameters(map, path);
         setToolTip(new ParameterFormat().format(path.getToolTip(), map));
      }

      /**
       * Create a hyperlink def from a drill path.
       */
      public Ref(DrillPath path, TableLens table, int row, int col) {
         this(path);
         setDrillData(path, table, row, col);
         setToolTip(new ParameterFormat().format(path.getToolTip(), table,
                                                 row, col));
      }

      /**
       * Set drill data.
       */
      public void setDrillData(DrillPath path, TableLens table, int r, int c) {
         List<String> varNames = null;

         if(path.getLinkType() == WEB_LINK) {
            varNames = Util.parseVariablesFromLink(new ArrayList<>(), path.getLink());
         }

         Enumeration<String> names = path.getParameterNames();

         while(names.hasMoreElements()) {
            String name = names.nextElement();
            String field = path.getParameterField(name);

            if(varNames != null && varNames.contains(name)) {
               Object content = field.equals(StyleConstants.COLUMN) ? table.getObject(r, c) : field;
               content = Tool.encodeURL(String.valueOf(content));
               String var = "$(" + name + ")";
               String link = !Tool.isEmptyString(getLink()) ? getLink() : "";
               setLink(link.replace(var, String.valueOf(content)));
            }
            else {
               if(!path.isParameterHardCoded(name)) {
                  Object content = field.equals(StyleConstants.COLUMN) ? table.getObject(r, c) : field;
                  DrillSubQuery squery = path.getQuery();
                  String qname = squery == null ? null : squery.getWsIdentifier();
                  String pname = qname == null ? name : StyleConstants.PARAM_PREFIX + name;
                  setParameter(pname, content);
               }
               else {
                  String type = path.getParameterType(name);
                  setParameter(name, Tool.getData(type, field));
               }
            }
         }
      }

      /**
       * Set the link definition from link and extract parameter values
       * from a table row.
       */
      public void setLinkData(Hyperlink link, TableLens table, int row) {
         setLinkData(link, table, row, -1);
      }

      /**
       * Set the link definition from link and extract parameter values
       * from a table row.
       */
      private void setLinkData(Hyperlink link, TableLens table,
                               int row, int col)
      {
         String uri = link.getLink();

         // remember header -> column index
         Map<Object,Integer> colmap = new HashMap<>(3);

         for(int i = 0; i < table.getColCount(); i++) {
            Object header = table.getObject(0, i);

            if(header != null && !header.equals("")) {
               colmap.put(header, i);
            }
         }

         if(uri.startsWith("message:")) {
            uri = uri.substring(8);
         }

         // handle special case, extracting url from a column
         if(uri.startsWith("hyperlink:")) {
            uri = getColumnValue(table, row, col, uri.substring(10),
                                 colmap) + "";
         }
         else if(uri.indexOf("field['") >= 0) {
            String[] uriArrs = uri.split("field\\['");
            String res = "";

            for(String fragment : uriArrs) {
               int index = fragment.indexOf("']");

               if( index > 0) {
                  String field = fragment.substring(0, index);

                  fragment = getColumnValue(table, row, col, field,
                          colmap) + fragment.substring(index + 2);
               }

               res += fragment;
            }

            uri = res;
         }

         if(getLinkType() == WEB_LINK) {
            uri = uri.replaceAll("[\\r\\n|\\n|\\r]*", "");
         }

         setLink(uri);

         for(String name : link.getParameterNames()) {
            String field = link.getParameterField(name);

            if(!link.isParameterHardCoded(name)) {
               Object val = getColumnValue(table, row, col, field, colmap);
               setParameter(name, val);
            }
            else {
               String type = link.getParameterType(name);
               setParameter(name, Tool.getData(type, field));
            }
         }
      }

      /**
       * Get the column value from table or base table.
       */
      private Object getColumnValue(TableLens table, int row, int col,
                                    String field, Map<Object,Integer> colmap)
      {
         Integer c = colmap.get(field);
         RuntimeCalcTableLens calc = (RuntimeCalcTableLens)
            Util.getNestedTable(table, RuntimeCalcTableLens.class);

         if(c == null && col != -1 && calc != null) {
            Point p = calc.getFieldRowCol(field, row, col);

            if(p == null) {
               return null;
            }

            row = p.x;
            c = p.y;
         }

         if(c != null) {
            return getTableObject(table, row, c.intValue());
         }
         // don't find on the top most table, check for base tables
         else {
            int r2 = row;
            TableLens tbl2 = table;

            param:
            while(tbl2 instanceof TableFilter) {
               r2 = ((TableFilter) tbl2).getBaseRowIndex(r2);

               if(r2 > 0) {
                  tbl2 = ((TableFilter) tbl2).getTable();

                  for(int i = 0; i < tbl2.getColCount(); i++) {
                     Object header = tbl2.getObject(0, i);
                     String identifier = tbl2.getColumnIdentifier(i);

                     if(header != null && header.equals(field) ||
                        (identifier != null && (identifier.equals(field) ||
                        identifier.endsWith("." + field))))
                     {
                        return getTableObject(tbl2, r2, i);
                     }
                  }
               }
               else {
                  break;
               }
            }
         }

         return null;
      }

      private String localizeToolTip(String toolTip) {
         String localizeTooltip = Tool.localizeTextID(toolTip);

         if(localizeTooltip != null) {
            return localizeTooltip;
         }

         return toolTip;
      }

      /**
       * Get table object at special row and col.
       */
      private Object getTableObject(TableLens table, int row, int col) {
         if(table instanceof GroupedTable) {
            GroupedTable gtable = (GroupedTable) table;
            int level = gtable.getGroupColLevel(col);
            int nrow = gtable.getGroupFirstRow(row, level);
            return (nrow < 0 || gtable.getSummaryLevel(row) == 0) ?
               gtable.getObject(row, col) : gtable.getObject(nrow, col);
         }

         return table.getObject(row, col);
      }

      /**
       * Set the hyperlink name.
       */
      public void setName(String name) {
         this.name = name;
      }

      /**
       * Get the hyperlink name.
       */
      @Override
      public String getName() {
         return name;
      }

      /**
       * Set the query name.
       */
      public void setQuery(String query) {
         this.query = query;
      }

      /**
       * Get the query name.
       */
      public String getQuery() {
         return query;
      }

      public String getWsIdentifier() {
         return wsIdentifier;
      }

      public void setWsIdentifier(String wsIdentifier) {
         this.wsIdentifier = wsIdentifier;
      }

      /**
       * Set the viewsheet bookmark name.
       */
      public void setBookmarkName(String bookmarkName) {
         setParameter("__bookmarkName__", bookmarkName);
      }

      /**
       * Get the viewsheet bookmark name.
       */
      public String getBookmarkName() {
         return (String) getParameter("__bookmarkName__");
      }

      /**
       * Set the viewsheet bookmark user.
       */
      public void setBookmarkUser(String bookmarkUser) {
         setParameter("__bookmarkUser__", bookmarkUser);
      }

      /**
       * Get the viewsheet bookmark User.
       */
      public String getBookmarkUser() {
         return (String) getParameter("__bookmarkUser__");
      }

      /**
       * Set the link type
       * Type should be one of the constants in inetsoft.report.Hyperlink
       * @param linkType link type
       */
      public void setLinkType(int linkType) {
         this.linkType = linkType;
      }

      /**
       * Get the link type of this hyperlink
       * @return link type
       */
      public int getLinkType() {
         return linkType;
      }

      /**
       * Set whether to pass all report parameters to the link report.
       * @param pass true to pass all report parameters. It defaults to true.
       */
      public void setSendReportParameters(boolean pass) {
         this.passParams = pass;
      }

      /**
       * Check if to pass all report parameters to the linked report. It
       * defaults to true.
       */
      public boolean isSendReportParameters() {
         return passParams;
      }

      /**
       * Set whether to pass all report parameters to the link report.
       * @param pass true to pass all report parameters. It defaults to true.
       */
      public void setSendSelectionParameters(boolean pass) {
         this.passSelectionParams = pass;
      }

      /**
       * Check if to pass all report parameters to the linked report. It
       * defaults to true.
       */
      public boolean isSendSelectionParameters() {
         return passSelectionParams;
      }

      /**
       * Set whether to disable the prompting of the parameters on the target
       * report.
       */
      public void setDisablePrompting(boolean disable) {
         this.disablePrompting = disable;
      }

      /**
       * Check whether to disable the prompting of the parameters on the target
       * report.
       */
      public boolean isDisablePrompting() {
         return disablePrompting;
      }

      /**
       * Get the value for the parameter.
       */
      @Override
      public Object getParameter(String name) {
         Object result = getInternalParameter(name);

         if(result == null) {
            result = super.getParameter(name);
         }

         return result;
      }

      /**
       * Get internal parameters if the parameter name matches
       * internal parameter name.
       */
      private Object getInternalParameter(String name) {
         if("link".equals(name)) {
            return getLink();
         }
         else if("target".equals(name)) {
            return getTargetFrame();
         }
         else if("tooltip".equals(name)) {
            return getToolTip();
         }
         else if("type".equals(name)) {
            switch(getLinkType()) {
            case Hyperlink.WEB_LINK:
               return "web";
            }
         }
         else if("sendReportParameters".equals(name)) {
            return Boolean.valueOf(isSendReportParameters());
         }
         else if("sendSelectionParameters".equals(name)) {
            return "" + isSendSelectionParameters();
         }
         else if("disableParameterSheet".equals(name)) {
            return Boolean.valueOf(isDisablePrompting());
         }

         return null;
      }

      /**
       * Set the value for the parameter.
       * @param name parameter name.
       * @param data parameter value.
       */
      @Override
      public void setParameter(String name, Object data) {
         if(!setInternalParameter(name, data)) {
            super.setParameter(name, data);
         }
      }

      /**
       * Set internal parameters if the parameter name matches
       * internal parameter name.
       */
      private boolean setInternalParameter(String name, Object data) {
         if("link".equals(name)) {
            setLink(data == null ? "" : data.toString());
         }
         else if("target".equals(name)) {
            setTargetFrame(data == null ? "" : data.toString());
         }
         else if("tooltip".equals(name)) {
            setToolTip(data == null ? "" : data.toString());
         }
         else if("type".equals(name)) {
            if("web".equals(data)) {
               setLinkType(Hyperlink.WEB_LINK);
            }
         }
         else if("sendReportParameters".equals(name)) {
            setSendReportParameters("true".equals(data));
         }
         else if("sendSelectionParameters".equals(name)) {
            setSendSelectionParameters("true".equals(data));
         }
         else if("disableParameterSheet".equals(name)) {
            setDisablePrompting("true".equals(data));
         }
         else {
            return false;
         }

         return true;
      }

      /**
       * Set parameters of the Hyperlink.Ref.
       *
       * @param map the Map contains field-value pair values
       * @param link the HyperLink.Ref's corresponding Hyperlink
       */
      public void setParameters(Map<?, ?> map, Hyperlink link) {
         extractLink(link.getLink(), map);

         for(String name : link.getParameterNames()) {
            String field = link.getParameterField(name);

            if(!link.isParameterHardCoded(name)) {
               String field0 = field;

               if(!map.containsKey(field) && link.isNodeDateLevelField(field) &&
                  field.startsWith("None(") && field.endsWith(")"))
               {
                  field0 = field.substring(5, field.length() - 1);
               }

               if(map.containsKey(field0)) {
                  setParameter(name, map.get(field0));
               }
            }
            else {
               String type = link.getParameterType(name);
               setParameter(name, Tool.getData(type, field));
            }
         }
      }

      /**
       * Set parameters of the Hyperlink.Ref.
       *
       * @param map the Map contains field-value pair values
       * @param path the Hyperlink.Ref's corresponding DrillPath
       */
      private void setParameters(Map<?, ?> map, DrillPath path) {
         Enumeration<String> names = path.getParameterNames();
         extractLink(path.getLink(), map);

         while(names.hasMoreElements()) {
            String name = names.nextElement();
            String field = path.getParameterField(name);
            Object val = map.get(field);
            String pname = path.getQuery() == null ?
               name : StyleConstants.PARAM_PREFIX + name;
            setParameter(pname, val);
         }
      }

      /**
       * Extract the link for column hyperlink.
       */
      private void extractLink(String uri, Map map) {
         // handle special case, extracting url from a column
         if(uri == null) {
            return;
         }

         if(uri.startsWith("message:")) {
            uri = uri.substring(8);
         }

         if(uri.startsWith("hyperlink:")) {
            Object val = map.get(uri.substring(10));

            if(val instanceof DCMergeCell) {
               val = ((DCMergeCell) val).getOriginalData();
            }

            if(val != null) {
               setLink(val.toString());
            }
         }
         else if(uri.indexOf("field['") >= 0) {
            String[] uriArrs = uri.split("field\\['");
            String res = "";

            for(String fragment : uriArrs) {
               int index = fragment.indexOf("']");

               if( index > 0) {
                  String field = fragment.substring(0, index);

                  if(!map.containsKey(field) && field.startsWith("None(") && field.endsWith(")")) {
                     field = field.substring("None(".length(), field.length() - 1);
                  }

                  Object fieldValue = map.get(field);

                  if(fieldValue instanceof DCMergeCell) {
                     fieldValue = ((DCMergeCell) fieldValue).getOriginalData();
                  }

                  fragment = fieldValue + fragment.substring(index + 2);
               }

               res += fragment;
            }

            setLink(res);
         }
      }

      /**
       * Set the viewsheet bookmark info.
       */
      private void setBookmark(Hyperlink link) {
         if(link.getLinkType() != Hyperlink.VIEWSHEET_LINK) {
            return;
         }

         if(link.getBookmarkName() != null && link.getBookmarkUser() != null) {
            setBookmarkName(link.getBookmarkName());
            setBookmarkUser(link.getBookmarkUser());
         }
      }

      /**
       * Write this hyperlink definition to XML.
       */
      @Override
      public void writeXML(PrintWriter writer) {
         String link = getLink();
         String targetFrame = getTargetFrame();
         String tip = getToolTip();

         writer.print("<HyperlinkDef SendReportParameters=\"" +
            isSendReportParameters() +  "\" SendSelectionParameters=\"" +
            isSendSelectionParameters() + "\" DisablePrompting=\"" +
            isDisablePrompting() + "\"");

         if(name != null) {
            writer.print(" Name=\"" + Tool.escape(name) + "\"");
         }

         if(link != null) {
            writer.print(" Link=\"" + Tool.escape(link) + "\"");
         }

         if(query != null) {
            writer.print(" Query=\"" + Tool.escape(query) + "\"");
         }

         if(targetFrame != null && !targetFrame.equals("")) {
            writer.print(" TargetFrame=\"" + Tool.escape(targetFrame) + "\"");
         }

         if(tip != null) {
            writer.print(" ToolTip=\"" + Tool.escape(tip) + "\"");
         }

         writer.print(" LinkType=\"" + linkType + "\"");

         writer.println(">");

         Enumeration<?> keys = getParameterNames();

         while(keys.hasMoreElements()) {
            String pname = (String) keys.nextElement();
            Object field = getParameter(pname);

            writer.print("<ParameterValue Name=\"" + Tool.escape(pname) + "\"");

            String parameterType = Tool.getDataType(field);
            String str = Tool.getDataString(field);

            if(parameterType != null) {
               writer.print(" Type=\"" + parameterType + "\"");
            }

            writer.print(">");
            writer.print("<![CDATA[");
            writer.print(str);
            writer.print("]]>");

            writer.println("</ParameterValue>");
         }

         writer.println("</HyperlinkDef>");
      }

      /**
       * Parse and recreate a Hyperlink.
       */
      @Override
      public void parseXML(Element element) throws IOException{
         parseXML(element, false);
      }

      @Override
      public void parseXML(Element tag, boolean isSiteAdminImport) throws IOException {
         String attr;

         if((attr = Tool.getAttribute(tag, "Name")) != null) {
            name = attr;
         }

         if((attr = Tool.getAttribute(tag, "LinkType")) != null) {
            linkType = Integer.parseInt(attr);
         }

         if((attr = Tool.getAttribute(tag, "Link")) != null) {
            if(linkType == VIEWSHEET_LINK) {
               attr = SUtil.handleViewsheetLinkOrgMismatch(attr);
            }

            if(isSiteAdminImport && linkType == Hyperlink.VIEWSHEET_LINK) {
               String linkPath = this.getLink();
               linkPath = linkPath.substring(0, linkPath.lastIndexOf("^") + 1) + OrganizationManager.getInstance().getCurrentOrgID();
               setLink(linkPath);
            }
         }

         if((attr = Tool.getAttribute(tag, "Query")) != null) {
            query = attr;
         }

         if((attr = Tool.getAttribute(tag, "TargetFrame")) != null) {
            setTargetFrame(attr);
         }

         if((attr = Tool.getAttribute(tag, "ToolTip")) != null) {
            setToolTip(attr);
         }

         if((attr = Tool.getAttribute(tag, "BookmarkName")) != null) {
            setBookmarkName(attr);
         }

         if((attr = Tool.getAttribute(tag, "BookmarkUser")) != null) {
            setBookmarkUser(attr);
         }

         if((attr = Tool.getAttribute(tag, "SendReportParameters")) != null) {
            setSendReportParameters(attr.equalsIgnoreCase("true"));
         }

         if((attr = Tool.getAttribute(tag, "SendSelectionParameters")) != null)
         {
            setSendSelectionParameters(attr.equalsIgnoreCase("true"));
         }

         if((attr = Tool.getAttribute(tag, "DisablePrompting")) != null) {
            setDisablePrompting(attr.equalsIgnoreCase("true"));
         }

         NodeList list = Tool.getChildNodesByTagName(tag, "ParameterValue");

         for(int i = 0; i < list.getLength(); i++) {
            Element elem = (Element) list.item(i);
            String name = Tool.getAttribute(elem, "Name");
            String type = Tool.getAttribute(elem, "Type");
            String value = Tool.getValue(elem);

            if(value != null && value.startsWith("\"") && value.endsWith("\""))
            {
               value = value.substring(1, value.length() - 1);
            }

            setParameter(name, Tool.getData(type, value));
         }
      }

      @Override
      public String toString() {
         StringWriter sw = new StringWriter();
         writeXML(new PrintWriter(sw, true));
         return sw.toString();
      }

      /**
       * Check if equals another Hyperlink.Ref.
       */
      @Override
      public boolean equals(Object obj) {
         if(!super.equals(obj)) {
            return false;
         }

         if(!(obj instanceof Hyperlink.Ref)) {
            return false;
         }

         Hyperlink.Ref ref2 = (Hyperlink.Ref) obj;

         boolean result = name == null ?
            name == ref2.name : name.equals(ref2.name);

         if(!result) {
            return false;
         }

         result = linkType == ref2.linkType;

         if(!result) {
            return false;
         }

         result = passParams == ref2.passParams &&
            disablePrompting == ref2.disablePrompting;

         return result;
      }

      private String name = "hyperlink";
      private String query;
      private String wsIdentifier;
      private boolean passParams = true;
      private boolean passSelectionParams = false;
      private boolean disablePrompting;
      private int linkType = Hyperlink.WEB_LINK;
   }

   private DynamicValue dlink = new DynamicValue("");
   private String link = "";
   private String targetFrame = "";
   private String tip = null;
   private String bookmarkName = null;
   private String bookmarkUser = null;
   // fix bug1255144347369, here we shouldn't use hashtable because it
   // can't keep the order as the items are added
   private OrderedMap<String, String> params;
   private OrderedMap<String, String> labels;
   private OrderedMap<String, String> types; //for hard-coded param
   private Set<String> nodeDateLevelFields;
   private boolean passParams = true;
   private boolean passSelectionParams = false;
   private boolean disablePrompting;
   private int linkType = Hyperlink.WEB_LINK;
   private boolean isSnapshot = false;
   private boolean scriptCreated = false;
   private boolean applyToRow = false;

   private static final Pattern ASSET_ID_PATTERN =
      Pattern.compile("^[0-9]+\\^[0-9]+\\^[^\\^]+\\^[^\\^]+\\^[^\\^]+$");

   private static final Logger LOG =
      LoggerFactory.getLogger(Hyperlink.class);
}<|MERGE_RESOLUTION|>--- conflicted
+++ resolved
@@ -789,9 +789,6 @@
       }
 
       if((attr = Tool.getAttribute(tag, "Link")) != null) {
-<<<<<<< HEAD
-         setLink(handleAssetLinkOrgMismatch(attr, getLinkType()));
-=======
          if(getLinkType() == Hyperlink.VIEWSHEET_LINK) {
             attr = SUtil.handleViewsheetLinkOrgMismatch(attr);
          }
@@ -803,7 +800,6 @@
             linkPath = linkPath.substring(0, linkPath.lastIndexOf("^") + 1) + OrganizationManager.getInstance().getCurrentOrgID();
             setLink(linkPath);
          }
->>>>>>> 5514c3ed
       }
 
       if((attr = Tool.getAttribute(tag, "TargetFrame")) != null) {

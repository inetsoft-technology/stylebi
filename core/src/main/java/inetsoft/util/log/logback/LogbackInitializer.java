--- conflicted
+++ resolved
@@ -59,12 +59,8 @@
       context.getLogger("inetsoft.util.Plugins").setLevel(Level.INFO);
       context.getLogger("inetsoft.util.Drivers").setLevel(Level.INFO);
       context.getLogger("inetsoft.shell.setup").setLevel(Level.INFO);
-<<<<<<< HEAD
       context.getLogger("inetsoft.setup").setLevel(Level.INFO);
       context.getLogger("inetsoft.enterprise.setup").setLevel(Level.INFO);
-      context.getLogger("inetsoft_audit").setLevel(Level.INFO);
-=======
->>>>>>> 5fd94b9f
    }
 
    @Override

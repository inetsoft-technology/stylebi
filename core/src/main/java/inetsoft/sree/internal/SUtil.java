--- conflicted
+++ resolved
@@ -3296,8 +3296,6 @@
       return locations;
    }
 
-<<<<<<< HEAD
-=======
    public static Map<String, String> getServerLocationsPwdMap() {
       HashMap map = new HashMap();
       String val = SreeEnv.getProperty("server.save.locations");
@@ -3321,23 +3319,6 @@
       return map;
    }
 
-   public static void configBinaryTypes(IgniteConfiguration config) {
-      BinaryConfiguration binaryCfg = new BinaryConfiguration();
-      binaryCfg.setTypeConfigurations(getBinaryTypeConfigurations());
-      config.setBinaryConfiguration(binaryCfg);
-   }
-
-   private static List<BinaryTypeConfiguration> getBinaryTypeConfigurations() {
-      List<BinaryTypeConfiguration> binaryTypeConfigurations = new ArrayList<>();
-      BinaryTypeConfiguration typeCfg = new BinaryTypeConfiguration();
-      typeCfg.setTypeName(Object2ObjectOpenHashMap.class.getName());
-      typeCfg.setSerializer(new Object2ObjectOpenHashMapSerializer());
-      binaryTypeConfigurations.add(typeCfg);
-
-      return binaryTypeConfigurations;
-   }
-
->>>>>>> 5d06221e
    public static String writeCookiesString(Cookie[] cookies) {
       if(cookies != null) {
          ObjectMapper objectMapper = new ObjectMapper();

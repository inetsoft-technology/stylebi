--- conflicted
+++ resolved
@@ -17,16 +17,10 @@
  */
 package inetsoft.sree.internal;
 
-<<<<<<< HEAD
 import inetsoft.mv.MVDef;
 import inetsoft.mv.MVManager;
 import inetsoft.sree.RepletRegistry;
 import inetsoft.sree.SreeEnv;
-=======
-import inetsoft.mv.*;
-import inetsoft.report.internal.Util;
-import inetsoft.sree.*;
->>>>>>> 5d06221e
 import inetsoft.sree.internal.cluster.Cluster;
 import inetsoft.sree.schedule.*;
 import inetsoft.sree.security.*;
@@ -94,12 +88,7 @@
    private void init() {
       // read in the properties specified for cycles in the EM
       try {
-<<<<<<< HEAD
-         generateTasks(false, true);
-=======
-         load();
          generateTasks(false);
->>>>>>> 5d06221e
       }
       catch(Exception ex) {
          LOG.error("Failed to initialize data cycle manager", ex);
@@ -209,14 +198,10 @@
    }
 
    public void clearOrgTasks(String orgId) {
-<<<<<<< HEAD
-      pregeneratedTasksMap.remove(orgId);
-=======
       if(pregeneratedTasksMap.containsKey(orgId)) {
          pregeneratedTasksMap.remove(orgId);
          orgPregeneratedTaskLoadedStatus.remove(orgId);
       }
->>>>>>> 5d06221e
    }
 
    @Override
@@ -237,7 +222,14 @@
       String currOrgID = norg != null ?
          norg.getOrganizationID() : OrganizationManager.getInstance().getCurrentOrgID();
 
-<<<<<<< HEAD
+      try {
+         // don't load in secondary schedulers
+         if(Scheduler.getSchedulerCount() != 1 &&
+            "true".equals(System.getProperty("ScheduleServer")))
+         {
+            return;
+         }
+
       IndexedStorage storage = IndexedStorage.getIndexedStorage();
       List<ScheduleTask> tasks = new ArrayList<>();
       allMVs = oorg == null && norg == null && allMVs;
@@ -269,42 +261,11 @@
             task.setOwner(identityID);
             task.setCycleInfo(getCycleInfo(cycle.name, cycle.orgId));
 
-=======
-      try {
-         // don't load in secondary schedulers
-         if(Scheduler.getSchedulerCount() != 1 &&
-            "true".equals(System.getProperty("ScheduleServer")))
-         {
-            return;
-         }
-
-         List<ScheduleTask> tasks = new ArrayList<>();
-         Map<DataCycleId, Boolean> cycleStatusMap = new HashMap(this.cycleStatusMap);
-         Enumeration<DataCycleId> cycles = getDataCycles(norg);
-
-         while(cycles.hasMoreElements()) {
-            DataCycleId cycle = cycles.nextElement();
-            String orgId = cycle.orgId;
-            IdentityID identityID = new IdentityID(XPrincipal.SYSTEM, orgId);
-            ScheduleTask task = new ScheduleTask(
-               TASK_PREFIX + cycle.name, ScheduleTask.Type.CYCLE_TASK);
-            task.setEditable(false);
-            task.setRemovable(false);
-
-            if(cycleStatusMap.containsKey(cycle)) {
-               task.setEnabled(cycleStatusMap.get(cycle));
-            }
-
-            task.setOwner(identityID);
-            task.setCycleInfo(getCycleInfo(cycle.name, cycle.orgId));
-
->>>>>>> 5d06221e
             for(int i = 0; i < getConditionCount(cycle.name, cycle.orgId); i++) {
                task.addCondition(getCondition(cycle.name, cycle.orgId, i));
             }
 
             generateMVActions(task, cycle.name, tasks, orgId);
-<<<<<<< HEAD
 
             if(task.getActionCount() == 0) {
                continue;
@@ -313,15 +274,6 @@
             tasks.add(task);
          }
       }
-=======
-
-            if(task.getActionCount() == 0) {
-               continue;
-            }
->>>>>>> 5d06221e
-
-            tasks.add(task);
-         }
 
          synchronized(this) {
             if(replace && oorg != null) {
@@ -590,11 +542,6 @@
       finally {
          lock.unlock();
       }
-<<<<<<< HEAD
-=======
-
-      generateTasks(oorg, norg, true, replace);
->>>>>>> 5d06221e
    }
 
    public void save() throws Exception {
@@ -1056,8 +1003,14 @@
       }
    }
 
-   private final Map<String, Vector<ScheduleTask>> pregeneratedTasksMap = new HashMap<>();
-   private static final Logger LOG = LoggerFactory.getLogger(DataCycleManager.class);
+   private Map<DataCycleId, Vector<ScheduleCondition>> dataCycleMap =
+      new LinkedHashMap<>();
+   private Map<DataCycleId, Boolean> cycleStatusMap = new LinkedHashMap<>();
+   private Map<String, Boolean> orgPregeneratedTaskLoadedStatus = new ConcurrentHashMap<>();
+   private Map<String, Vector<ScheduleTask>> pregeneratedTasksMap = new HashMap<>();
+   private Map<DataCycleId, CycleInfo> cycleInfoMap = new HashMap<>();
+   private String dcycle;   private static final Logger LOG = LoggerFactory.getLogger(DataCycleManager.class);
+
    private final String PREFIX = "/__DATA_CYCLE__";
 
    public static class CycleInfo implements Cloneable, XMLSerializable, Serializable {
@@ -1330,7 +1283,6 @@
       private String modifiedBy;
    }
 
-<<<<<<< HEAD
    public static final class DataCycleAsset implements Serializable, XMLSerializable {
       public List<ScheduleCondition> getConditions() {
          return conditions;
@@ -1428,20 +1380,6 @@
       private List<ScheduleCondition> conditions = new ArrayList<>();
       private CycleInfo info;
    }
-=======
-   private static final Logger LOG =
-      LoggerFactory.getLogger(DataCycleManager.class);
-   private static DataChangeListenerManager dmgr =
-      new DataChangeListenerManager();
-
-   private Map<DataCycleId, Vector<ScheduleCondition>> dataCycleMap =
-      new LinkedHashMap<>();
-   private Map<DataCycleId, Boolean> cycleStatusMap = new LinkedHashMap<>();
-   private Map<String, Boolean> orgPregeneratedTaskLoadedStatus = new ConcurrentHashMap<>();
-   private Map<String, Vector<ScheduleTask>> pregeneratedTasksMap = new HashMap<>();
-   private Map<DataCycleId, CycleInfo> cycleInfoMap = new HashMap<>();
-   private String dcycle;
->>>>>>> 5d06221e
 
    public record DataCycleId(String name, String orgId) {}
 

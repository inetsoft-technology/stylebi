--- conflicted
+++ resolved
@@ -286,7 +286,6 @@
       manager.loadThemes();
       Set<CustomTheme> themes = new HashSet<>(manager.getCustomThemes());
 
-<<<<<<< HEAD
       for(CustomTheme theme : manager.getCustomThemes()) {
          try {
             if(Tool.equals(theme.getOrgID(), fromOrgId)) {
@@ -302,37 +301,13 @@
 
                clone.setJarPath(clone.getJarPath().replace(fromOrgId, toOrgId));
                themes.add(clone);
-=======
-      manager.getCustomThemes().stream()
-         .filter(t -> Tool.equals(t.getOrgID(), fromOrgId) || t.getOrgID() == null)
-         .forEach(t -> {
-            try {
-               if(t.getOrgID() != null) {
-                  CustomTheme clone = (CustomTheme) t.clone();
-                  clone.setOrgID(toOrgId);
-
-                  if(t.getOrganizations().contains(fromOrgId)) {
-                     List<String> newOrgs = clone.getOrganizations();
-                     newOrgs.remove(fromOrgId);
-                     newOrgs.add(toOrgId);
-                     clone.setOrganizations(newOrgs);
-                  }
-
-                  clone.setJarPath(clone.getJarPath().replace(fromOrgId, toOrgId));
-
-                  themes.add(clone);
+            }
+            else if(theme.getOrgID() == null) {
+               if(theme.getOrganizations().contains(fromOrgId)) {
+                  List<String> newOrgs = theme.getOrganizations();
+                  newOrgs.add(toOrgId);
+                  theme.setOrganizations(newOrgs);
                }
-               else {
-                  if(t.getOrganizations().contains(fromOrgId)) {
-                     t.getOrganizations().add(toOrgId);
-                  }
-               }
->>>>>>> 02082197
-            }
-            else if(theme.getOrgID() == null) {
-               List<String> newOrgs = theme.getOrganizations();
-               newOrgs.add(toOrgId);
-               theme.setOrganizations(newOrgs);
             }
          }
          catch(Exception ex) {

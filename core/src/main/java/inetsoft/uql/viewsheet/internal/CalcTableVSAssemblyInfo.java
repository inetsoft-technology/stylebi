/*
 * This file is part of StyleBI.
 * Copyright (C) 2024  InetSoft Technology
 *
 * This program is free software: you can redistribute it and/or modify
 * it under the terms of the GNU Affero General Public License as published by
 * the Free Software Foundation, either version 3 of the License, or
 * (at your option) any later version.
 *
 * This program is distributed in the hope that it will be useful,
 * but WITHOUT ANY WARRANTY; without even the implied warranty of
 * MERCHANTABILITY or FITNESS FOR A PARTICULAR PURPOSE.  See the
 * GNU Affero General Public License for more details.
 *
 * You should have received a copy of the GNU Affero General Public License
 * along with this program.  If not, see <https://www.gnu.org/licenses/>.
 */
package inetsoft.uql.viewsheet.internal;

import inetsoft.report.*;
import inetsoft.report.internal.binding.OrderInfo;
import inetsoft.uql.asset.AggregateInfo;
import inetsoft.uql.schema.XSchema;
import inetsoft.uql.viewsheet.*;
import inetsoft.util.Tool;
import inetsoft.util.css.CSSConstants;
import org.w3c.dom.Element;

import java.awt.*;
import java.io.PrintWriter;
import java.util.List;

/**
 * CalcTableVSAssemblyInfo, the assembly info of a formula assembly.
 *
 * @version 11.3
 * @author InetSoft Technology Corp
 */
public class CalcTableVSAssemblyInfo extends TableDataVSAssemblyInfo {
   /**
    * Constructor.
    */
   public CalcTableVSAssemblyInfo() {
      super();

      tlayout = VSLayoutTool.createDefaultLayout();
      tlayout.setMode(TableLayout.CALC);
      setPixelSize(new Dimension(400, 240));
      fillWithZeroValue = new DynamicValue2("false", XSchema.BOOLEAN);
      sortOthersLast = new DynamicValue2("true", XSchema.BOOLEAN);
   }

   /**
    * Get the object css default type.
    */
   @Override
   public String getObjCSSType() {
      return CSSConstants.CALC_TABLE;
   }

   /**
    * Initialize the default format.
    */
   @Override
   public void initDefaultFormat() {
      setDefaultFormat(true, true);
   }

   @Override
   public void clearBinding() {
      super.clearBinding();

      if(tlayout != null) {
         for(int i = 0; i < tlayout.getRegionCount(); i++) {
            BaseLayout.Region region = tlayout.getRegion(i);

            if(region == null) {
               continue;
            }

            region.clearBinding();
         }
      }
   }

   /**
    * Get table layout.
    */
   public TableLayout getTableLayout() {
      return tlayout;
   }

   /**
    * Set table layout.
    */
   public void setTableLayout(TableLayout tlayout) {
      this.tlayout = tlayout;
   }

   /**
    * Get aggregate info.
    */
   public AggregateInfo getAggregateInfo() {
      return ainfo;
   }

   /**
    * Set aggregate info.
    */
   public void setAggregateInfo(AggregateInfo ainfo) {
      this.ainfo = ainfo;
   }

   /**
    * Set the number of header rows.
    */
   public void setHeaderRowCount(int nrow) {
      hrow = nrow;
   }

   /**
    * Update header row heights.
    */
   public void updateHeaderRowHeights(boolean isWrappedHeader) {
      if(hrow != getHeaderRowHeightsLength()) {
         int[] rowHeights = new int[hrow];

         for(int i = 0; i < hrow; i++) {
            rowHeights[i] = getHeaderRowHeight(i);
         }

         setHeaderRowHeights(rowHeights);
      }
   }

   @Override
   public int getDataRowHeight() {
      return super.getDataRowHeight(hrow);
   }

   /**
    * Set the number of header columns.
    */
   public void setHeaderColCount(int ncol) {
      hcol = ncol;
   }

   /**
    * Set the number of tail rows.
    */
   public void setTrailerRowCount(int nrow) {
      trow = nrow;
   }

   /**
    * Set the number of tail columns.
    */
   public void setTrailerColCount(int ncol) {
      tcol = ncol;
   }

   /**
    * Return the number of rows on the top of the table to be treated
    * as header rows.
    */
   public int getHeaderRowCount() {
      return hrow;
   }

   /**
    * Return the number of columns on the left of the table to be
    * treated as header columns.
    */
   public int getHeaderColCount() {
      return hcol;
   }

   /**
    * Return the number of rows on the bottom of the table to be treated
    * as tail rows.
    */
   public int getTrailerRowCount() {
      return trow;
   }

   /**
    * Return the number of columns on the right of the table to be
    * treated as tail columns.
    */
   public int getTrailerColCount() {
      return tcol;
   }

   /**
    * Set option to fill blank cell with zero. By default blank cells
    * are left blank. If this is true, the blank cells are filled with zero.
    * @param fill true to fill blank cell with zero.
    */
   public void setFillBlankWithZero(boolean fill) {
      fillWithZeroValue.setRValue(fill);
   }

   /**
    * Check if fill blank cell with zero.
    * @return <tt>true</tt> if should fill blank cell with zero,
    * <tt>false</tt> otherwise.
    */
   public boolean isFillBlankWithZero() {
      return Boolean.valueOf(fillWithZeroValue.getRuntimeValue(true) + "");
   }

   /**
    * Set option to fill blank cell with zero. By default blank cells
    * are left blank. If this is true, the blank cells are filled with zero.
    * @param fill true to fill blank cell with zero.
    */
   public void setFillBlankWithZeroValue(boolean fill) {
      this.fillWithZeroValue.setDValue(fill + "");
   }

   /**
    * Check if fill blank cell with zero.
    * @return <tt>true</tt> if should fill blank cell with zero,
    * <tt>false</tt> otherwise.
    */
   public boolean getFillBlankWithZeroValue() {
      return fillWithZeroValue.getBooleanValue(true, false);
   }

   /**
    * Check if 'Others' group should always be sorted as the last item.
    */
   public boolean isSortOthersLast() {
      return Boolean.parseBoolean(sortOthersLast.getRuntimeValue(true) + "");
   }

   /**
    * Set if 'Others' group should always be sorted as the last item.
    */
   public void setSortOthersLast(boolean sortOthersLast) {
      this.sortOthersLast.setRValue(sortOthersLast);
   }

   /**
    * Check if 'Others' group should always be sorted as the last item.
    */
   public boolean getSortOthersLastValue() {
      return sortOthersLast.getBooleanValue(true, true);
   }

   /**
    * Set if 'Others' group should always be sorted as the last item.
    */
   public void setSortOthersLastValue(boolean sortOthersLast) {
      this.sortOthersLast.setDValue(sortOthersLast + "");
   }

   @Override
   protected void writeAttributes(PrintWriter writer) {
      super.writeAttributes(writer);

      writer.print(" hrow=\"" + hrow + "\"");
      writer.print(" hcol=\"" + hcol + "\"");
      writer.print(" trow=\"" + trow + "\"");
      writer.print(" tcol=\"" + tcol + "\"");
      writer.print(" colCount=\"" + ncol + "\"");
      writer.print(" fillWithZero=\"" + getFillBlankWithZeroValue() + "\"");
      writer.print(" sortOthersLast=\"" + getSortOthersLastValue() + "\"");
   }

   @Override
   protected void parseAttributes(Element elem) {
      super.parseAttributes(elem);
      String str;

      if((str = Tool.getAttribute(elem, "hrow")) != null) {
         hrow = Integer.parseInt(str);
      }

      if((str = Tool.getAttribute(elem, "hcol")) != null) {
         hcol = Integer.parseInt(str);
      }

      if((str = Tool.getAttribute(elem, "trow")) != null) {
         trow = Integer.parseInt(str);
      }

      if((str = Tool.getAttribute(elem, "tcol")) != null) {
         tcol = Integer.parseInt(str);
      }

      if((str = Tool.getAttribute(elem, "colCount")) != null) {
         ncol = Integer.parseInt(str);
      }

      if((str = Tool.getAttribute(elem, "fillWithZero")) != null) {
         setFillBlankWithZeroValue(str.equalsIgnoreCase("true"));
      }

      if((str = Tool.getAttribute(elem, "sortOthersLast")) != null) {
         setSortOthersLastValue(str.equalsIgnoreCase("true"));
      }
   }

   /**
    * Write the user defined styles as content.
    */
   @Override
   protected void writeContents(PrintWriter writer) {
      super.writeContents(writer);

      if(tlayout != null) {
         tlayout.writeXML(writer);
      }

      if(ainfo != null) {
         writer.println("<ainfo>");
         ainfo.writeXML(writer);
         writer.println("</ainfo>");
      }
   }

   /**
    * Parse the content part(child node) of XML segment.
    */
   @Override
   protected void parseContents(Element tag) throws Exception {
      Element layout = Tool.getChildNodeByTagName(tag, "tableLayout");

      if(layout != null) {
         tlayout = new TableLayout();
         tlayout.parseXML(layout);
      }

      super.parseContents(tag);

      Element anode = Tool.getChildNodeByTagName(tag, "ainfo");

      if(anode != null) {
         ainfo = new AggregateInfo();
         ainfo.parseXML(Tool.getFirstChildNode(anode));
      }

      //Fix bc issue, if has default border but no border colors, should set default border colors.
      if(getFormat() != null && getFormat().getBorders() != null &&
         getFormat().getBorders().top == 4097 &&  getFormat().getBorders().bottom == 4097 &&
         getFormat().getBorders().left == 4097 &&  getFormat().getBorders().right == 4097 &&
         getFormat().getBorderColors() == null)
      {
         BorderColors borderColors = new BorderColors();
         borderColors.topColor = new Color(218, 218, 218);
         borderColors.leftColor = new Color(218, 218, 218);
         borderColors.bottomColor = new Color(218, 218, 218);
         borderColors.rightColor = new Color(218, 218, 218);
         getFormat().getUserDefinedFormat().setBorderColorsValue(borderColors);
      }
   }

   /**
    * Copy the assembly info.
    * @param info the specified viewsheet assembly info.
    * @param deep whether it is simply copy the properties of the parent.
    * @return the hint to reset view, data or worksheet data.
    */
   @Override
   public int copyInfo(VSAssemblyInfo info, boolean deep) {
      TableLayout layout = null;

      if(info instanceof CalcTableVSAssemblyInfo) {
         layout = (TableLayout)
            ((CalcTableVSAssemblyInfo) info).getTableLayout().clone();
      }

      int hint = super.copyInfo(info, deep);

      if(deep) {
         CalcTableVSAssemblyInfo info0 = (CalcTableVSAssemblyInfo) info;

         if(!Tool.equals(layout, getTableLayout())) {
            setTableLayout(layout);
            hint |= VSAssembly.INPUT_DATA_CHANGED;
            hint |= VSAssembly.BINDING_CHANGED;
         }

         if(!Tool.equals(ainfo, info0.ainfo)) {
            setAggregateInfo(info0.ainfo);
            hint |= VSAssembly.INPUT_DATA_CHANGED;
            hint |= VSAssembly.BINDING_CHANGED;
         }

         if(hrow != info0.hrow || hcol != info0.hcol || trow != info0.trow ||
            tcol != info0.tcol)
         {
            hrow = info0.hrow;
            hcol = info0.hcol;
            trow = info0.trow;
            tcol = info0.tcol;
            hint |= VSAssembly.INPUT_DATA_CHANGED;
         }

         if(!Tool.equals(fillWithZeroValue, info0.fillWithZeroValue)) {
            this.fillWithZeroValue = info0.fillWithZeroValue;
            hint |= VSAssembly.OUTPUT_DATA_CHANGED;
         }

         if(!Tool.equals(sortOthersLast, info0.sortOthersLast)) {
            this.sortOthersLast = info0.sortOthersLast;
            hint |= VSAssembly.OUTPUT_DATA_CHANGED;
         }
      }

      return hint;
   }

   /**
    * Clone this object.
    * @param shallow <tt>true</tt> to perform shallow clone,
    * <tt>false</tt> to perform deep clone.
    * @return the cloned object.
    */
   @Override
   public CalcTableVSAssemblyInfo clone(boolean shallow) {
      CalcTableVSAssemblyInfo cinfo = (CalcTableVSAssemblyInfo) super.clone(shallow);
      cinfo.tlayout = (TableLayout) tlayout.clone();

      if(ainfo != null) {
         cinfo.ainfo = (AggregateInfo) ainfo.clone();
      }

      if(fillWithZeroValue != null) {
         cinfo.fillWithZeroValue = (DynamicValue2) fillWithZeroValue.clone();
      }

      if(sortOthersLast != null) {
         cinfo.sortOthersLast = (DynamicValue2) sortOthersLast.clone();
      }

      return cinfo;
   }

   /**
    * Copy the view part assembly info.
    * @param info the specified viewsheet assembly info.
    * @return <tt>true</tt> if changed, <tt>false</tt> otherwise.
    */
   @Override
   public boolean copyViewInfo(VSAssemblyInfo info, boolean deep) {
      boolean result = super.copyViewInfo(info, deep);

      if(deep) {
         CalcTableVSAssemblyInfo cinfo = (CalcTableVSAssemblyInfo) info;

         if(ncol != cinfo.ncol) {
            ncol = cinfo.ncol;
            result = true;
         }
      }

      return result;
   }

   /**
    * Get cell data path. This matches the CalcTableLens getCellDataPath.
    */
   public TableDataPath getCellDataPath(int row, int col) {
      if(tlayout.getMode() == TableLayout.CALC) {
         return new TableDataPath(-1, row < hrow ? TableDataPath.HEADER :
<<<<<<< HEAD
            row + trow >= tlayout.getRowCount() ? TableDataPath.TRAILER : TableDataPath.DETAIL,
=======
            row + trow > tlayout.getRowCount() ? TableDataPath.TRAILER : TableDataPath.DETAIL,
>>>>>>> b52f56ab
                                  XSchema.STRING, new String[]{ "Cell [" + row + "," + col + "]" });
      }

      return tlayout.getCellDataPath(row, col);
   }

   /**
    * Reset runtime values.
    */
   @Override
   public void resetRuntimeValues() {
      super.resetRuntimeValues();

      fillWithZeroValue.setRValue(null);
      sortOthersLast.setRValue(null);
   }

   /**
    * Check whether to support sort 'Others' group as the last item.
    */
   public boolean isSortOthersLastEnabled() {
      List<TableCellBinding> groupCells =
         LayoutTool.getTableCellBindings(tlayout, TableCellBinding.GROUP);
      List<TableCellBinding> summaryCells =
         LayoutTool.getTableCellBindings(tlayout, TableCellBinding.SUMMARY);

      return summaryCells.size() > 0 && groupCells.stream()
         .filter(c -> c.getTopN(false) != null || c.getOrderInfo(false) != null)
         .anyMatch(c -> (c.getTopN(false) != null && !c.getTopN(false).isBlank() &&
            c.getTopN(false).isOthers()) || (c.getOrderInfo(false) != null &&
            c.getOrderInfo(false).getOthers() == OrderInfo.GROUP_OTHERS &&
            c.getOrderInfo(false).getNamedGroupInfo() != null &&
            !c.getOrderInfo(false).getNamedGroupInfo().isEmpty()));
   }

   private TableLayout tlayout;
   private AggregateInfo ainfo = null;
   private int hrow = 1, hcol;
   private int trow, tcol;
   private int ncol = 0;
   private DynamicValue2 fillWithZeroValue;
   private DynamicValue2 sortOthersLast;
}<|MERGE_RESOLUTION|>--- conflicted
+++ resolved
@@ -465,11 +465,7 @@
    public TableDataPath getCellDataPath(int row, int col) {
       if(tlayout.getMode() == TableLayout.CALC) {
          return new TableDataPath(-1, row < hrow ? TableDataPath.HEADER :
-<<<<<<< HEAD
-            row + trow >= tlayout.getRowCount() ? TableDataPath.TRAILER : TableDataPath.DETAIL,
-=======
             row + trow > tlayout.getRowCount() ? TableDataPath.TRAILER : TableDataPath.DETAIL,
->>>>>>> b52f56ab
                                   XSchema.STRING, new String[]{ "Cell [" + row + "," + col + "]" });
       }
 

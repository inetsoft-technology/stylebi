/*
 * This file is part of StyleBI.
 * Copyright (C) 2024  InetSoft Technology
 *
 * This program is free software: you can redistribute it and/or modify
 * it under the terms of the GNU Affero General Public License as published by
 * the Free Software Foundation, either version 3 of the License, or
 * (at your option) any later version.
 *
 * This program is distributed in the hope that it will be useful,
 * but WITHOUT ANY WARRANTY; without even the implied warranty of
 * MERCHANTABILITY or FITNESS FOR A PARTICULAR PURPOSE.  See the
 * GNU Affero General Public License for more details.
 *
 * You should have received a copy of the GNU Affero General Public License
 * along with this program.  If not, see <https://www.gnu.org/licenses/>.
 */
import { Component, EventEmitter, forwardRef, Input, OnInit, Output } from "@angular/core";
import { ControlValueAccessor, NG_VALUE_ACCESSOR, } from "@angular/forms";
import { TimeZoneModel } from "../../../../../../../shared/schedule/model/time-zone-model";
import { DateTimeService } from "../date-time.service";

@Component({
   selector: "em-time-zone-select",
   templateUrl: "./time-zone-select-component.html",
   styleUrls: ["./time-zone-select-component.scss"],
   providers: [
      {
         provide: NG_VALUE_ACCESSOR,
         useExisting: forwardRef(() => TimeZoneSelectComponent),
         multi: true
      }
   ]
})
export class TimeZoneSelectComponent implements OnInit, ControlValueAccessor {
   timeZoneId: string;
   @Input()  timeZoneOptions: TimeZoneModel[];
   @Input()  startTimeEnabled: boolean = true;
   @Input()  serverTimeZone: string;
   @Input()  enabled: boolean = true;
   @Output() labelChanged = new EventEmitter<string>();
   @Output() changed = new EventEmitter<string>();
   private onChange = (fn: any) => {};
   private onTouched: any;

   constructor(private dateTimeService: DateTimeService) {
   }

   ngOnInit(): void {
      if(!this.timeZoneId) {
         this.timeZoneId = this.timeZoneOptions[0].timeZoneId;
      }
   }

   registerOnChange(fn: any): void {
      this.onChange = fn;
   }

   registerOnTouched(fn: any): void {
      this.onTouched = fn;
   }

   writeValue(obj: any): void {
      if((!obj || !this.timeZoneOptions.find(option => option.timeZoneId == obj))) {
         this.timeZoneId = this.timeZoneOptions[0].timeZoneId;
      }
      else {
         this.timeZoneId = obj;
      }
   }

   isEmpty(id: string) {
      return !this.timeZoneId;
   }

   setTimeZoneLabel(changed: boolean) {
      const localTimeZoneId = Intl.DateTimeFormat().resolvedOptions().timeZone;
      let timeZoneLabel = this.dateTimeService
<<<<<<< HEAD
         .getTimeZoneLabel(this.timeZoneOptions, this.timeZoneId, localTimeZoneId);
=======
         .getTimeZoneLabel(this.timeZoneOptions, this.timeZoneId,
         this.timeZoneOptions != null ? this.timeZoneOptions[0].timeZoneId : null);
>>>>>>> c605a460
      this.labelChanged.emit(timeZoneLabel);

      if(changed) {
         this.onChange(this.timeZoneId);
         this.changed.emit(this.timeZoneId);
      }
   }
}<|MERGE_RESOLUTION|>--- conflicted
+++ resolved
@@ -75,13 +75,7 @@
 
    setTimeZoneLabel(changed: boolean) {
       const localTimeZoneId = Intl.DateTimeFormat().resolvedOptions().timeZone;
-      let timeZoneLabel = this.dateTimeService
-<<<<<<< HEAD
-         .getTimeZoneLabel(this.timeZoneOptions, this.timeZoneId, localTimeZoneId);
-=======
-         .getTimeZoneLabel(this.timeZoneOptions, this.timeZoneId,
-         this.timeZoneOptions != null ? this.timeZoneOptions[0].timeZoneId : null);
->>>>>>> c605a460
+      let timeZoneLabel = this.dateTimeService.getTimeZoneLabel(this.timeZoneOptions, this.timeZoneId, localTimeZoneId);
       this.labelChanged.emit(timeZoneLabel);
 
       if(changed) {

--- conflicted
+++ resolved
@@ -80,11 +80,7 @@
          ],
          providers: [
             { provide: HttpClient, useValue: httpService },
-<<<<<<< HEAD
             ScheduleTaskNamesService
-=======
-            { provide: ScheduleTaskNamesService, useValue: scheduleTaskNamesService }
->>>>>>> d37fd27a
          ],
          schemas: [ NO_ERRORS_SCHEMA ]
       });

--- conflicted
+++ resolved
@@ -1031,13 +1031,10 @@
    }
 
    public getDateLabel(dateNumber: number): string {
-<<<<<<< HEAD
-=======
       if(dateNumber == 0) {
          return "";
       }
 
->>>>>>> c605a460
       return DateTypeFormatter.format((dateNumber),  this.dateFormat, true);
    }
 

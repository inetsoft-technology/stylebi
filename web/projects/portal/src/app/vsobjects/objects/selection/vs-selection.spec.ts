/*
 * This file is part of StyleBI.
 * Copyright (C) 2024  InetSoft Technology
 *
 * This program is free software: you can redistribute it and/or modify
 * it under the terms of the GNU Affero General Public License as published by
 * the Free Software Foundation, either version 3 of the License, or
 * (at your option) any later version.
 *
 * This program is distributed in the hope that it will be useful,
 * but WITHOUT ANY WARRANTY; without even the implied warranty of
 * MERCHANTABILITY or FITNESS FOR A PARTICULAR PURPOSE.  See the
 * GNU Affero General Public License for more details.
 *
 * You should have received a copy of the GNU Affero General Public License
 * along with this program.  If not, see <https://www.gnu.org/licenses/>.
 */
import { HttpClient } from "@angular/common/http";
import { HttpClientTestingModule } from "@angular/common/http/testing";
import { ElementRef, NO_ERRORS_SCHEMA, Renderer2 } from "@angular/core";
import { async, ComponentFixture, TestBed } from "@angular/core/testing";
import { FormsModule } from "@angular/forms";
import { NgbModule } from "@ng-bootstrap/ng-bootstrap";
import { of as observableOf } from "rxjs";
import { TestUtils } from "../../../common/test/test-utils";
import { ViewsheetClientService } from "../../../common/viewsheet-client";
import { SelectionValue } from "../../../composer/data/vs/selection-value";
import { DefaultFocusDirective } from "../../../widget/directive/default-focus.directive";
import { FixedDropdownService } from "../../../widget/fixed-dropdown/fixed-dropdown.service";
import { InteractService } from "../../../widget/interact/interact.service";
import { InteractableDirective } from "../../../widget/interact/interactable.directive";
import { ScaleService } from "../../../widget/services/scale/scale-service";
import { ContextProvider } from "../../context-provider.service";
import { SafeFontDirective } from "../../directives/safe-font.directive";
import { SelectionValueModel } from "../../model/selection-value-model";
import { VSFormatModel } from "../../model/vs-format-model";
import { VSSelectionBaseModel } from "../../model/vs-selection-base-model";
import { VSSelectionListModel } from "../../model/vs-selection-list-model";
import { VSSelectionTreeModel } from "../../model/vs-selection-tree-model";
import { CheckFormDataService } from "../../util/check-form-data.service";
import { AdhocFilterService } from "../data-tip/adhoc-filter.service";
import { DataTipService } from "../data-tip/data-tip.service";
import { PopComponentService } from "../data-tip/pop-component.service";
import { VSPopComponentDirective } from "../data-tip/vs-pop-component.directive";
import { MiniMenu } from "../mini-toolbar/mini-menu.component";
import { MiniToolbar } from "../mini-toolbar/mini-toolbar.component";
import { TitleCell } from "../title-cell/title-cell.component";
import { SelectionListCell } from "./selection-list-cell.component";
import { VSSelection } from "./vs-selection.component";
import { GlobalSubmitService } from "../../util/global-submit.service";

let createMeasureFormats: () => Map<string, VSFormatModel> = () => {
   return new Map([
      ["Measure Text0", TestUtils.createMockVSFormatModel()],
      ["Measure Bar0", TestUtils.createMockVSFormatModel()],
      ["Measure Bar(-)0", TestUtils.createMockVSFormatModel()]
   ]);
};

let createBaseModel: () => VSSelectionBaseModel = () => {
   return Object.assign({
      measureFormats: createMeasureFormats(),
      dropdown: true,
      hidden: false,
      listHeight: 0,
      cellHeight: 18,
      titleRatio: 1,
      singleSelection: false,
      showText: false,
      showBar: false,
      submitOnChange: false,
      title: "",
      titleFormat: TestUtils.createMockVSFormatModel(),
      titleVisible: false,
   });
};

let createMockSelectionValues: () => SelectionValueModel[] = () => {
   return [{
      label: "",
      value: "testString",
      state: 9, // To indicate selected (SelectionListCell.DISPLAY_STATES & 9 = 1)
      level: 0,
      measureLabel: "",
      measureValue: 0,
      maxLines: 0,
      formatIndex: 0,
      others: false,
      more: false,
      excluded: false,
      parentNode: null,
      path: ""
   },
   {
      label: "",
      value: "testString2",
      state: 8, // To indicate unselected (SelectionListCell.DISPLAY_STATES & 8 = 0)
      level: 0,
      measureLabel: "",
      measureValue: 0,
      maxLines: 0,
      formatIndex: 0,
      others: false,
      more: false,
      excluded: false,
      parentNode: null,
      path: ""
   }];
};

let createListModel: () => VSSelectionListModel = () => {
   return Object.assign({
         selectionList: {
            selectionValues: createMockSelectionValues(),
            formats: {0: TestUtils.createMockVSFormatModel()},
            measureMin: 0,
            measureMax: 0
         },
         sortType: 0,
         supportRemoveChild: true,
         adhocFilter: false,
         numCols: 1,
      },
      createBaseModel(),
      TestUtils.createMockVSObjectModel("VSSelectionList", "VSSelectionList1"),
   );
};

let createTreeModel: () => VSSelectionTreeModel = () => {
   return Object.assign({
         root: null,
         mode: 1,
         sortType: 0,
         expandAll: false,
         levels: 1
      },
      createBaseModel(),
      TestUtils.createMockVSObjectModel("VSSelectionTree", "VSSelectionTree1"),
   );
};

describe("VSSelection Test", () => {
   let vsSelection: VSSelection;
   let fixture: ComponentFixture<VSSelection>;
   let viewsheetClientService: any = { sendEvent: jest.fn() };
   viewsheetClientService.commands = observableOf([]);
   let renderer: any = {};
   let formDataService: any = {};
   let elementRef: any = {};
   let interactService: any = {
      addInteractable: jest.fn(),
      removeInteractable: jest.fn(),
      notify: jest.fn()
   };
   let contextService: any = {};
   let dataTipService: any = { isDataTip: jest.fn() };
   let fixedDropdownService: any;
   let adhocFilterService: any = { showFilter: jest.fn(), adhocFilterShowing: false };
   let globalSubmitService: any = {};
   let popService: any = { isCurrentPopComponent: jest.fn() };
   const changeRef: any = { detectChanges: jest.fn() };
   const zone: any = { run: jest.fn(), runOutsideAngular: jest.fn() };
   const scaleService = { getScale: jest.fn(), setScale: jest.fn(), getCurrentScale: jest.fn() };
   scaleService.getScale.mockImplementation(() => observableOf(1));
   let httpClient: HttpClient;

   beforeEach(async(() => {
      fixedDropdownService = { open: jest.fn() };

      TestBed.configureTestingModule({
         imports: [ NgbModule, FormsModule, HttpClientTestingModule ],
         schemas: [NO_ERRORS_SCHEMA],
         declarations: [
            VSSelection, MiniToolbar, TitleCell, SelectionListCell, DefaultFocusDirective,
            VSPopComponentDirective, InteractableDirective, MiniMenu, SafeFontDirective],
         providers: [
            { provide: ViewsheetClientService, useValue: viewsheetClientService },
            { provide: ElementRef, useValue: elementRef },
            { provide: Renderer2, useValue: renderer },
            { provide: InteractService, useValue: interactService },
            { provide: CheckFormDataService, useValue: formDataService },
            { provide: ContextProvider, useValue: contextService },
            { provide: ScaleService, useValue: scaleService },
            PopComponentService,
            { provide: DataTipService, useValue: dataTipService },
            { provide: FixedDropdownService, useValue: fixedDropdownService },
            { provide: AdhocFilterService, useValue: adhocFilterService },
            GlobalSubmitService
         ]
      });
      TestBed.compileComponents();
      httpClient = TestBed.inject(HttpClient);

      fixture = TestBed.createComponent(VSSelection);
      fixture.componentInstance.selectionValues = createMockSelectionValues();
      fixture.componentInstance.model = createListModel();
      fixture.detectChanges();
      const httpClient = fixture.debugElement.injector.get(HttpClient);
      vsSelection = new VSSelection(
         viewsheetClientService, formDataService, renderer, adhocFilterService, elementRef, changeRef,
<<<<<<< HEAD
         zone, scaleService, contextService, dataTipService, fixedDropdownService, globalSubmitService,
         popService, httpClient, null);
=======
         zone, scaleService, contextService, dataTipService, fixedDropdownService, globalSubmitService, popService, httpClient);
>>>>>>> d37fd27a
   }));

   // Bug #15994 selection bars not showing on selection trees
   it("should have a cell width", () => {
      let treeModel: VSSelectionTreeModel = createTreeModel();
      treeModel.objectFormat.width = 100;
      vsSelection.model = treeModel;

      expect(vsSelection.cellWidth).toBeDefined();
   });

   it("should add asterisks to the title when it's a dropdown and a cell is selected", () => {
      fixture.whenStable().then(() => {
         expect(fixture.componentInstance.pendingSubmit).toBe(true);
      });
   });

   it("should create listSelectedString to include only mockLabelSelected", () => {
      fixture.whenStable().then(() => {
         expect(fixture.componentInstance.listSelectedString).toBe("testString");
      });
   });

   it("should not have show-others icon and text if all values are excluded", () => {
      fixture.componentInstance.selectionValues
         .forEach(svalue => svalue.state = SelectionValue.STATE_EXCLUDED);
      fixture.detectChanges();

      fixture.whenStable().then(() => {
         expect(fixture.componentInstance.controller.showOther).toBe(false);
      });
   });

   //Bug #18554 should show dropdown pane when click show button.
   it("check selection dropdown pane height and visible", () => {
      fixture.componentInstance.model.dropdown = true;
      fixture.componentInstance.model.hidden = false;
      fixture.componentInstance.model.listHeight = 6;
      fixture.componentInstance.selectionValues = [];
      fixture.componentInstance.updateTable();
      fixture.detectChanges();

      // selection-list-body should exist when hidden is false and have height equal to list
      // height multiplied by cell height
      let listBody = fixture.nativeElement.querySelector("div.selection-list-body");
      expect(listBody).not.toBeNull();
      expect(listBody.style["height"]).toEqual("108px");
   });

   //Bug #20791
   it("selection list border should show up", () => {
      let listModel = TestUtils.createMockVSSelectionListModel("Region");
      let cellFormat = TestUtils.createMockVSFormatModel();
      cellFormat.border = {
         bottom: "0px none #888888",
         left: "0px none #888888",
         right: "0px none #888888",
         top: "none"
      };
      listModel.selectionList.formats = {0: cellFormat};
      listModel.selectionList.selectionValues = createMockSelectionValues();
      listModel.title = "Region";
      listModel.titleFormat.border = {
         bottom: "1px none #888888",
         left: "1px none #888888",
         right: "1px none #888888",
         top: "1px none #888888"
      };
      listModel.objectFormat.border = {
         bottom: "1px solid #888888",
         left: "1px solid #888888",
         right: "1px solid #888888",
         top: "1px solid #888888"
      };
      vsSelection.model = listModel;

      expect(vsSelection.leftMargin).toEqual(0);
      expect(vsSelection.leftMarginTitle).toEqual(-1);
      expect(vsSelection.topMarginTitle).toEqual(-1);

      vsSelection.model.titleFormat.border = {
         bottom: "0px none #888888",
         left: "0px none #888888",
         right: "0px none #888888",
         top: "0px none #888888"
      };

      expect(vsSelection.leftMarginTitle).toEqual(-1);
   });
});<|MERGE_RESOLUTION|>--- conflicted
+++ resolved
@@ -198,12 +198,8 @@
       const httpClient = fixture.debugElement.injector.get(HttpClient);
       vsSelection = new VSSelection(
          viewsheetClientService, formDataService, renderer, adhocFilterService, elementRef, changeRef,
-<<<<<<< HEAD
          zone, scaleService, contextService, dataTipService, fixedDropdownService, globalSubmitService,
          popService, httpClient, null);
-=======
-         zone, scaleService, contextService, dataTipService, fixedDropdownService, globalSubmitService, popService, httpClient);
->>>>>>> d37fd27a
    }));
 
    // Bug #15994 selection bars not showing on selection trees

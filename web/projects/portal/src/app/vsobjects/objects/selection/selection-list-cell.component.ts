/*
 * This file is part of StyleBI.
 * Copyright (C) 2024  InetSoft Technology
 *
 * This program is free software: you can redistribute it and/or modify
 * it under the terms of the GNU Affero General Public License as published by
 * the Free Software Foundation, either version 3 of the License, or
 * (at your option) any later version.
 *
 * This program is distributed in the hope that it will be useful,
 * but WITHOUT ANY WARRANTY; without even the implied warranty of
 * MERCHANTABILITY or FITNESS FOR A PARTICULAR PURPOSE.  See the
 * GNU Affero General Public License for more details.
 *
 * You should have received a copy of the GNU Affero General Public License
 * along with this program.  If not, see <https://www.gnu.org/licenses/>.
 */
import {
   Component,
   ElementRef,
   EventEmitter,
   Input,
   OnChanges,
   OnInit,
   Output,
   SimpleChanges,
   ViewChild,
   Renderer2
} from "@angular/core";
import { NgbModal } from "@ng-bootstrap/ng-bootstrap";
import { DomSanitizer, SafeHtml, SafeStyle } from "@angular/platform-browser";
import { DragEvent } from "../../../common/data/drag-event";
import { TableTransfer } from "../../../common/data/dnd-transfer";
import { GuiTool } from "../../../common/util/gui-tool";
import { Tool } from "../../../../../../shared/util/tool";
import { SelectionValue } from "../../../composer/data/vs/selection-value";
import { SelectionValueModel } from "../../model/selection-value-model";
import { VSFormatModel } from "../../model/vs-format-model";
import { VSSelectionBaseModel } from "../../model/vs-selection-base-model";
import { VSSelectionTreeModel } from "../../model/vs-selection-tree-model";
import { CellRegion } from "./cell-region";
import { MODE } from "./selection-tree-controller";
import { VSSelection } from "./vs-selection.component";
import {ComponentTool} from "../../../common/util/component-tool";
import { ContextProvider } from "../../context-provider.service";

@Component({
   selector: "selection-list-cell",
   templateUrl: "selection-list-cell.component.html",
   styleUrls: ["selection-list-cell.component.scss"]
})
export class SelectionListCell implements OnInit, OnChanges {
   static INDENT_SIZE = 8;

   @Input() selectionValue: SelectionValueModel;
   @Input() indent: number = 4;
   @Input() measureMax: number;
   @Input() measureMin: number;
   @Input() measureRatio: number;
   @Input() cellWidth: number;
   @Input() barWidth: number;
   @Input() textWidth: number;
   @Input() minWidth: number;
   @Input() isEmbedded: boolean;
   @Input() scrollbarWidth: number;
   @Input() keyNav: boolean = false;
   @Input() maxMode: boolean = false;
   @Output() selectionStateChanged = new EventEmitter<any>();
   @Output() resizeCell = new EventEmitter<number>();
   @Output() resizeMeasures = new EventEmitter<{text: number, bar: number}>();
   @Output() resizeCellHeight = new EventEmitter<number>();
   @Output() regionClicked = new EventEmitter<{event: MouseEvent,
      region: CellRegion, selectionValue: SelectionValueModel}>();

   @ViewChild("cell") cell: ElementRef;

   CellRegion = CellRegion;
   cellFormat: VSFormatModel;
   measureTextFormat: VSFormatModel;
   measureBarFormat: VSFormatModel;
   measureNBarFormat: VSFormatModel;
   singleSelection: boolean = false;
   labelWidth: number;
   showText: boolean;
   _textWidth: number;
   textRight: number;
   public valuePadding = SelectionListCell.INDENT_SIZE;
   showBar: boolean;
   _barWidth: number;
   barX: number;
   barY: SafeStyle;
   barSize: number;
   barResizing: boolean = false;
   measureTextSelected: boolean = false;
   measureBarSelected: boolean = false;
   measureNBarSelected: boolean = false;
   labelSelected: boolean = false;
   resizeBorderHeight: number;
   resizeshow: boolean = false;
   bottomMargin: number = 0;
   nodeIndent: number;
   labelLeft: number = 18;
   measureTextHAlign: string;
   measureTextVAlign: string;
   isParentIDTree: boolean = false;
   htmlLabel: SafeHtml;
<<<<<<< HEAD
   mobileDevice: boolean = GuiTool.isMobileDevice();
=======
   mobile = GuiTool.isMobileDevice();
>>>>>>> e414f4f4

   constructor(public vsSelectionComponent: VSSelection,
               private sanitization: DomSanitizer,
               private renderer: Renderer2,
               public contextProvider: ContextProvider,
               private modalService: NgbModal) {
   }

   ngOnInit(): void {
      this.updateModelInfo();
      this.setMeasureWidths();
      this.setTextWidths();
      this.setLabelHeight();
   }

   get vsWizard(): boolean {
      return this.contextProvider.vsWizard;
   }

   private updateModelInfo() {
      let model: VSSelectionBaseModel = this.vsSelectionComponent.model;
      this.cellFormat = this.vsSelectionComponent.controller.getCellFormat(this.selectionValue);
      this.nodeIndent = this.indent + this.selectionValue.level * SelectionListCell.INDENT_SIZE;

      if((<VSSelectionTreeModel>model).singleSelectionLevels != null && model.singleSelection
         && (<VSSelectionTreeModel>model).mode == MODE.COLUMN)
      {
         this.singleSelection = (<VSSelectionTreeModel>model).singleSelectionLevels
            .indexOf(this.selectionValue.level) != -1;
      }
      else {
         this.singleSelection = model.singleSelection;
      }

      this.showText = model.showText && model.measure != null;
      this.showBar = model.showBar && model.measure != null;
      this.measureTextFormat = model.measureFormats["Measure Text" + this.selectionValue.level];
      this.measureBarFormat = model.measureFormats["Measure Bar" + this.selectionValue.level];
      this.measureNBarFormat = model.measureFormats["Measure Bar(-)" + this.selectionValue.level];
      this.bottomMargin = this.cellFormat ? Tool.getMarginSize(this.cellFormat.border.top) : 0;
      this.measureTextHAlign = GuiTool.getFlexHAlign(this.measureTextFormat.hAlign);
      this.measureTextVAlign = GuiTool.getFlexVAlign(this.measureTextFormat.vAlign);
      this.isParentIDTree = model.objectType === "VSSelectionTree" && (<VSSelectionTreeModel> model).mode == MODE.ID;

      if(this.mobileDevice) {
         this.cellFormat.font = "15px Roboto, roboto, arial, helvetica, sans-serif"
      }

      switch(this.measureTextFormat.vAlign) {
      case "top":
         this.barY = this.sanitization.bypassSecurityTrustStyle("2px");
         break;
      case "bottom":
         this.barY = this.sanitization.bypassSecurityTrustStyle("calc(100% - 1em - 1px)");
         break;
      default:
         this.barY = this.sanitization.bypassSecurityTrustStyle("calc(50% - 1em / 2)");
         break;
      }

      this.htmlLabel = this.isHTML(this.selectionValue.label) ?
         this.sanitization.bypassSecurityTrustHtml(this.selectionValue.label) : null;
   }

   ngOnChanges(changes: SimpleChanges) {
      this.updateModelInfo();
      this.setMeasureWidths();
      this.setTextWidths();
      this.setLabelHeight();
   }

   @Input() set selectedCells(cells: Map<string, Map<number, boolean>>) {
      let identifier: string = this.vsSelectionComponent.getIdentifier(this.selectionValue);

      if(cells && cells.has(identifier)) {
         let cellMap: Map<number, boolean> = cells.get(identifier);
         this.labelSelected = cellMap.get(CellRegion.LABEL);
         this.measureTextSelected = cellMap.get(CellRegion.MEASURE_TEXT);
         this.measureBarSelected = cellMap.get(CellRegion.MEASURE_BAR);
         this.measureNBarSelected = cellMap.get(CellRegion.MEASURE_N_BAR);

         // Focus for Section 508 -- for screen readers.
         if(this.keyNav && this.cell) {
            this.cell.nativeElement.focus();
         }
      }
      else {
         this.labelSelected = false;
         this.measureTextSelected = false;
         this.measureBarSelected = false;
         this.measureNBarSelected = false;
      }
   }

   // return the selection box class
   getIconClass(): string {
      let icon: string;

      if(this.selectionValue == null) {
         return null;
      }
      else if(this.selectionValue.others) {
         icon = this.singleSelection ? "select-other-circle-icon" : "select-other-icon icon-size1";
      }
      else if(this.selectionValue.more) {
         icon = "chevron-circle-arrow-right-icon icon-size1";
      }
      else {
         let state: number = this.selectionValue.state & SelectionValue.DISPLAY_STATES;

         switch(state) {
         case SelectionValue.STATE_SELECTED:
         case SelectionValue.STATE_SELECTED | SelectionValue.STATE_INCLUDED:
            icon = this.singleSelection ? "selected-auto-circle-icon icon-size1" : "selected-icon icon-size1";
            break;
         case SelectionValue.STATE_SELECTED | SelectionValue.STATE_EXCLUDED:
            icon = this.singleSelection ? "selected-auto-circle-icon icon-size1 icon-disabled" :
               "selected-icon icon-size1 icon-disabled";
            break;
         case SelectionValue.STATE_INCLUDED:
            icon = this.singleSelection ? "select-empty-circle-icon icon-size1" :
               "selected-auto-icon icon-size1";
            break;
         case SelectionValue.STATE_EXCLUDED:
            icon = this.singleSelection ? "select-excluded-circle-icon icon-size1" :
               "select-excluded-icon icon-size1";
            break;
         default:
            icon = this.singleSelection ? "select-empty-circle-icon icon-size1" :
               "select-empty-icon icon-size1";
            break;
         }
      }

      return icon;
   }

   clickLabel(event: MouseEvent) {
      // toggle checkbox on label if in viewer
      if(this.contextProvider.viewer || this.contextProvider.preview) {
         this.click(event);
      }
   }

   get toggleEnabled(): boolean {
      return this.contextProvider.viewer || this.contextProvider.preview;
   }

   getCellTooltip(): string {
      if(this.toggleEnabled) {
         return "_#(js:viewer.viewsheet.selection.toggleStyle)";
      }
      else {
         return "";
      }
   }

   click(event: MouseEvent) {
      if(event.button != 0 || this.contextProvider.vsWizard) {
         return;
      }

      let toggleAll = false;
      let toggle = false;

      if(this.toggleEnabled && event.altKey) {
         if(event.shiftKey || this.isParentIDTree) {
            toggleAll = true;
         }
         else {
            toggle = true;
         }
      }

      this.selectionStateChanged.emit({ toggle, toggleAll });
      this.selectRegion(event, CellRegion.LABEL);
   }

   // toggle tree node expanded status
   toggleFolder(event: MouseEvent) {
      event.stopPropagation();
      this.vsSelectionComponent.controller.toggleNode(this.selectionValue);
      this.vsSelectionComponent.folderToggled();
   }

   // tree toggle icon
   getTreeIconClass(): string {
      if(this.vsSelectionComponent.controller.isNodeOpen(this.selectionValue)) {
         return "minus-box-outline-icon icon-size1";
      }
      else {
         return "plus-box-outline-icon icon-size1";
      }
   }

   isFolder(): boolean {
      return this.selectionValue && "selectionList" in this.selectionValue;
   }

   get isList(): boolean {
      return this.vsSelectionComponent.model.objectType === "VSSelectionList";
   }

   onDragStart(event: DragEvent): void {
      if(this.isEmbedded) {
         return;
      }

      const idx = this.selectionValue.level;
      const assemblyName = this.vsSelectionComponent.getAssemblyName();
      let transferData: TableTransfer = new TableTransfer("details", idx, assemblyName);
      transferData.objectType = "vsselection";

      Tool.setTransferData(event.dataTransfer,
         {
            dragName: ["tableBinding"],
            dragSource: transferData
         });

      event.stopPropagation();
   }

   onResizeCellHeightStart(): void {
      if(this.cellFormat.wrapping.wordWrap == "break-word") {
         ComponentTool.showMessageDialog(this.modalService, "_#(js:Error)",
             "_#(js:common.viewsheet.selectionListAndTree.cannotResizeWrapCell)");
      }
      else {
         this.resizeshow = true;
         this.resizeBorderHeight = this.vsSelectionComponent.cellHeight;
      }
   }

   onResizeCellHeight(event: any): void {
      if(this.cellFormat.wrapping.wordWrap == "break-word") {
         return;
      }

      this.resizeBorderHeight += event.deltaRect.bottom;
      this.renderer.setStyle(this.cell.nativeElement, "height", this.resizeBorderHeight + "px");
   }

   onResizeCellHeightEnd(): void {
      if(this.cellFormat.wrapping.wordWrap == "break-word") {
         return;
      }

      this.resizeshow = false;
      this.vsSelectionComponent.model.cellHeight = this.resizeBorderHeight;
      this.vsSelectionComponent.updateCellHeight();
      this.setLabelHeight();
   }

   private setLabelHeight(): void {
      if(!this.cellFormat || this.cellFormat.wrapping.whiteSpace == "nowrap") {
         return;
      }

      const maxLines: number = this.selectionValue.maxLines || 1;
      const labelLength: number = GuiTool.measureText(this.selectionValue.label,
                                                      this.cellFormat.font);
      const lines: number = Math.ceil(labelLength / this.labelWidth);
   }

   onResizeMeasuresMove(event: any, region: number): void {
      if(region === CellRegion.MEASURE_BAR) {
         this.barResizing = true;
         this._barWidth -= event.deltaRect.left;
         this.barX -= event.deltaRect.left;
      }
      else if(region === CellRegion.MEASURE_TEXT) {
         this._textWidth -= event.deltaRect.left;
      }
   }

   onResizeMeasuresEnd(): void {
      this.barResizing = false;
      const maxBarWidth = this.cellWidth - this.labelLeft;
      this._barWidth = (this._barWidth < 0) ? Math.ceil(this.cellWidth * 0.05) :
                          (this._barWidth > maxBarWidth) ? maxBarWidth : this._barWidth;

      const maxTextWidth = maxBarWidth - this._barWidth;
      this._textWidth = (this._textWidth < this.minWidth) ? this.minWidth :
                           (this._textWidth > maxTextWidth) ? maxTextWidth : this._textWidth;

      this.resizeMeasures.emit({text: this._textWidth, bar: this._barWidth});
   }

   selectRegion(event: MouseEvent, region: CellRegion): void {
      if(region == null) {
         region = (this.selectionValue.measureValue < 0) ? CellRegion.MEASURE_N_BAR
            : CellRegion.MEASURE_BAR;
      }

      this.regionClicked.emit({event: event, region: region, selectionValue: this.selectionValue});
   }

   setMenuCell(event: MouseEvent): void {
      this.vsSelectionComponent.model.contextMenuCell = this.selectionValue;
      // right click on cell in viewer should select cell to enable  cell level context menu
      this.selectRegion(event, CellRegion.LABEL);
   }

   private setMeasureWidths(): void {
      this._barWidth = (this.barWidth <= 0 && this.showBar) ? Math.ceil(this.cellWidth / 4) : this.barWidth;
      this._barWidth = Math.min(this.cellWidth, this._barWidth);
      const gap: number = 2;
      const barWidth: number = this._barWidth - gap * 2;
      let innerBarWidth: number = 0;

      if(this.measureMin == this.measureMax) {
         innerBarWidth = barWidth;
      }
      else if(this.measureMax > 0 && this.selectionValue.measureValue < 0) {
         const negativew = -this.measureMin * barWidth / (this.measureMax - this.measureMin);
         innerBarWidth = this.selectionValue.measureValue * negativew;
      }
      else {
         innerBarWidth = this.selectionValue.measureValue * barWidth;
      }

      if(this.measureMin >= 0) {
         this.barX = 0;
         this.barSize = innerBarWidth;
      }
      // has negative and positive
      else if(this.measureMax > 0) {
         const zero = barWidth * -this.measureMin / (this.measureMax - this.measureMin);

         // negative bar
         if(innerBarWidth < 0) {
            this.barSize = -innerBarWidth;
            this.barX = zero + innerBarWidth;
         }
         // positive bar
         else {
            this.barSize = innerBarWidth;
            this.barX = zero;
         }
      }
      // only negative
      else {
         this.barX = barWidth + innerBarWidth;
         this.barSize = -innerBarWidth;
      }

      if(isNaN(this.barSize)) {
         this.barSize = 0;
      }

      this.barX += gap;
   }

   private setTextWidths(): void {
      const textArea = Math.max(0, this.cellWidth - this._barWidth - this.labelLeft -
         this.nodeIndent);
      this._textWidth = (this.textWidth < 0) ?
                           Math.ceil(textArea * this.measureRatio) : this.textWidth;
      this._textWidth = Math.min(this.cellWidth - this._barWidth, this._textWidth);
      this.textRight = this._barWidth;

      if(this.showText) {
         const minimumWidth: number = this.selectionValue.measureLabel  && this.measureTextFormat
            ? GuiTool.measureText(this.selectionValue.measureLabel, this.measureTextFormat.font)
            : 0;
         this._textWidth = Math.max(this._textWidth, minimumWidth);
      }

      this.labelWidth = textArea - this._textWidth;
   }

   get ariaExpanded(): boolean {
      return this.isList || !this.isFolder() ? null :
         !!this.vsSelectionComponent.controller.isNodeOpen(this.selectionValue);
   }

   get ariaSelected(): boolean {
      let state: number = this.selectionValue.state & SelectionValue.DISPLAY_STATES;

      switch(state) {
      case SelectionValue.STATE_SELECTED:
      case SelectionValue.STATE_SELECTED | SelectionValue.STATE_INCLUDED:
      case SelectionValue.STATE_SELECTED | SelectionValue.STATE_EXCLUDED:
         return true;
      case SelectionValue.STATE_INCLUDED:
      case SelectionValue.STATE_EXCLUDED:
      default:
         return false;
      }
   }

   startResize(event: MouseEvent) {
      this.vsSelectionComponent.startResize(event);
   }

   get height(): string {
      return this.cellFormat.wrapping.wordWrap == "break-word" ?
         "auto" : this.vsSelectionComponent.cellHeight + "px";
   }

   isHTML(str: string) {
      const doc = new DOMParser().parseFromString(str, "text/html");
      return Array.from(doc.body.childNodes).some(node => node.nodeType === 1);
   }
}<|MERGE_RESOLUTION|>--- conflicted
+++ resolved
@@ -104,11 +104,7 @@
    measureTextVAlign: string;
    isParentIDTree: boolean = false;
    htmlLabel: SafeHtml;
-<<<<<<< HEAD
    mobileDevice: boolean = GuiTool.isMobileDevice();
-=======
-   mobile = GuiTool.isMobileDevice();
->>>>>>> e414f4f4
 
    constructor(public vsSelectionComponent: VSSelection,
                private sanitization: DomSanitizer,

/*
 * This file is part of StyleBI.
 * Copyright (C) 2025  InetSoft Technology
 *
 * This program is free software: you can redistribute it and/or modify
 * it under the terms of the GNU Affero General Public License as published by
 * the Free Software Foundation, either version 3 of the License, or
 * (at your option) any later version.
 *
 * This program is distributed in the hope that it will be useful,
 * but WITHOUT ANY WARRANTY; without even the implied warranty of
 * MERCHANTABILITY or FITNESS FOR A PARTICULAR PURPOSE.  See the
 * GNU Affero General Public License for more details.
 *
 * You should have received a copy of the GNU Affero General Public License
 * along with this program.  If not, see <https://www.gnu.org/licenses/>.
 */

import {
   Component,
   ElementRef,
   EventEmitter,
   HostListener,
   Input,
   Output,
   ViewChild,
   AfterViewInit, OnInit
} from '@angular/core';
import { NgModel } from '@angular/forms';
import { ChatService } from "./ai-chat.service";

interface ChatMessage {
   text: string;
   isUser: boolean;
   timestamp?: Date;
   id?: string;
}

@Component({
   selector: 'app-chat-ai-panel',
   templateUrl: './chat-ai-panel.component.html',
   styleUrls: ['./chat-ai-panel.component.scss']
})
export class ChatAiPanelComponent implements AfterViewInit {
   @Input() isOpen: boolean = false;
   @Output() toggle: EventEmitter<void> = new EventEmitter<void>();
   @Input() context: string = "Viewsheet"
   @ViewChild('messageInput') messageInput!: ElementRef<HTMLInputElement>;
   @ViewChild('messageContainer') messageContainer!: ElementRef<HTMLDivElement>;
   @ViewChild('messageInputModel') messageInputModel!: NgModel;

   width: number = 350;
   currentMessage: string = '';
   messages: ChatMessage[] = [];
<<<<<<< HEAD
   historyMessages: ChatMessage[] = [];
   isLoading = false;
=======
   isLoading: boolean = false;
   showCopyNotification: boolean = false;
>>>>>>> ca9cd278

   // Welcome configuration
   welcomeConfig = {
      title: 'AI Assistant',
      subtitle: 'How can I help you today?',
      description: 'Ask me anything about your data or get help with your tasks.',
      examplePrompts: [
         'Show me sales trends for last quarter',
         'Create a dashboard for customer demographics',
         'Explain this data pattern'
      ]
   };

   constructor(private chatService: ChatService) {}

   ngAfterViewInit() {
      if (this.isOpen) {
         this.focusInput();
      }
   }

   closePanel() {
      this.isOpen = false;
      this.toggle.emit();
   }

   clearHistory() {
      this.messages = [];
      this.focusInput();
   }

   showHistory() {
      if(this.messages.length === 0 && this.historyMessages.length > 0) {
         this.messages = [...this.historyMessages];
         this.scrollToBottom();
         this.focusInput();
      }
   }

   // Message handling methods
   sendMessage() {
      if (!this.currentMessage.trim() || this.isLoading) {
         return
      }

      const userMessage = this.currentMessage.trim();
      this.currentMessage = '';

      this.addMessage(userMessage, true);
      this.scrollToBottom();

      this.isLoading = true;
      this.simulateAIResponse(userMessage);
   }

   private simulateAIResponse(userMessage: string) {
      this.isLoading = true;

      this.chatService.sendMessage(userMessage, this.context).subscribe({
         next: (response) => {
            console.log(response);
            this.addMessage(response.answer, false);
         },
         error: (error) => {
            console.error('API Error:', error);
            this.addMessage("Sorry, I couldn't get a response.", false);
         },
         complete: () => {
            this.isLoading = false;
            this.scrollToBottom();
            this.focusInput();
         }
      });
   }

   private generateAIResponse(userMessage: string): string {
      // This would be replaced with actual API call
      const responses = [
         `I've analyzed your request about "${userMessage}". Here's what I found...`,
         `Based on the data, here's the information about "${userMessage}"...`,
         `I can help you with "${userMessage}". Let me generate a report...`
      ];
      return responses[Math.floor(Math.random() * responses.length)];
   }

   private addMessage(text: string, isUser: boolean) {
      const timestamp = new Date;

      this.messages.push({
         text,
         isUser,
         timestamp
      });

      this.historyMessages.push({
         text,
         isUser,
         timestamp
      });

      if(this.historyMessages.length > 100) {
         this.historyMessages.shift();
      }
   }

   private addWelcomeMessage() {
      this.addMessage(
         `${this.welcomeConfig.title}\n${this.welcomeConfig.subtitle}\n${this.welcomeConfig.description}`,
         false
      );
   }

   // UI helper methods
   focusInput() {
      this.messageInput?.nativeElement.focus();
   }

   scrollToBottom() {
      setTimeout(() => {
         if (this.messageContainer) {
            this.messageContainer.nativeElement.scrollTop =
               this.messageContainer.nativeElement.scrollHeight;
         }
      }, 50);
   }

   // Resize panel methods
   private isResizing = false;
   private startX = 0;
   private startWidth = 0;

   @HostListener('document:mousemove', ['$event'])
   onMouseMove(event: MouseEvent) {
      if (!this.isResizing) return;

      const deltaX = event.clientX - this.startX;
      this.width = Math.max(250, Math.min(600, this.startWidth - deltaX));
   }

   @HostListener('document:mouseup')
   onMouseUp() {
      this.isResizing = false;
   }

   startResize(event: MouseEvent) {
      this.isResizing = true;
      this.startX = event.clientX;
      this.startWidth = this.width;
      event.preventDefault();
   }

   trackByMessage(index: number, message: ChatMessage): string {
      return message.id || `${index}-${message.timestamp?.getTime() || Date.now()}`;
   }

   // 复制消息
   copyMessage(text: string) {
      navigator.clipboard.writeText(text).then(() => {
         this.showCopyNotification = true;
         setTimeout(() => {
            this.showCopyNotification = false;
         }, 2500); // 2.5秒后自动消失
      }).catch(err => {
         console.error('Failed to copy text: ', err);
      });
   }

// 评价消息
   rateMessage(messageId: string, rating: 'like' | 'dislike') {
      // 实现评价逻辑
   }

   // 添加编辑方法
   editMessage(messageId: string) {
      // 找到要编辑的消息
      const messageToEdit = this.messages.find(msg => msg.id === messageId);

      if(messageToEdit) {
         // 将消息内容填充到输入框
         this.currentMessage = messageToEdit.text;

         setTimeout(() => {
            if(this.messageInput) {
               const inputEl = this.messageInput.nativeElement;
               inputEl.focus();
               inputEl.setSelectionRange(inputEl.value.length, inputEl.value.length);
            }
         });
      }
   }
}<|MERGE_RESOLUTION|>--- conflicted
+++ resolved
@@ -24,7 +24,7 @@
    Input,
    Output,
    ViewChild,
-   AfterViewInit, OnInit
+   AfterViewInit
 } from '@angular/core';
 import { NgModel } from '@angular/forms';
 import { ChatService } from "./ai-chat.service";
@@ -52,13 +52,10 @@
    width: number = 350;
    currentMessage: string = '';
    messages: ChatMessage[] = [];
-<<<<<<< HEAD
+   isLoading: boolean = false;
+   showCopyNotification: boolean = false;
    historyMessages: ChatMessage[] = [];
    isLoading = false;
-=======
-   isLoading: boolean = false;
-   showCopyNotification: boolean = false;
->>>>>>> ca9cd278
 
    // Welcome configuration
    welcomeConfig = {

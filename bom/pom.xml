--- conflicted
+++ resolved
@@ -33,19 +33,8 @@
     <avro.version>1.11.4</avro.version>
     <groovy.version>4.0.25</groovy.version>
     <ignite.version>2.17.0</ignite.version>
-<<<<<<< HEAD
-    <jackson.version>2.18.2</jackson.version>
+    <jackson.version>2.19.2</jackson.version>
     <junit.version>5.11.4</junit.version>
-    <logback.version>1.5.16</logback.version>
-    <lucene.version>8.11.3</lucene.version>
-    <protobuf.version>3.25.5</protobuf.version>
-    <slf4j.version>2.0.16</slf4j.version>
-    <spring-boot.version>3.4.3</spring-boot.version>
-    <spring.version>6.2.3</spring.version>
-    <testcontainers.version>1.20.5</testcontainers.version>
-=======
-    <jackson.version>2.19.2</jackson.version>
-    <junit.version>5.10.2</junit.version>
     <logback.version>1.5.18</logback.version>
     <lucene.version>8.11.3</lucene.version>
     <protobuf.version>3.25.5</protobuf.version>
@@ -53,7 +42,6 @@
     <spring-boot.version>3.5.4</spring-boot.version>
     <spring.version>6.2.10</spring.version>
     <testcontainers.version>1.21.3</testcontainers.version>
->>>>>>> 39b44d90
     <thymeleaf.version>3.1.3.RELEASE</thymeleaf.version>
   </properties>
 
@@ -530,11 +518,7 @@
       <dependency>
         <groupId>io.swagger.core.v3</groupId>
         <artifactId>swagger-annotations</artifactId>
-<<<<<<< HEAD
-        <version>2.2.28</version>
-=======
         <version>2.2.36</version>
->>>>>>> 39b44d90
       </dependency>
 
       <dependency>
@@ -1055,11 +1039,7 @@
       <dependency>
         <groupId>org.springdoc</groupId>
         <artifactId>springdoc-openapi-starter-webmvc-ui</artifactId>
-<<<<<<< HEAD
-        <version>2.8.5</version>
-=======
         <version>2.8.9</version>
->>>>>>> 39b44d90
       </dependency>
 
       <dependency>

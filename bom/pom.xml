--- conflicted
+++ resolved
@@ -851,11 +851,7 @@
       <dependency>
         <groupId>org.xerial.snappy</groupId>
         <artifactId>snappy-java</artifactId>
-<<<<<<< HEAD
-        <version>1.1.8.4</version>
-=======
         <version>1.1.10.7</version>
->>>>>>> 364586af
       </dependency>
 
       <dependency>

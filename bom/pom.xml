<!--
  ~ This file is part of StyleBI.
  ~ Copyright (C) 2024  InetSoft Technology
  ~
  ~ This program is free software: you can redistribute it and/or modify
  ~ it under the terms of the GNU Affero General Public License as published by
  ~ the Free Software Foundation, either version 3 of the License, or
  ~ (at your option) any later version.
  ~
  ~ This program is distributed in the hope that it will be useful,
  ~ but WITHOUT ANY WARRANTY; without even the implied warranty of
  ~ MERCHANTABILITY or FITNESS FOR A PARTICULAR PURPOSE.  See the
  ~ GNU Affero General Public License for more details.
  ~
  ~ You should have received a copy of the GNU Affero General Public License
  ~ along with this program.  If not, see <https://www.gnu.org/licenses/>.
  -->
<project xmlns="http://maven.apache.org/POM/4.0.0" xmlns:xsi="http://www.w3.org/2001/XMLSchema-instance"
         xsi:schemaLocation="http://maven.apache.org/POM/4.0.0 https://maven.apache.org/xsd/maven-4.0.0.xsd">
  <modelVersion>4.0.0</modelVersion>

  <parent>
    <groupId>com.inetsoft.stylebi</groupId>
    <artifactId>inetsoft-stylebi</artifactId>
    <version>1.0.0-SNAPSHOT</version>
  </parent>

  <artifactId>inetsoft-stylebi-bom</artifactId>
  <packaging>pom</packaging>
  <name>StyleBI Dependency BOM</name>

  <properties>
    <avro.version>1.11.3</avro.version>
    <groovy.version>4.0.25</groovy.version>
    <ignite.version>2.16.0</ignite.version>
    <jackson.version>2.18.2</jackson.version>
    <junit.version>5.11.4</junit.version>
    <logback.version>1.5.16</logback.version>
    <lucene.version>8.11.3</lucene.version>
    <protobuf.version>3.25.5</protobuf.version>
    <slf4j.version>2.0.16</slf4j.version>
<<<<<<< HEAD
    <spring-boot.version>3.4.3</spring-boot.version>
    <spring.version>6.2.3</spring.version>
    <testcontainers.version>1.20.5</testcontainers.version>
=======
    <spring-boot.version>3.3.10</spring-boot.version>
    <spring.version>6.1.18</spring.version>
    <testcontainers.version>1.19.8</testcontainers.version>
>>>>>>> c9787264
    <thymeleaf.version>3.1.3.RELEASE</thymeleaf.version>
  </properties>

  <dependencyManagement>
    <dependencies>
      <dependency>
        <groupId>antlr</groupId>
        <artifactId>antlr</artifactId>
        <version>2.7.7</version>
      </dependency>

      <dependency>
        <groupId>args4j</groupId>
        <artifactId>args4j</artifactId>
        <version>2.33</version>
      </dependency>

      <dependency>
        <groupId>at.favre.lib</groupId>
        <artifactId>bcrypt</artifactId>
        <version>0.10.2</version>
      </dependency>

      <dependency>
        <groupId>ch.qos.logback</groupId>
        <artifactId>logback-classic</artifactId>
        <version>${logback.version}</version>
      </dependency>

      <dependency>
        <groupId>ch.qos.logback</groupId>
        <artifactId>logback-core</artifactId>
        <version>${logback.version}</version>
      </dependency>

      <dependency>
        <groupId>com.carrotsearch</groupId>
        <artifactId>hppc</artifactId>
        <version>0.7.2</version>
      </dependency>

      <dependency>
        <groupId>com.esotericsoftware</groupId>
        <artifactId>kryo5</artifactId>
        <version>5.6.0</version>
      </dependency>

      <dependency>
        <groupId>com.fasterxml.jackson.core</groupId>
        <artifactId>jackson-annotations</artifactId>
        <version>${jackson.version}</version>
      </dependency>

      <dependency>
        <groupId>com.fasterxml.jackson.core</groupId>
        <artifactId>jackson-core</artifactId>
        <version>${jackson.version}</version>
      </dependency>

      <dependency>
        <groupId>com.fasterxml.jackson.core</groupId>
        <artifactId>jackson-databind</artifactId>
        <version>${jackson.version}</version>
      </dependency>

      <dependency>
        <groupId>com.fasterxml.jackson.dataformat</groupId>
        <artifactId>jackson-dataformat-cbor</artifactId>
        <version>${jackson.version}</version>
      </dependency>

      <dependency>
        <groupId>com.fasterxml.jackson.dataformat</groupId>
        <artifactId>jackson-dataformat-xml</artifactId>
        <version>${jackson.version}</version>
      </dependency>

      <dependency>
        <groupId>com.fasterxml.jackson.dataformat</groupId>
        <artifactId>jackson-dataformat-yaml</artifactId>
        <version>${jackson.version}</version>
      </dependency>

      <dependency>
        <groupId>com.fasterxml.jackson.datatype</groupId>
        <artifactId>jackson-datatype-guava</artifactId>
        <version>${jackson.version}</version>
      </dependency>

      <dependency>
        <groupId>com.fasterxml.jackson.datatype</groupId>
        <artifactId>jackson-datatype-jdk8</artifactId>
        <version>${jackson.version}</version>
      </dependency>

      <dependency>
        <groupId>com.fasterxml.jackson.datatype</groupId>
        <artifactId>jackson-datatype-jsr310</artifactId>
        <version>${jackson.version}</version>
      </dependency>

      <dependency>
        <groupId>com.fasterxml.jackson.module</groupId>
        <artifactId>jackson-module-afterburner</artifactId>
        <version>${jackson.version}</version>
      </dependency>

      <dependency>
        <groupId>com.github.ben-manes.caffeine</groupId>
        <artifactId>caffeine</artifactId>
        <version>3.1.8</version>
        <exclusions>
          <exclusion>
            <groupId>org.checkerframework</groupId>
            <artifactId>checker-qual</artifactId>
          </exclusion>
          <exclusion>
            <groupId>com.google.errorprone</groupId>
            <artifactId>error_prone_annotations</artifactId>
          </exclusion>
        </exclusions>
      </dependency>

      <dependency>
        <groupId>com.github.jai-imageio</groupId>
        <artifactId>jai-imageio-core</artifactId>
        <version>1.4.0</version>
      </dependency>

      <dependency>
        <groupId>com.github.spullara.mustache.java</groupId>
        <artifactId>compiler</artifactId>
        <version>0.9.11</version>
      </dependency>

      <dependency>
        <groupId>org.wiremock</groupId>
        <artifactId>wiremock</artifactId>
        <version>3.9.2</version>
      </dependency>

      <dependency>
        <groupId>com.github.zafarkhaja</groupId>
        <artifactId>java-semver</artifactId>
        <version>0.10.2</version>
      </dependency>

      <dependency>
        <groupId>com.goebl</groupId>
        <artifactId>simplify</artifactId>
        <version>1.0.0</version>
      </dependency>

      <dependency>
        <groupId>com.google.auto.service</groupId>
        <artifactId>auto-service</artifactId>
        <version>1.1.1</version>
      </dependency>

      <dependency>
        <groupId>com.google.code.findbugs</groupId>
        <artifactId>jsr305</artifactId>
        <version>3.0.2</version>
      </dependency>

      <dependency>
        <groupId>com.googlecode.juniversalchardet</groupId>
        <artifactId>juniversalchardet</artifactId>
        <version>1.0.3</version>
      </dependency>

      <dependency>
        <groupId>com.google.guava</groupId>
        <artifactId>guava</artifactId>
        <version>33.1.0-jre</version>
      </dependency>

      <dependency>
        <groupId>com.google.protobuf</groupId>
        <artifactId>protobuf-java</artifactId>
        <version>${protobuf.version}</version>
      </dependency>

      <dependency>
        <groupId>com.google.protobuf</groupId>
        <artifactId>protobuf-java-util</artifactId>
        <version>${protobuf.version}</version>
      </dependency>

      <dependency>
        <groupId>com.google.zxing</groupId>
        <artifactId>core</artifactId>
        <version>2.1</version>
      </dependency>

      <dependency>
        <groupId>com.google.zxing</groupId>
        <artifactId>javase</artifactId>
        <version>2.1</version>
      </dependency>

      <dependency>
        <groupId>com.healthmarketscience.jackcess</groupId>
        <artifactId>jackcess</artifactId>
        <version>3.0.1</version>
        <exclusions>
          <exclusion>
            <groupId>commons-logging</groupId>
            <artifactId>commons-logging</artifactId>
          </exclusion>
        </exclusions>
      </dependency>

      <dependency>
        <groupId>com.helger.commons</groupId>
        <artifactId>ph-commons</artifactId>
        <version>11.1.4</version>
        <exclusions>
          <exclusion>
            <groupId>com.google.code.findbugs</groupId>
            <artifactId>annotations</artifactId>
          </exclusion>
          <exclusion>
            <groupId>org.slf4j</groupId>
            <artifactId>*</artifactId>
          </exclusion>
        </exclusions>
      </dependency>

      <dependency>
        <groupId>com.helger</groupId>
        <artifactId>ph-css</artifactId>
        <version>7.0.1</version>
        <exclusions>
          <exclusion>
            <groupId>com.google.code.findbugs</groupId>
            <artifactId>annotations</artifactId>
          </exclusion>
          <exclusion>
            <groupId>org.slf4j</groupId>
            <artifactId>*</artifactId>
          </exclusion>
        </exclusions>
      </dependency>

      <dependency>
        <groupId>com.inetsoft</groupId>
        <artifactId>commons-email</artifactId>
        <version>1.6.0</version>
      </dependency>

      <dependency>
        <groupId>com.inetsoft.stylebi.build</groupId>
        <artifactId>tern-annotations</artifactId>
        <version>1.0.0-SNAPSHOT</version>
      </dependency>

      <dependency>
        <groupId>com.inetsoft.webjar</groupId>
        <artifactId>d3-inetsoft</artifactId>
        <version>1.0.6</version>
      </dependency>

      <dependency>
        <groupId>org.webjars.npm</groupId>
        <artifactId>rapidoc</artifactId>
        <version>9.3.4</version>
        <exclusions>
          <exclusion>
            <groupId>org.webjars.npm</groupId>
            <artifactId>buffer</artifactId>
          </exclusion>
          <exclusion>
            <groupId>org.webjars.npm</groupId>
            <artifactId>marked</artifactId>
          </exclusion>
          <exclusion>
            <groupId>org.webjars.npm</groupId>
            <artifactId>prismjs</artifactId>
          </exclusion>
          <exclusion>
            <groupId>org.webjars.npm</groupId>
            <artifactId>list</artifactId>
          </exclusion>
          <exclusion>
            <groupId>org.webjars.npm</groupId>
            <artifactId>base64-arraybuffer</artifactId>
          </exclusion>
          <exclusion>
            <groupId>org.webjars.npm</groupId>
            <artifactId>xml-but-prettier</artifactId>
          </exclusion>
          <exclusion>
            <groupId>org.webjars.npm</groupId>
            <artifactId>apitools__openapi-parser</artifactId>
          </exclusion>
        </exclusions>
      </dependency>

      <dependency>
        <groupId>com.jayway.jsonpath</groupId>
        <artifactId>json-path</artifactId>
        <version>2.9.0</version>
      </dependency>

      <dependency>
        <groupId>com.jayway.jsonpath</groupId>
        <artifactId>json-path-assert</artifactId>
        <version>2.9.0</version>
        <exclusions>
          <exclusion>
            <groupId>org.hamcrest</groupId>
            <artifactId>*</artifactId>
          </exclusion>
        </exclusions>
      </dependency>

      <dependency>
        <groupId>com.jcraft</groupId>
        <artifactId>jsch</artifactId>
        <version>0.1.55</version>
      </dependency>

      <dependency>
        <groupId>com.nimbusds</groupId>
        <artifactId>nimbus-jose-jwt</artifactId>
        <version>9.40</version>
      </dependency>

      <dependency>
        <groupId>com.onelogin</groupId>
        <artifactId>java-saml-core</artifactId>
        <version>3.0.0</version>
      </dependency>

      <dependency>
        <groupId>com.onelogin</groupId>
        <artifactId>java-saml</artifactId>
        <version>3.0.0</version>
      </dependency>

      <dependency>
        <groupId>com.oracle.database.jdbc</groupId>
        <artifactId>ojdbc11</artifactId>
        <version>23.3.0.23.09</version>
      </dependency>

      <dependency>
        <groupId>com.thoughtworks.paranamer</groupId>
        <artifactId>paranamer</artifactId>
        <version>2.8</version>
      </dependency>

      <dependency>
        <groupId>com.veracode.annotation</groupId>
        <artifactId>VeracodeAnnotations</artifactId>
        <version>1.2.1</version>
      </dependency>

      <dependency>
        <groupId>com.zaxxer</groupId>
        <artifactId>HikariCP</artifactId>
        <version>5.1.0</version>
        <exclusions>
          <exclusion>
            <groupId>org.slf4j</groupId>
            <artifactId>*</artifactId>
          </exclusion>
        </exclusions>
      </dependency>

      <dependency>
        <groupId>commons-beanutils</groupId>
        <artifactId>commons-beanutils</artifactId>
        <version>1.9.4</version>
        <exclusions>
          <exclusion>
            <groupId>commons-logging</groupId>
            <artifactId>commons-logging</artifactId>
          </exclusion>
        </exclusions>
      </dependency>

      <dependency>
        <groupId>commons-cli</groupId>
        <artifactId>commons-cli</artifactId>
        <version>1.7.0</version>
      </dependency>

      <dependency>
        <groupId>commons-codec</groupId>
        <artifactId>commons-codec</artifactId>
        <version>1.16.1</version>
      </dependency>

      <dependency>
        <groupId>commons-collections</groupId>
        <artifactId>commons-collections</artifactId>
        <version>3.2.2</version>
      </dependency>

      <dependency>
        <groupId>commons-digester</groupId>
        <artifactId>commons-digester</artifactId>
        <version>2.1</version>
      </dependency>

      <dependency>
        <groupId>commons-fileupload</groupId>
        <artifactId>commons-fileupload</artifactId>
        <version>1.5</version>
      </dependency>

      <dependency>
        <groupId>commons-io</groupId>
        <artifactId>commons-io</artifactId>
        <version>2.15.1</version>
      </dependency>

      <dependency>
        <groupId>commons-jxpath</groupId>
        <artifactId>commons-jxpath</artifactId>
        <version>1.3</version>
      </dependency>

      <dependency>
        <groupId>commons-lang</groupId>
        <artifactId>commons-lang</artifactId>
        <version>2.6</version>
      </dependency>

      <dependency>
        <groupId>commons-net</groupId>
        <artifactId>commons-net</artifactId>
        <version>3.10.0</version>
      </dependency>

      <dependency>
        <groupId>de.idyl</groupId>
        <artifactId>winzipaes</artifactId>
        <version>1.0.1</version>
        <exclusions>
          <exclusion>
            <groupId>org.bouncycastle</groupId>
            <artifactId>bcprov-jdk16</artifactId>
          </exclusion>
        </exclusions>
      </dependency>

      <dependency>
        <groupId>io.dropwizard.metrics</groupId>
        <artifactId>metrics-core</artifactId>
        <version>4.2.25</version>
      </dependency>

      <dependency>
        <groupId>io.dropwizard.metrics</groupId>
        <artifactId>metrics-graphite</artifactId>
        <version>4.2.25</version>
      </dependency>

      <dependency>
        <groupId>io.dropwizard.metrics</groupId>
        <artifactId>metrics-jvm</artifactId>
        <version>4.2.25</version>
      </dependency>

      <dependency>
        <groupId>io.soabase.record-builder</groupId>
        <artifactId>record-builder-processor</artifactId>
        <version>41</version>
      </dependency>

      <dependency>
        <groupId>io.swagger.core.v3</groupId>
        <artifactId>swagger-annotations</artifactId>
        <version>2.2.28</version>
      </dependency>

      <dependency>
        <groupId>it.unimi.dsi</groupId>
        <artifactId>fastutil</artifactId>
        <version>8.5.13</version>
      </dependency>

      <dependency>
        <groupId>jakarta.platform</groupId>
        <artifactId>jakarta.jakartaee-api</artifactId>
        <version>10.0.0</version>
      </dependency>

      <dependency>
        <groupId>jline</groupId>
        <artifactId>jline</artifactId>
        <version>2.14.6</version>
      </dependency>

      <dependency>
        <groupId>joda-time</groupId>
        <artifactId>joda-time</artifactId>
        <version>2.12.7</version>
      </dependency>

      <dependency>
        <groupId>net.jafama</groupId>
        <artifactId>jafama</artifactId>
        <version>2.3.2</version>
      </dependency>

      <dependency>
        <groupId>net.java.dev.jna</groupId>
        <artifactId>jna-platform</artifactId>
        <version>5.14.0</version>
      </dependency>

      <dependency>
        <groupId>net.java.dev.jna</groupId>
        <artifactId>jna</artifactId>
        <version>5.14.0</version>
      </dependency>

      <dependency>
        <groupId>net.minidev</groupId>
        <artifactId>json-smart</artifactId>
        <!-- CVE-2023-1370 -->
        <version>2.4.9</version>
      </dependency>

      <dependency>
        <groupId>net.sf.ucanaccess</groupId>
        <artifactId>ucanaccess</artifactId>
        <version>5.0.1</version>
      </dependency>

      <dependency>
        <groupId>net.sourceforge.barbecue</groupId>
        <artifactId>barbecue</artifactId>
        <version>1.0.6d</version>
      </dependency>

      <dependency>
        <groupId>org.apache.avro</groupId>
        <artifactId>avro-mapred</artifactId>
        <version>${avro.version}</version>
      </dependency>

      <dependency>
        <groupId>org.apache.avro</groupId>
        <artifactId>avro</artifactId>
        <version>${avro.version}</version>
      </dependency>

      <dependency>
        <groupId>org.apache.commons</groupId>
        <artifactId>commons-collections4</artifactId>
        <version>4.4</version>
      </dependency>

      <dependency>
        <groupId>org.tukaani</groupId>
        <artifactId>xz</artifactId>
        <version>1.9</version>
      </dependency>

      <dependency>
        <groupId>org.apache.commons</groupId>
        <artifactId>commons-compress</artifactId>
        <version>1.26.0</version>
      </dependency>

      <dependency>
        <groupId>org.apache.commons</groupId>
        <artifactId>commons-imaging</artifactId>
        <version>1.0-alpha3</version>
      </dependency>

      <dependency>
        <groupId>org.apache.commons</groupId>
        <artifactId>commons-lang3</artifactId>
        <version>3.14.0</version>
      </dependency>

      <dependency>
        <groupId>org.apache.commons</groupId>
        <artifactId>commons-math3</artifactId>
        <version>3.6.1</version>
      </dependency>

      <dependency>
        <groupId>org.apache.commons</groupId>
        <artifactId>commons-text</artifactId>
        <version>1.11.0</version>
      </dependency>

      <dependency>
        <groupId>org.apache.derby</groupId>
        <artifactId>derby</artifactId>
        <version>10.17.1.0</version>
      </dependency>

      <dependency>
        <groupId>org.apache.derby</groupId>
        <artifactId>derbyshared</artifactId>
        <version>10.17.1.0</version>
      </dependency>

      <dependency>
        <groupId>org.apache.derby</groupId>
        <artifactId>derbytools</artifactId>
        <version>10.17.1.0</version>
      </dependency>

      <dependency>
        <groupId>org.apache.httpcomponents.client5</groupId>
        <artifactId>httpclient5</artifactId>
        <version>5.2</version>
      </dependency>

      <dependency>
        <groupId>org.apache.httpcomponents.core5</groupId>
        <artifactId>httpcore5</artifactId>
        <version>5.2</version>
      </dependency>

      <dependency>
        <groupId>org.apache.ivy</groupId>
        <artifactId>ivy</artifactId>
        <version>2.5.2</version>
      </dependency>

      <dependency>
        <groupId>org.apache.logging.log4j</groupId>
        <artifactId>log4j-to-slf4j</artifactId>
        <version>2.23.0</version>
      </dependency>

      <dependency>
        <groupId>org.apache.lucene</groupId>
        <artifactId>lucene-analyzers-common</artifactId>
        <version>${lucene.version}</version>
      </dependency>

      <dependency>
        <groupId>org.apache.lucene</groupId>
        <artifactId>lucene-core</artifactId>
        <version>${lucene.version}</version>
      </dependency>

      <dependency>
        <groupId>org.apache.lucene</groupId>
        <artifactId>lucene-queryparser</artifactId>
        <version>${lucene.version}</version>
      </dependency>

      <dependency>
        <groupId>org.apache.sshd</groupId>
        <artifactId>sshd-common</artifactId>
        <!-- CVE-2023-35887 -->
        <version>2.9.3</version>
      </dependency>

      <dependency>
        <groupId>org.apache.sshd</groupId>
        <artifactId>sshd-core</artifactId>
        <!-- CVE-2023-35887 -->
        <version>2.9.3</version>
      </dependency>

      <dependency>
        <groupId>org.awaitility</groupId>
        <artifactId>awaitility</artifactId>
        <version>4.2.0</version>
      </dependency>

      <dependency>
        <groupId>org.bouncycastle</groupId>
        <artifactId>bc-fips</artifactId>
        <version>1.0.2.5</version>
      </dependency>

      <dependency>
        <groupId>org.bouncycastle</groupId>
        <artifactId>bcpkix-fips</artifactId>
        <version>1.0.7</version>
      </dependency>

      <dependency>
        <groupId>org.apache.groovy</groupId>
        <artifactId>groovy-cli-picocli</artifactId>
        <version>${groovy.version}</version>
      </dependency>

      <dependency>
        <groupId>org.apache.groovy</groupId>
        <artifactId>groovy-console</artifactId>
        <version>${groovy.version}</version>
      </dependency>

      <dependency>
        <groupId>org.apache.groovy</groupId>
        <artifactId>groovy-groovysh</artifactId>
        <version>${groovy.version}</version>
      </dependency>

      <dependency>
        <groupId>org.apache.groovy</groupId>
        <artifactId>groovy-json</artifactId>
        <version>${groovy.version}</version>
      </dependency>

      <dependency>
        <groupId>org.apache.groovy</groupId>
        <artifactId>groovy-swing</artifactId>
        <version>${groovy.version}</version>
      </dependency>

      <dependency>
        <groupId>org.apache.groovy</groupId>
        <artifactId>groovy-templates</artifactId>
        <version>${groovy.version}</version>
      </dependency>

      <dependency>
        <groupId>org.apache.groovy</groupId>
        <artifactId>groovy-xml</artifactId>
        <version>${groovy.version}</version>
      </dependency>

      <dependency>
        <groupId>org.apache.groovy</groupId>
        <artifactId>groovy</artifactId>
        <version>${groovy.version}</version>
      </dependency>

      <dependency>
        <groupId>org.apache.santuario</groupId>
        <artifactId>xmlsec</artifactId>
        <!-- CVE-2023-44483 -->
        <version>2.2.6</version>
      </dependency>

      <dependency>
        <groupId>org.eclipse.angus</groupId>
        <artifactId>jakarta.mail</artifactId>
        <version>2.0.2</version>
      </dependency>

      <dependency>
        <groupId>org.eclipse.jgit</groupId>
        <artifactId>org.eclipse.jgit</artifactId>
        <version>6.8.0.202311291450-r</version>
        <exclusions>
          <exclusion>
            <groupId>com.jcraft</groupId>
            <artifactId>jsch</artifactId>
          </exclusion>
          <exclusion>
            <groupId>org.apache.httpcomponents</groupId>
            <artifactId>httpclient</artifactId>
          </exclusion>
        </exclusions>
      </dependency>

      <dependency>
        <groupId>org.glassfish</groupId>
        <artifactId>javax.json</artifactId>
        <version>1.1.4</version>
      </dependency>

      <dependency>
        <groupId>org.hamcrest</groupId>
        <artifactId>hamcrest-library</artifactId>
        <version>2.2</version>
      </dependency>

      <dependency>
        <groupId>org.hibernate.validator</groupId>
        <artifactId>hibernate-validator</artifactId>
        <version>8.0.1.Final</version>
      </dependency>

      <dependency>
        <groupId>org.hsqldb</groupId>
        <artifactId>hsqldb</artifactId>
        <!-- CVE-2022-41853 -->
        <version>2.7.1</version>
      </dependency>

      <dependency>
        <groupId>org.htrace</groupId>
        <artifactId>htrace-core</artifactId>
        <version>3.0.4</version>
      </dependency>

      <dependency>
        <groupId>org.immutables</groupId>
        <artifactId>serial</artifactId>
        <version>2.10.1</version>
      </dependency>

      <dependency>
        <groupId>org.immutables</groupId>
        <artifactId>value</artifactId>
        <version>2.10.1</version>
      </dependency>

      <dependency>
        <groupId>org.iq80.snappy</groupId>
        <artifactId>snappy</artifactId>
        <!-- CVE-2024-36124 -->
        <version>[0.5,)</version>
      </dependency>

      <dependency>
        <groupId>org.jdbi</groupId>
        <artifactId>jdbi3-core</artifactId>
        <version>3.45.0</version>
      </dependency>

      <dependency>
        <groupId>org.jdbi</groupId>
        <artifactId>jdbi3-sqlobject</artifactId>
        <version>3.45.0</version>
      </dependency>

      <dependency>
        <groupId>org.jnumbers</groupId>
        <artifactId>jnumbers</artifactId>
        <version>0.1.0</version>
        <exclusions>
          <exclusion>
            <groupId>ch.qos.logback</groupId>
            <artifactId>*</artifactId>
          </exclusion>
        </exclusions>
      </dependency>

      <dependency>
        <groupId>org.json</groupId>
        <artifactId>json</artifactId>
        <!-- CVE-2023-5072 -->
        <version>20231013</version>
      </dependency>

      <dependency>
        <groupId>org.jsoup</groupId>
        <artifactId>jsoup</artifactId>
        <version>1.17.2</version>
      </dependency>

      <dependency>
        <groupId>org.junit.jupiter</groupId>
        <artifactId>junit-jupiter-api</artifactId>
        <version>${junit.version}</version>
      </dependency>

      <dependency>
        <groupId>org.junit.jupiter</groupId>
        <artifactId>junit-jupiter-engine</artifactId>
        <version>${junit.version}</version>
      </dependency>

      <dependency>
        <groupId>org.junit.jupiter</groupId>
        <artifactId>junit-jupiter-params</artifactId>
        <version>${junit.version}</version>
      </dependency>

      <dependency>
        <groupId>org.jvnet.staxex</groupId>
        <artifactId>stax-ex</artifactId>
        <version>1.8.3</version>
      </dependency>

      <dependency>
        <groupId>org.liquibase</groupId>
        <artifactId>liquibase-core</artifactId>
        <version>4.24.0</version>
        <exclusions>
          <exclusion>
            <groupId>org.slf4j</groupId>
            <artifactId>*</artifactId>
          </exclusion>
          <exclusion>
            <groupId>ch.qos.logback</groupId>
            <artifactId>*</artifactId>
          </exclusion>
          <exclusion>
            <groupId>org.yaml</groupId>
            <artifactId>*</artifactId>
          </exclusion>
        </exclusions>
      </dependency>

      <dependency>
        <groupId>org.lz4</groupId>
        <artifactId>lz4-java</artifactId>
        <version>1.8.0</version>
      </dependency>

      <dependency>
        <groupId>org.msgpack</groupId>
        <artifactId>msgpack-core</artifactId>
        <version>0.9.8</version>
      </dependency>

      <dependency>
        <groupId>org.mockito</groupId>
        <artifactId>mockito-junit-jupiter</artifactId>
        <version>5.10.0</version>
      </dependency>

      <dependency>
        <groupId>org.mongodb</groupId>
        <artifactId>mongodb-driver</artifactId>
        <version>3.12.14</version>
      </dependency>

      <dependency>
        <groupId>org.mozilla</groupId>
        <artifactId>rhino</artifactId>
        <version>1.7.14</version>
      </dependency>

      <dependency>
        <groupId>org.objenesis</groupId>
        <artifactId>objenesis</artifactId>
        <version>3.3</version>
      </dependency>

      <dependency>
        <groupId>org.owasp.encoder</groupId>
        <artifactId>encoder</artifactId>
        <version>1.2.3</version>
      </dependency>

      <dependency>
        <groupId>org.pojava</groupId>
        <artifactId>org.pojava.datetime</artifactId>
        <version>3.0.0</version>
      </dependency>

      <dependency>
        <groupId>org.postgresql</groupId>
        <artifactId>postgresql</artifactId>
        <!-- CVE-2024-1597 -->
        <version>42.5.5</version>
      </dependency>

      <dependency>
        <groupId>org.quartz-scheduler</groupId>
        <artifactId>quartz</artifactId>
        <version>2.3.2</version>
        <exclusions>
          <exclusion>
            <groupId>org.slf4j</groupId>
            <artifactId>*</artifactId>
          </exclusion>
          <exclusion>
            <groupId>com.zaxxer</groupId>
            <artifactId>*</artifactId>
          </exclusion>
        </exclusions>
      </dependency>

      <dependency>
        <groupId>org.roaringbitmap</groupId>
        <artifactId>RoaringBitmap</artifactId>
        <version>1.0.1</version>
      </dependency>

      <dependency>
        <groupId>org.slf4j</groupId>
        <artifactId>jcl-over-slf4j</artifactId>
        <version>${slf4j.version}</version>
      </dependency>

      <dependency>
        <groupId>org.slf4j</groupId>
        <artifactId>jul-to-slf4j</artifactId>
        <version>${slf4j.version}</version>
      </dependency>

      <dependency>
        <groupId>org.slf4j</groupId>
        <artifactId>log4j-over-slf4j</artifactId>
        <version>${slf4j.version}</version>
      </dependency>

      <dependency>
        <groupId>org.slf4j</groupId>
        <artifactId>slf4j-api</artifactId>
        <version>${slf4j.version}</version>
      </dependency>

      <dependency>
        <groupId>org.springdoc</groupId>
        <artifactId>springdoc-openapi-starter-webmvc-ui</artifactId>
        <version>2.8.5</version>
      </dependency>

      <dependency>
        <groupId>org.springframework.boot</groupId>
        <artifactId>spring-boot-starter-actuator</artifactId>
        <version>${spring-boot.version}</version>
      </dependency>

      <dependency>
        <groupId>org.springframework.boot</groupId>
        <artifactId>spring-boot-starter-test</artifactId>
        <version>${spring-boot.version}</version>
      </dependency>

      <dependency>
        <groupId>org.springframework.boot</groupId>
        <artifactId>spring-boot-starter-web</artifactId>
        <version>${spring-boot.version}</version>
      </dependency>

      <dependency>
        <groupId>org.springframework.boot</groupId>
        <artifactId>spring-boot-autoconfigure</artifactId>
        <version>${spring-boot.version}</version>
      </dependency>

      <dependency>
        <groupId>org.springframework.restdocs</groupId>
        <artifactId>spring-restdocs-asciidoctor</artifactId>
        <version>3.0.1</version>
      </dependency>

      <dependency>
        <groupId>org.springframework.restdocs</groupId>
        <artifactId>spring-restdocs-mockmvc</artifactId>
        <version>3.0.1</version>
      </dependency>

      <dependency>
        <groupId>org.springframework.retry</groupId>
        <artifactId>spring-retry</artifactId>
        <version>2.0.5</version>
      </dependency>

      <dependency>
        <groupId>org.springframework.session</groupId>
        <artifactId>spring-session-core</artifactId>
        <version>3.4.2</version>
      </dependency>

      <dependency>
        <groupId>org.springframework</groupId>
        <artifactId>spring-aop</artifactId>
        <version>${spring.version}</version>
      </dependency>

      <dependency>
        <groupId>org.springframework</groupId>
        <artifactId>spring-aspects</artifactId>
        <version>${spring.version}</version>
      </dependency>

      <dependency>
        <groupId>org.springframework</groupId>
        <artifactId>spring-context-indexer</artifactId>
        <version>${spring.version}</version>
      </dependency>

      <dependency>
        <groupId>org.springframework</groupId>
        <artifactId>spring-core</artifactId>
        <version>${spring.version}</version>
      </dependency>

      <dependency>
        <groupId>org.springframework</groupId>
        <artifactId>spring-messaging</artifactId>
        <version>${spring.version}</version>
      </dependency>

      <dependency>
        <groupId>org.springframework</groupId>
        <artifactId>spring-test</artifactId>
        <version>${spring.version}</version>
      </dependency>

      <dependency>
        <groupId>org.springframework</groupId>
        <artifactId>spring-web</artifactId>
        <version>${spring.version}</version>
      </dependency>

      <dependency>
        <groupId>org.springframework</groupId>
        <artifactId>spring-webmvc</artifactId>
        <version>${spring.version}</version>
      </dependency>

      <dependency>
        <groupId>org.springframework</groupId>
        <artifactId>spring-websocket</artifactId>
        <version>${spring.version}</version>
      </dependency>

      <dependency>
        <groupId>org.testcontainers</groupId>
        <artifactId>junit-jupiter</artifactId>
        <version>${testcontainers.version}</version>
      </dependency>

      <dependency>
        <groupId>org.testcontainers</groupId>
        <artifactId>localstack</artifactId>
        <version>${testcontainers.version}</version>
      </dependency>

      <dependency>
        <groupId>org.testcontainers</groupId>
        <artifactId>azure</artifactId>
        <version>${testcontainers.version}</version>
      </dependency>

      <dependency>
        <groupId>org.testcontainers</groupId>
        <artifactId>gcloud</artifactId>
        <version>${testcontainers.version}</version>
      </dependency>

      <dependency>
        <groupId>org.testcontainers</groupId>
        <artifactId>mongodb</artifactId>
        <version>${testcontainers.version}</version>
      </dependency>

      <dependency>
        <groupId>org.testcontainers</groupId>
        <artifactId>cassandra</artifactId>
        <version>${testcontainers.version}</version>
      </dependency>

      <dependency>
        <groupId>org.testcontainers</groupId>
        <artifactId>elasticsearch</artifactId>
        <version>${testcontainers.version}</version>
      </dependency>

      <dependency>
        <groupId>org.thymeleaf</groupId>
        <artifactId>thymeleaf-spring6</artifactId>
        <version>${thymeleaf.version}</version>
      </dependency>

      <dependency>
        <groupId>org.thymeleaf</groupId>
        <artifactId>thymeleaf</artifactId>
        <version>${thymeleaf.version}</version>
      </dependency>

      <dependency>
        <groupId>org.webjars</groupId>
        <artifactId>bootstrap</artifactId>
        <version>5.3.3</version>
      </dependency>

      <dependency>
        <groupId>org.webjars</groupId>
        <artifactId>jquery</artifactId>
        <version>3.6.4</version>
      </dependency>

      <dependency>
        <groupId>org.webjars</groupId>
        <artifactId>webjars-locator-core</artifactId>
        <version>0.55</version>
      </dependency>

      <dependency>
        <groupId>org.xmlunit</groupId>
        <artifactId>xmlunit-matchers</artifactId>
        <version>2.10.0</version>
      </dependency>

      <dependency>
        <groupId>org.yaml</groupId>
        <artifactId>snakeyaml</artifactId>
        <version>2.2</version>
      </dependency>

      <dependency>
        <groupId>stax</groupId>
        <artifactId>stax-api</artifactId>
        <version>1.0.1</version>
      </dependency>

      <dependency>
        <groupId>org.apache.ignite</groupId>
        <artifactId>ignite-core</artifactId>
        <version>${ignite.version}</version>
      </dependency>

      <dependency>
        <groupId>com.h2database</groupId>
        <artifactId>h2</artifactId>
        <version>2.2.224</version>
      </dependency>

      <dependency>
        <groupId>info.picocli</groupId>
        <artifactId>picocli</artifactId>
        <!-- version matches dependency of groovy-cli-picocli -->
        <version>4.7.5</version>
      </dependency>

      <dependency>
        <groupId>io.github.jopenlibs</groupId>
        <artifactId>vault-java-driver</artifactId>
        <version>6.2.0</version>
      </dependency>
    </dependencies>
  </dependencyManagement>

  <build>
    <pluginManagement>
      <plugins>
        <plugin>
          <groupId>com.inetsoft.stylebi.build</groupId>
          <artifactId>inetsoft-runner-maven-plugin</artifactId>
          <version>1.0.0-SNAPSHOT</version>
        </plugin>
        <plugin>
          <groupId>org.springframework.boot</groupId>
          <artifactId>spring-boot-maven-plugin</artifactId>
          <version>3.2.3</version>
        </plugin>
        <plugin>
          <groupId>org.cyclonedx</groupId>
          <artifactId>cyclonedx-maven-plugin</artifactId>
          <version>2.9.0</version>
          <configuration>
            <outputFormat>xml</outputFormat>
            <includeProvidedScope>false</includeProvidedScope>
          </configuration>
        </plugin>
      </plugins>
    </pluginManagement>
  </build>

</project><|MERGE_RESOLUTION|>--- conflicted
+++ resolved
@@ -39,15 +39,9 @@
     <lucene.version>8.11.3</lucene.version>
     <protobuf.version>3.25.5</protobuf.version>
     <slf4j.version>2.0.16</slf4j.version>
-<<<<<<< HEAD
     <spring-boot.version>3.4.3</spring-boot.version>
     <spring.version>6.2.3</spring.version>
     <testcontainers.version>1.20.5</testcontainers.version>
-=======
-    <spring-boot.version>3.3.10</spring-boot.version>
-    <spring.version>6.1.18</spring.version>
-    <testcontainers.version>1.19.8</testcontainers.version>
->>>>>>> c9787264
     <thymeleaf.version>3.1.3.RELEASE</thymeleaf.version>
   </properties>
 
@@ -855,10 +849,9 @@
       </dependency>
 
       <dependency>
-        <groupId>org.iq80.snappy</groupId>
-        <artifactId>snappy</artifactId>
-        <!-- CVE-2024-36124 -->
-        <version>[0.5,)</version>
+        <groupId>org.xerial.snappy</groupId>
+        <artifactId>snappy-java</artifactId>
+        <version>1.1.8.4</version>
       </dependency>
 
       <dependency>
